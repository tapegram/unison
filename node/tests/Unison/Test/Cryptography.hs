--- conflicted
+++ resolved
@@ -3,39 +3,16 @@
 import EasyTest
 import Control.Monad
 import qualified Unison.Cryptography as C
-<<<<<<< HEAD
-import qualified Data.ByteString.Char8 as B
 import Unison.Runtime.Cryptography
+import qualified Data.ByteString as B
 import Crypto.Noise.DH
 import Crypto.Noise.DH.Curve25519
 import Data.Either
-import Test.Tasty
-import Test.Tasty.HUnit
-
-cryptoTest :: IO Assertion
-cryptoTest = do
-  keyPair <- dhGenKey :: IO (KeyPair Curve25519)
-  let crypto = mkCrypto keyPair
-      cleartext = (B.pack "cleartext")
-  bytes <- C.randomBytes crypto 32
-  let symkey = case symmetricKey bytes of
-        Nothing -> error "Error creating symmetric encryption key."
-        Just k -> k
-  ciphertext <- C.encrypt crypto symkey [cleartext]
-  let decipheredtext = C.decrypt crypto symkey ciphertext
-  case decipheredtext of
-    Left m -> fail ("Roundtrip encryption failure: " ++ m)
-    Right d -> return $ assertEqual "Original cleartext is not equal to decrypted message." cleartext d
-=======
-import qualified Data.ByteString.Char8 as BC
-import qualified Data.ByteString as B
-import Unison.Runtime.Cryptography (mkCrypto, symmetricKey)
-import Data.Either
->>>>>>> d1a24d85
 
 test :: Test ()
 test = scope "Cryptography" $ do
-  let crypto = mkCrypto (BC.pack "dummypublickey")
+  keyPair <- io (dhGenKey :: IO (KeyPair Curve25519))
+  let crypto = mkCrypto keyPair
   Just symkey <- symmetricKey <$> io (C.randomBytes crypto 32)
   bigSizes <- listOf 3 (int' 1000 9000)
   cleartexts <- map B.pack <$> listsOf ([0..100] ++ bigSizes) word8
