{-# LANGUAGE CPP #-}
{-# LANGUAGE OverloadedStrings #-}
{-# LANGUAGE PartialTypeSignatures #-}
{-# LANGUAGE ViewPatterns #-}
{-# LANGUAGE RankNTypes #-}
{-# LANGUAGE ApplicativeDo #-}
{-# OPTIONS_GHC -Wno-partial-type-signatures #-}

module Main where

<<<<<<< HEAD
import Control.Concurrent
  ( mkWeakThreadId,
    myThreadId,
  )
import Control.Error.Safe (rightMay)
import Control.Exception
  ( AsyncException (UserInterrupt),
    throwTo,
  )
import Data.ByteString.Char8 (unpack)
import qualified Data.Configurator as Config
import Data.Configurator.Types (Config)
import qualified Data.Text as Text
import qualified Network.URI.Encode as URI
import System.Directory
  ( getCurrentDirectory,
    removeDirectoryRecursive,
  )
import System.Environment (getArgs, getProgName)
import qualified System.Exit as Exit
import qualified System.FilePath as FP
import System.IO.Error (catchIOError)
import qualified System.IO.Temp as Temp
import System.Mem.Weak (deRefWeak)
import qualified System.Path as Path
import Text.Megaparsec (runParser)
import qualified Unison.Codebase.Branch as Branch
import qualified Unison.Codebase.Editor.Input as Input
import Unison.Codebase.Editor.RemoteRepo (RemoteNamespace)
import qualified Unison.Codebase.Editor.VersionParser as VP
import Unison.Codebase.Execute (execute)
import qualified Unison.Codebase.FileCodebase as FileCodebase
import Unison.Codebase.FileCodebase.Common (codebasePath)
import qualified Unison.Codebase.Path as Path
import qualified Unison.Codebase.TranscriptParser as TR
import Unison.CommandLine (watchConfig)
import qualified Unison.CommandLine.Main as CommandLine
import Unison.Prelude
import qualified Unison.PrettyTerminal as PT
import qualified Unison.Runtime.Interface as RTI
import qualified Unison.Server.CodebaseServer as Server
import qualified Unison.Util.Cache as Cache
import qualified Unison.Util.Pretty as P
import qualified Version

=======
>>>>>>> ca7b32d1
#if defined(mingw32_HOST_OS)
import qualified GHC.ConsoleHandler as WinSig
#else
import qualified System.Posix.Signals as Sig
#endif

import Control.Concurrent (mkWeakThreadId, myThreadId)
import Control.Error.Safe (rightMay)
import Control.Exception (AsyncException (UserInterrupt), throwTo)
import Data.ByteString.Char8 (unpack)
import Data.Configurator.Types (Config)
import qualified Data.Text as Text
import qualified Network.URI.Encode as URI
import System.Directory (getCurrentDirectory, removeDirectoryRecursive)
import System.Environment (getArgs, getProgName)
import qualified System.Exit as Exit
import qualified System.FilePath as FP
import System.IO.Error (catchIOError)
import qualified System.IO.Temp as Temp
import System.Mem.Weak (deRefWeak)
import qualified System.Path as Path
import Text.Megaparsec (runParser)
import qualified Unison.Codebase as Codebase
import qualified Unison.Codebase.Init as Codebase
import qualified Unison.Codebase.Editor.Input as Input
import Unison.Codebase.Editor.RemoteRepo (RemoteNamespace)
import qualified Unison.Codebase.Editor.VersionParser as VP
import Unison.Codebase.Execute (execute)
import qualified Unison.Codebase.FileCodebase as FC
import qualified Unison.Codebase.Path as Path
import qualified Unison.Codebase.SqliteCodebase as SC
import qualified Unison.Codebase.TranscriptParser as TR
import Unison.CommandLine (watchConfig)
import qualified Unison.CommandLine.Main as CommandLine
import Unison.Parser (Ann)
import Unison.Prelude
import qualified Unison.PrettyTerminal as PT
import qualified Unison.Runtime.Interface as RTI
import qualified Unison.Server.CodebaseServer as Server
import Unison.Symbol (Symbol)
import qualified Unison.Util.Pretty as P
import qualified Version
import qualified Unison.Codebase.Conversion.Upgrade12 as Upgrade12

usage :: String -> P.Pretty P.ColorText
usage executableStr = P.callout "🌻" $ P.lines [
  P.bold "Usage instructions for the Unison Codebase Manager",
  "You are running version: " <> P.string Version.gitDescribe,
  "",
  P.bold executable,
  P.wrap "Starts Unison interactively, using the codebase in the home directory.",
  "",
  P.bold $ executable <> " -codebase path/to/codebase",
  P.wrap "Starts Unison interactively, using the specified codebase. This flag can also be set for any of the below commands.",
  "",
  P.bold $ executable <> " run .mylib.mymain",
  P.wrap "Executes the definition `.mylib.mymain` from the codebase, then exits.",
  "",
  P.bold $ executable <> " run.file foo.u mymain",
  P.wrap "Executes the definition called `mymain` in `foo.u`, then exits.",
  "",
  P.bold $ executable <> " run.pipe mymain",
  P.wrap "Executes the definition called `mymain` from a `.u` file read from the standard input, then exits.",
  "",
  P.bold $ executable <> " transcript mytranscript.md",
  P.wrap $ "Executes the `mytranscript.md` transcript and creates"
        <> "`mytranscript.output.md` if successful. Exits after completion, and deletes"
        <> "the temporary directory created."
        <> "Multiple transcript files may be provided; they are processed in sequence"
        <> "starting from the same codebase.",
  "",
  P.bold $ executable <> " transcript -save-codebase mytranscript.md",
  P.wrap $ "Executes the `mytranscript.md` transcript and creates"
        <> "`mytranscript.output.md` if successful. Exits after completion, and saves"
        <> "the resulting codebase to a new directory on disk."
        <> "Multiple transcript files may be provided; they are processed in sequence"
        <> "starting from the same codebase.",
  "",
  P.bold $ executable <> " transcript.fork mytranscript.md",
  P.wrap $ "Executes the `mytranscript.md` transcript in a copy of the current codebase"
        <> "and creates `mytranscript.output.md` if successful. Exits after completion."
        <> "Multiple transcript files may be provided; they are processed in sequence"
        <> "starting from the same codebase.",
  "",
  P.bold $ executable <> " transcript.fork -save-codebase mytranscript.md",
  P.wrap $ "Executes the `mytranscript.md` transcript in a copy of the current codebase"
        <> "and creates `mytranscript.output.md` if successful. Exits after completion,"
        <> "and saves the resulting codebase to a new directory on disk."
        <> "Multiple transcript files may be provided; they are processed in sequence"
        <> "starting from the same codebase.",
  "",
  P.bold $ executable <> " version",
  "Prints version of Unison then quits.",
  "",
  P.bold $ executable <> " help",
  "Prints this help."]
      where executable = (P.text . Text.pack) executableStr

installSignalHandlers :: IO ()
installSignalHandlers = do
  main_thread <- myThreadId
  wtid <- mkWeakThreadId main_thread

  let interrupt = do
        r <- deRefWeak wtid
        case r of
          Nothing -> return ()
          Just t  -> throwTo t UserInterrupt

#if defined(mingw32_HOST_OS)
  let sig_handler WinSig.ControlC = interrupt
      sig_handler WinSig.Break    = interrupt
      sig_handler _               = return ()
  _ <- WinSig.installHandler (WinSig.Catch sig_handler)
#else
  _ <- Sig.installHandler Sig.sigQUIT  (Sig.Catch interrupt) Nothing
  _ <- Sig.installHandler Sig.sigINT   (Sig.Catch interrupt) Nothing
#endif

  return ()

main :: IO ()
main = do
  args <- getArgs
  progName <- getProgName
  -- hSetBuffering stdout NoBuffering -- cool

  _ <- installSignalHandlers
  -- We need to know whether the program was invoked with -codebase for
  -- certain messages. Therefore we keep a Maybe FilePath - mcodepath
  -- rather than just deciding on whether to use the supplied path or
  -- the home directory here and throwing away that bit of information
  let (mcodepath, restargs0) = case args of
           "-codebase" : codepath : restargs -> (Just codepath, restargs)
           _                                 -> (Nothing, args)
      (fromMaybe True -> newCodebase, restargs) = case restargs0 of
           "--new-codebase" : rest -> (Just True, rest)
           "--old-codebase" : rest -> (Just False, rest)
           _ -> (Nothing, restargs0)
      cbInit = if newCodebase then SC.init else FC.init
  currentDir <- getCurrentDirectory
  configFilePath <- getConfigFilePath mcodepath
  config <-
    catchIOError (watchConfig configFilePath) $ \_ ->
      Exit.die "Your .unisonConfig could not be loaded. Check that it's correct!"
  case restargs of
    [version] | isFlag "version" version ->
      putStrLn $ progName ++ " version: " ++ Version.gitDescribe
    [help] | isFlag "help" help -> PT.putPrettyLn (usage progName)
    ["init"] -> Codebase.initCodebaseAndExit cbInit mcodepath
    "run" : [mainName] -> do
      theCodebase <- Codebase.getCodebaseOrExit cbInit mcodepath
      runtime <- RTI.startRuntime
      execute theCodebase runtime mainName
    "run.file" : file : [mainName] | isDotU file -> do
      e <- safeReadUtf8 file
      case e of
        Left _ -> PT.putPrettyLn $ P.callout "⚠️" "I couldn't find that file or it is for some reason unreadable."
        Right contents -> do
          theCodebase <- Codebase.getCodebaseOrExit cbInit mcodepath
          let fileEvent = Input.UnisonFileChanged (Text.pack file) contents
          launch currentDir config theCodebase [Left fileEvent, Right $ Input.ExecuteI mainName, Right Input.QuitI]
    "run.pipe" : [mainName] -> do
      e <- safeReadUtf8StdIn
      case e of
        Left _ -> PT.putPrettyLn $ P.callout "⚠️" "I had trouble reading this input."
        Right contents -> do
          theCodebase <- Codebase.getCodebaseOrExit cbInit mcodepath
          let fileEvent = Input.UnisonFileChanged (Text.pack "<standard input>") contents
          launch
            currentDir config theCodebase
            [Left fileEvent, Right $ Input.ExecuteI mainName, Right Input.QuitI]
    "transcript" : args' ->
      case args' of
      "-save-codebase" : transcripts -> runTranscripts cbInit False True mcodepath transcripts
      _                              -> runTranscripts cbInit False False mcodepath args'
    "transcript.fork" : args' ->
      case args' of
      "-save-codebase" : transcripts -> runTranscripts cbInit True True mcodepath transcripts
      _                              -> runTranscripts cbInit True False mcodepath args'
    ["upgrade-codebase"] -> upgradeCodebase mcodepath
    _ -> do
      theCodebase <- Codebase.getCodebaseOrExit cbInit mcodepath
      Server.start theCodebase $ \token port -> do
        let url =
             "http://127.0.0.1:" <> show port <> "/" <> URI.encode (unpack token)
        PT.putPrettyLn $ P.lines
          ["I've started the codebase API server at" , P.string $ url <> "/api"]
        PT.putPrettyLn $ P.lines
          ["The Unison Codebase UI is running at", P.string $ url <> "/ui"]
        PT.putPrettyLn . P.string $ "Now starting the Unison Codebase Manager..."
        launch currentDir config theCodebase []

upgradeCodebase :: Maybe Codebase.CodebasePath -> IO ()
upgradeCodebase mcodepath =
  Codebase.getCodebaseDir mcodepath >>= \root -> do
    PT.putPrettyLn . P.wrap $
      "I'm upgrading the codebase in " <> P.backticked' (P.string root) "," <> "but it will"
      <> "take a while, and may even run out of memory. If you have"
      <> "trouble, contact us on #alphatesting and we'll try to help."
    Upgrade12.upgradeCodebase root
    PT.putPrettyLn . P.wrap
      $ P.newline
      <> "Try it out and once you're satisfied, you can safely(?) delete the old version from"
      <> P.newline
      <> P.indentN 2 (P.string $ Codebase.codebasePath (FC.init @IO) root)
      <> P.newline
      <> "but there's no rush.  You can access the old codebase again by passing the"
      <> P.backticked "--old-codebase" <> "flag at startup."

prepareTranscriptDir :: Codebase.Init IO Symbol Ann -> Bool -> Maybe FilePath -> IO FilePath
prepareTranscriptDir cbInit inFork mcodepath = do
  tmp <- Temp.getCanonicalTemporaryDirectory >>= (`Temp.createTempDirectory` "transcript")

  if inFork then
    Codebase.getCodebaseOrExit cbInit mcodepath >> do
    path <- Codebase.getCodebaseDir mcodepath
    PT.putPrettyLn $ P.lines [
      P.wrap "Transcript will be run on a copy of the codebase at: ", "",
      P.indentN 2 (P.string path)
      ]
    Path.copyDir (Codebase.codebasePath cbInit path) (Codebase.codebasePath cbInit tmp)
  else do
    PT.putPrettyLn . P.wrap $ "Transcript will be run on a new, empty codebase."
    void $ Codebase.openNewUcmCodebaseOrExit cbInit tmp
  pure tmp

runTranscripts'
  :: Codebase.Init IO Symbol Ann
  -> Maybe FilePath
  -> FilePath
  -> [String]
  -> IO Bool
runTranscripts' cbInit mcodepath transcriptDir args = do
  currentDir <- getCurrentDirectory
  case args of
    args@(_:_) -> do
      for_ args $ \arg -> case arg of
        md | isMarkdown md -> do
          parsed <- TR.parseFile arg
          case parsed of
            Left err ->
              PT.putPrettyLn $ P.callout "❓" (
                P.lines [
                  P.indentN 2 "A parsing error occurred while reading a file:", "",
                  P.indentN 2 $ P.string err])
            Right stanzas -> do
              configFilePath <- getConfigFilePath mcodepath
              theCodebase <- Codebase.getCodebaseOrExit cbInit $ Just transcriptDir
              mdOut <- TR.run transcriptDir configFilePath stanzas theCodebase
              let out = currentDir FP.</>
                         FP.addExtension (FP.dropExtension arg ++ ".output")
                                         (FP.takeExtension md)
              writeUtf8 out mdOut
              putStrLn $ "💾  Wrote " <> out
        wat ->
              PT.putPrettyLn $ P.callout "❓" (
                P.lines [
                  P.indentN 2 "Unrecognized command, skipping:", "",
                  P.indentN 2 $ P.string wat])
      pure True
    [] ->
      pure False

runTranscripts
  :: Codebase.Init IO Symbol Ann
  -> Bool
  -> Bool
  -> Maybe FilePath
  -> [String]
  -> IO ()
runTranscripts cbInit inFork keepTemp mcodepath args = do
  progName <- getProgName
  transcriptDir <- prepareTranscriptDir cbInit inFork mcodepath
  completed <-
    runTranscripts' cbInit (Just transcriptDir) transcriptDir args
  when completed $ do
    unless keepTemp $ removeDirectoryRecursive transcriptDir
    when keepTemp $ PT.putPrettyLn $
        P.callout "🌸" (
          P.lines [
            "I've finished running the transcript(s) in this codebase:", "",
            P.indentN 2 (P.string transcriptDir), "",
            P.wrap $ "You can run"
                  <> P.backticked (P.string progName <> " -codebase " <> P.string transcriptDir)
                  <> "to do more work with it."])

  unless completed $ do
      unless keepTemp $ removeDirectoryRecursive transcriptDir
      PT.putPrettyLn (usage progName)
      Exit.exitWith (Exit.ExitFailure 1)

initialPath :: Path.Absolute
initialPath = Path.absoluteEmpty

launch
  :: FilePath
  -> (Config, IO ())
  -> _
  -> [Either Input.Event Input.Input]
  -> IO ()
launch dir config code inputs =
  CommandLine.main dir defaultBaseLib initialPath config inputs code Version.gitDescribe

isMarkdown :: String -> Bool
isMarkdown md = case FP.takeExtension md of
  ".md" -> True
  ".markdown" -> True
  _ -> False

isDotU :: String -> Bool
isDotU file = FP.takeExtension file == ".u"

-- so we can do `ucm --help`, `ucm -help` or `ucm help` (I hate
-- having to remember which one is supported)
isFlag :: String -> String -> Bool
isFlag f arg = arg == f || arg == "-" ++ f || arg == "--" ++ f

getConfigFilePath :: Maybe FilePath -> IO FilePath
getConfigFilePath mcodepath = (FP.</> ".unisonConfig") <$> Codebase.getCodebaseDir mcodepath

defaultBaseLib :: Maybe RemoteNamespace
defaultBaseLib = rightMay $
  runParser VP.defaultBaseLib "version" (Text.pack Version.gitDescribe)<|MERGE_RESOLUTION|>--- conflicted
+++ resolved
@@ -8,54 +8,6 @@
 
 module Main where
 
-<<<<<<< HEAD
-import Control.Concurrent
-  ( mkWeakThreadId,
-    myThreadId,
-  )
-import Control.Error.Safe (rightMay)
-import Control.Exception
-  ( AsyncException (UserInterrupt),
-    throwTo,
-  )
-import Data.ByteString.Char8 (unpack)
-import qualified Data.Configurator as Config
-import Data.Configurator.Types (Config)
-import qualified Data.Text as Text
-import qualified Network.URI.Encode as URI
-import System.Directory
-  ( getCurrentDirectory,
-    removeDirectoryRecursive,
-  )
-import System.Environment (getArgs, getProgName)
-import qualified System.Exit as Exit
-import qualified System.FilePath as FP
-import System.IO.Error (catchIOError)
-import qualified System.IO.Temp as Temp
-import System.Mem.Weak (deRefWeak)
-import qualified System.Path as Path
-import Text.Megaparsec (runParser)
-import qualified Unison.Codebase.Branch as Branch
-import qualified Unison.Codebase.Editor.Input as Input
-import Unison.Codebase.Editor.RemoteRepo (RemoteNamespace)
-import qualified Unison.Codebase.Editor.VersionParser as VP
-import Unison.Codebase.Execute (execute)
-import qualified Unison.Codebase.FileCodebase as FileCodebase
-import Unison.Codebase.FileCodebase.Common (codebasePath)
-import qualified Unison.Codebase.Path as Path
-import qualified Unison.Codebase.TranscriptParser as TR
-import Unison.CommandLine (watchConfig)
-import qualified Unison.CommandLine.Main as CommandLine
-import Unison.Prelude
-import qualified Unison.PrettyTerminal as PT
-import qualified Unison.Runtime.Interface as RTI
-import qualified Unison.Server.CodebaseServer as Server
-import qualified Unison.Util.Cache as Cache
-import qualified Unison.Util.Pretty as P
-import qualified Version
-
-=======
->>>>>>> ca7b32d1
 #if defined(mingw32_HOST_OS)
 import qualified GHC.ConsoleHandler as WinSig
 #else
