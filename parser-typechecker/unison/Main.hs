--- conflicted
+++ resolved
@@ -159,12 +159,8 @@
         PT.putPrettyLn . P.string $ "I've started a codebase API server at "
         PT.putPrettyLn . P.string $ "http://127.0.0.1:"
           <> show port <> "?" <> URI.encode (unpack token)
-<<<<<<< HEAD
+        PT.putPrettyLn' . P.string $ "Now starting the Unison Codebase Manager..."
         launch currentDir config theCodebase branchCache []
-=======
-        PT.putPrettyLn' . P.string $ "Now starting the Unison Codebase Manager..."
-        launch currentDir mNewRun config theCodebase branchCache []
->>>>>>> 65a8ff83
     [version] | isFlag "version" version ->
       putStrLn $ progName ++ " version: " ++ Version.gitDescribe
     [help] | isFlag "help" help -> PT.putPrettyLn (usage progName)
