{-# language RankNTypes #-}
{-# language ViewPatterns #-}
{-# language PatternGuards #-}
{-# language TypeApplications #-}
{-# language OverloadedStrings #-}
{-# language ScopedTypeVariables #-}
{-# language FunctionalDependencies #-}

module Unison.Runtime.Builtin
  ( builtinLookup
  , builtinTermNumbering
  , builtinTypeNumbering
  , builtinTermBackref
  , builtinTypeBackref
  , builtinForeigns
  , numberedTermLookup
  ) where

import Control.Exception (IOException, try)
import Control.Monad.State.Strict (State, modify, execState)

import Unison.ABT.Normalized hiding (TTm)
import Unison.Reference
import Unison.Runtime.ANF as ANF
import Unison.Var
import Unison.Symbol
import Unison.Runtime.Stack (Closure)
import Unison.Runtime.Foreign.Function
import Unison.Runtime.IOSource
import Unison.Runtime.Foreign (HashAlgorithm(..))

import qualified Unison.Type as Ty
import qualified Unison.Builtin as Ty (builtinTypes)
import qualified Unison.Builtin.Decls as Ty
import qualified Crypto.Hash as Hash
import qualified Crypto.MAC.HMAC as HMAC

import Unison.Util.EnumContainers as EC

import Data.Either.Combinators (mapLeft)
import Data.Text.Encoding (encodeUtf8, decodeUtf8')
import Data.ByteString (hGet, hPut)
import Data.Word (Word64)
<<<<<<< HEAD
import Data.Text as Text (Text, pack, unpack)
=======
import Data.Text as Text (Text, unpack, pack)
>>>>>>> 0eddff32
import qualified Data.ByteArray as BA

import Data.Set (Set, insert)

import Data.Map (Map)
import qualified Data.Map as Map

import qualified Unison.Util.Bytes as Bytes
import Network.Socket as SYS
  ( accept
  )
import Network.Simple.TCP as SYS
  ( HostPreference(..)
  , bindSock
  , connectSock
  , listenSock
  , closeSock
  , send
  , recv
  )
import System.IO as SYS
  ( openFile
  , hClose
  , hGetBuffering
  , hSetBuffering
  , hIsEOF
  , hIsOpen
  , hIsSeekable
  , hSeek
  , hTell
  , stdin, stdout, stderr
  )
import Data.Text.IO as SYS (hGetLine)
import Control.Concurrent as SYS
  ( threadDelay
  , killThread
  )
import Control.Concurrent.MVar as SYS
import Data.Time.Clock.POSIX as SYS
  ( getPOSIXTime
  , utcTimeToPOSIXSeconds
  )
import System.Directory as SYS
  ( getCurrentDirectory
  , setCurrentDirectory
  , getTemporaryDirectory
  -- , getDirectoryContents
  , doesPathExist
  -- , doesDirectoryExist
  , renameDirectory
  , removeFile
  , renameFile
  , createDirectoryIfMissing
  , removeDirectoryRecursive
  , getModificationTime
  , getFileSize
  )

freshes :: Var v => Int -> [v]
freshes = freshes' mempty

freshes' :: Var v => Set v -> Int -> [v]
freshes' avoid0 = go avoid0 []
  where
  go _     vs 0 = vs
  go avoid vs n
    = let v = freshIn avoid $ typed ANFBlank
       in go (insert v avoid) (v:vs) (n-1)

fls, tru :: Var v => ANormal v
fls = TCon Ty.booleanRef 0 []
tru = TCon Ty.booleanRef 1 []

boolift :: Var v => v -> ANormalT v
boolift v
  = AMatch v $ MatchIntegral (mapFromList [(0,fls), (1,tru)]) Nothing

notlift :: Var v => v -> ANormalT v
notlift v
  = AMatch v $ MatchIntegral (mapFromList [(1,fls), (0,tru)]) Nothing

unbox :: Var v => v -> Reference -> v -> ANormal v -> ANormal v
unbox v0 r v b
  = TMatch v0
  $ MatchData r (mapSingleton 0 $ ([UN], TAbs v b)) Nothing

unenum :: Var v => Int -> v -> Reference -> v -> ANormal v -> ANormal v
unenum n v0 r v nx
  = TMatch v0 $ MatchData r cases Nothing
  where
  mkCase i = (toEnum i, ([], TLet v UN (ALit . I $ fromIntegral i) nx))
  cases = mapFromList . fmap mkCase $ [0..n-1]

unop0 :: Var v => Int -> ([v] -> ANormal v) -> SuperNormal v
unop0 n f
  = Lambda [BX]
  . TAbss [x0]
  $ f xs
  where
  xs@(x0:_) = freshes (1+n)

binop0 :: Var v => Int -> ([v] -> ANormal v) -> SuperNormal v
binop0 n f
  = Lambda [BX,BX]
  . TAbss [x0,y0]
  $ f xs
  where
  xs@(x0:y0:_) = freshes (2+n)

unop :: Var v => POp -> Reference -> SuperNormal v
unop pop rf = unop' pop rf rf

unop' :: Var v => POp -> Reference -> Reference -> SuperNormal v
unop' pop rfi rfo
  = unop0 2 $ \[x0,x,r]
 -> unbox x0 rfi x
  . TLet r UN (APrm pop [x])
  $ TCon rfo 0 [r]

binop :: Var v => POp -> Reference -> SuperNormal v
binop pop rf = binop' pop rf rf rf

binop'
  :: Var v
  => POp
  -> Reference -> Reference -> Reference
  -> SuperNormal v
binop' pop rfx rfy rfr
  = binop0 3 $ \[x0,y0,x,y,r]
 -> unbox x0 rfx x
  . unbox y0 rfy y
  . TLet r UN (APrm pop [x,y])
  $ TCon rfr 0 [r]

cmpop :: Var v => POp -> Reference -> SuperNormal v
cmpop pop rf
  = binop0 3 $ \[x0,y0,x,y,b]
 -> unbox x0 rf x
  . unbox y0 rf y
  . TLet b UN (APrm pop [x,y])
  $ TTm $ boolift b

cmpopb :: Var v => POp -> Reference -> SuperNormal v
cmpopb pop rf
  = binop0 3 $ \[x0,y0,x,y,b]
 -> unbox x0 rf x
  . unbox y0 rf y
  . TLet b UN (APrm pop [y,x])
  $ TTm $ boolift b

cmpopn :: Var v => POp -> Reference -> SuperNormal v
cmpopn pop rf
  = binop0 3 $ \[x0,y0,x,y,b]
 -> unbox x0 rf x
  . unbox y0 rf y
  . TLet b UN (APrm pop [x,y])
  $ TTm $ notlift b

cmpopbn :: Var v => POp -> Reference -> SuperNormal v
cmpopbn pop rf
  = binop0 3 $ \[x0,y0,x,y,b]
 -> unbox x0 rf x
  . unbox y0 rf y
  . TLet b UN (APrm pop [y,x])
  $ TTm $ notlift b

addi,subi,muli,divi,modi,shli,shri,powi :: Var v => SuperNormal v
addi = binop ADDI Ty.intRef
subi = binop SUBI Ty.intRef
muli = binop MULI Ty.intRef
divi = binop DIVI Ty.intRef
modi = binop MODI Ty.intRef
shli = binop' SHLI Ty.intRef Ty.natRef Ty.intRef
shri = binop' SHRI Ty.intRef Ty.natRef Ty.intRef
powi = binop' POWI Ty.intRef Ty.natRef Ty.intRef

addn,subn,muln,divn,modn,shln,shrn,pown :: Var v => SuperNormal v
addn = binop ADDN Ty.natRef
subn = binop' SUBN Ty.natRef Ty.natRef Ty.intRef
muln = binop MULN Ty.natRef
divn = binop DIVN Ty.natRef
modn = binop MODN Ty.natRef
shln = binop SHLN Ty.natRef
shrn = binop SHRN Ty.natRef
pown = binop POWN Ty.natRef

eqi, eqn, lti, ltn, lei, len :: Var v => SuperNormal v
eqi = cmpop EQLI Ty.intRef
lti = cmpopbn LEQI Ty.intRef
lei = cmpop LEQI Ty.intRef
eqn = cmpop EQLN Ty.natRef
ltn = cmpopbn LEQN Ty.natRef
len = cmpop LEQN Ty.natRef

gti, gtn, gei, gen :: Var v => SuperNormal v
gti = cmpopn LEQI Ty.intRef
gei = cmpopb LEQI Ty.intRef
gtn = cmpopn LEQN Ty.intRef
gen = cmpopb LEQN Ty.intRef

neqi, neqn :: Var v => SuperNormal v
neqi = cmpopn EQLI Ty.intRef
neqn = cmpopn EQLN Ty.intRef

inci, incn :: Var v => SuperNormal v
inci = unop INCI Ty.intRef
incn = unop INCN Ty.natRef

sgni, negi :: Var v => SuperNormal v
sgni = unop SGNI Ty.intRef
negi = unop NEGI Ty.intRef

lzeron, tzeron, lzeroi, tzeroi :: Var v => SuperNormal v
lzeron = unop LZRO Ty.natRef
tzeron = unop TZRO Ty.natRef
lzeroi = unop' LZRO Ty.intRef Ty.natRef
tzeroi = unop' TZRO Ty.intRef Ty.natRef

andn, orn, xorn, compln :: Var v => SuperNormal v
andn = binop ANDN Ty.natRef
orn = binop IORN Ty.natRef
xorn = binop XORN Ty.natRef
compln = unop COMN Ty.natRef

addf, subf, mulf, divf, powf, sqrtf, logf, logbf
  :: Var v => SuperNormal v
addf = binop ADDF Ty.floatRef
subf = binop SUBF Ty.floatRef
mulf = binop MULF Ty.floatRef
divf = binop DIVF Ty.floatRef
powf = binop POWF Ty.floatRef
sqrtf = unop SQRT Ty.floatRef
logf = unop LOGF Ty.floatRef
logbf = binop LOGB Ty.floatRef

expf, absf :: Var v => SuperNormal v
expf = unop EXPF Ty.floatRef
absf = unop ABSF Ty.floatRef

cosf, sinf, tanf, acosf, asinf, atanf :: Var v => SuperNormal v
cosf = unop COSF Ty.floatRef
sinf = unop SINF Ty.floatRef
tanf = unop TANF Ty.floatRef
acosf = unop ACOS Ty.floatRef
asinf = unop ASIN Ty.floatRef
atanf = unop ATAN Ty.floatRef

coshf, sinhf, tanhf, acoshf, asinhf, atanhf, atan2f
  :: Var v => SuperNormal v
coshf = unop COSH Ty.floatRef
sinhf = unop SINH Ty.floatRef
tanhf = unop TANH Ty.floatRef
acoshf = unop ACSH Ty.floatRef
asinhf = unop ASNH Ty.floatRef
atanhf = unop ATNH Ty.floatRef
atan2f = binop ATN2 Ty.floatRef

ltf, gtf, lef, gef, eqf, neqf :: Var v => SuperNormal v
ltf = cmpopbn LEQF Ty.floatRef
gtf = cmpopn LEQF Ty.floatRef
lef = cmpop LEQF Ty.floatRef
gef = cmpopb LEQF Ty.floatRef
eqf = cmpop EQLF Ty.floatRef
neqf = cmpopn EQLF Ty.floatRef

minf, maxf :: Var v => SuperNormal v
minf = binop MINF Ty.floatRef
maxf = binop MAXF Ty.floatRef

ceilf, floorf, truncf, roundf, i2f, n2f :: Var v => SuperNormal v
ceilf = unop' CEIL Ty.floatRef Ty.intRef
floorf = unop' FLOR Ty.floatRef Ty.intRef
truncf = unop' TRNF Ty.floatRef Ty.intRef
roundf = unop' RNDF Ty.floatRef Ty.intRef
i2f = unop' ITOF Ty.intRef Ty.floatRef
n2f = unop' NTOF Ty.natRef Ty.floatRef

trni :: Var v => SuperNormal v
trni = unop0 3 $ \[x0,x,z,b]
    -> unbox x0 Ty.intRef x
     . TLet z UN (ALit $ I 0)
     . TLet b UN (APrm LEQI [x, z])
     . TMatch b
     $ MatchIntegral
         (mapSingleton 1 $ TCon Ty.natRef 0 [z])
         (Just $ TCon Ty.natRef 0 [x])

modular :: Var v => POp -> (Bool -> ANormal v) -> SuperNormal v
modular pop ret
  = unop0 3 $ \[x0,x,m,t]
 -> unbox x0 Ty.intRef x
  . TLet t UN (ALit $ I 2)
  . TLet m UN (APrm pop [x,t])
  . TMatch m
  $ MatchIntegral
      (mapSingleton 1 $ ret True)
      (Just $ ret False)

evni, evnn, oddi, oddn :: Var v => SuperNormal v
evni = modular MODI (\b -> if b then fls else tru)
oddi = modular MODI (\b -> if b then tru else fls)
evnn = modular MODN (\b -> if b then fls else tru)
oddn = modular MODN (\b -> if b then tru else fls)

dropn :: Var v => SuperNormal v
dropn = binop0 4 $ \[x0,y0,x,y,b,r]
     -> unbox x0 Ty.natRef x
      . unbox y0 Ty.natRef y
      . TLet b UN (APrm LEQN [x,y])
      . TLet r UN
          (AMatch b $ MatchIntegral
             (mapSingleton 1 $ TLit $ N 0)
             (Just $ TPrm SUBN [x,y]))
      $ TCon Ty.natRef 0 [r]

appendt, taket, dropt, sizet, unconst, unsnoct :: Var v => SuperNormal v
appendt = binop0 0 $ \[x,y] -> TPrm CATT [x,y]
taket = binop0 1 $ \[x0,y,x]
     -> unbox x0 Ty.natRef x
      $ TPrm TAKT [x,y]
dropt = binop0 1 $ \[x0,y,x]
     -> unbox x0 Ty.natRef x
      $ TPrm DRPT [x,y]
sizet = unop0 1 $ \[x,r]
     -> TLet r UN (APrm SIZT [x])
      $ TCon Ty.natRef 0 [r]
unconst = unop0 5 $ \[x,t,c0,c,y,p]
     -> TLet t UN (APrm UCNS [x])
      . TMatch t . MatchSum $ mapFromList
      [ (0, ([], TCon Ty.optionalRef 0 []))
      , (1, ([UN,BX], TAbss [c0,y]
                    . TLet c BX (ACon Ty.charRef 0 [c0])
                    . TLet p BX (ACon Ty.pairRef 0 [c,y])
                    $ TCon Ty.optionalRef 1 [p]))
      ]
unsnoct = unop0 5 $ \[x,t,c0,c,y,p]
     -> TLet t UN (APrm USNC [x])
      . TMatch t . MatchSum $ mapFromList
      [ (0, ([], TCon Ty.optionalRef 0 []))
      , (1, ([BX,UN], TAbss [y,c0]
                    . TLet c BX (ACon Ty.charRef 0 [c0])
                    . TLet p BX (ACon Ty.pairRef 0 [y,c])
                    $ TCon Ty.optionalRef 1 [p]))
      ]

appends, conss, snocs :: Var v => SuperNormal v
appends = binop0 0 $ \[x,y] -> TPrm CATS [x,y]
conss = binop0 0 $ \[x,y] -> TPrm CONS [x,y]
snocs = binop0 0 $ \[x,y] -> TPrm SNOC [x,y]

takes, drops, sizes, ats, emptys :: Var v => SuperNormal v
takes = binop0 1 $ \[x0,y,x]
     -> unbox x0 Ty.natRef x
      $ TPrm TAKS [x,y]
drops = binop0 1 $ \[x0,y,x]
     -> unbox x0 Ty.natRef x
      $ TPrm DRPS [x,y]
sizes = unop0 1 $ \[x,r]
     -> TLet r UN (APrm SIZS [x])
      $ TCon Ty.natRef 0 [r]
ats = binop0 3 $ \[x0,y,x,t,r]
   -> unbox x0 Ty.natRef x
    . TLet t UN (APrm IDXS [x,y])
    . TMatch t . MatchSum $ mapFromList
    [ (0, ([], TCon Ty.optionalRef 0 []))
    , (1, ([BX], TAbs r $ TCon Ty.optionalRef 1 [r]))
    ]
emptys = Lambda [] $ TPrm BLDS []

viewls, viewrs :: Var v => SuperNormal v
viewls = unop0 3 $ \[s,u,h,t]
      -> TLet u UN (APrm VWLS [s])
       . TMatch u . MatchSum $ mapFromList
       [ (0, ([], TCon Ty.seqViewRef 0 []))
       , (1, ([BX,BX], TAbss [h,t] $ TCon Ty.seqViewRef 1 [h,t]))
       ]
viewrs = unop0 3 $ \[s,u,i,l]
      -> TLet u UN (APrm VWRS [s])
       . TMatch u . MatchSum $ mapFromList
       [ (0, ([], TCon Ty.seqViewRef 0 []))
       , (1, ([BX,BX], TAbss [i,l] $ TCon Ty.seqViewRef 1 [i,l]))
       ]

eqt, neqt, leqt, geqt, lesst, great :: Var v => SuperNormal v
eqt = binop0 1 $ \[x,y,b]
   -> TLet b UN (APrm EQLT [x,y])
    . TTm $ boolift b
neqt = binop0 1 $ \[x,y,b]
    -> TLet b UN (APrm EQLT [x,y])
     . TTm $ notlift b
leqt = binop0 1 $ \[x,y,b]
    -> TLet b UN (APrm LEQT [x,y])
     . TTm $ boolift b
geqt = binop0 1 $ \[x,y,b]
    -> TLet b UN (APrm LEQT [y,x])
     . TTm $ boolift b
lesst = binop0 1 $ \[x,y,b]
     -> TLet b UN (APrm LEQT [y,x])
      . TTm $ notlift b
great = binop0 1 $ \[x,y,b]
     -> TLet b UN (APrm LEQT [x,y])
      . TTm $ notlift b

packt, unpackt :: Var v => SuperNormal v
packt = unop0 0 $ \[s] -> TPrm PAKT [s]
unpackt = unop0 0 $ \[t] -> TPrm UPKT [t]

packb, unpackb, emptyb, appendb :: Var v => SuperNormal v
packb = unop0 0 $ \[s] -> TPrm PAKB [s]
unpackb = unop0 0 $ \[b] -> TPrm UPKB [b]
emptyb
  = Lambda []
  . TLet es BX (APrm BLDS [])
  $ TPrm PAKB [es]
  where
  [es] = freshes 1
appendb = binop0 0 $ \[x,y] -> TPrm CATB [x,y]

takeb, dropb, atb, sizeb, flattenb :: Var v => SuperNormal v
takeb = binop0 1 $ \[n0,b,n]
     -> unbox n0 Ty.natRef n
      $ TPrm TAKB [n,b]

dropb = binop0 1 $ \[n0,b,n]
     -> unbox n0 Ty.natRef n
      $ TPrm DRPB [n,b]

atb = binop0 4 $ \[n0,b,n,t,r0,r]
   -> unbox n0 Ty.natRef n
    . TLet t UN (APrm IDXB [n,b])
    . TMatch t . MatchSum $ mapFromList
    [ (0, ([], TCon Ty.optionalRef 0 []))
    , (1, ([UN], TAbs r0
               . TLet r BX (ACon Ty.natRef 0 [r0])
               $ TCon Ty.optionalRef 1 [r]))
    ]

sizeb = unop0 1 $ \[b,n]
     -> TLet n UN (APrm SIZB [b])
      $ TCon Ty.natRef 0 [n]

flattenb = unop0 0 $ \[b] -> TPrm FLTB [b]

i2t, n2t, f2t :: Var v => SuperNormal v
i2t = unop0 1 $ \[n0,n]
   -> unbox n0 Ty.intRef n
    $ TPrm ITOT [n]
n2t = unop0 1 $ \[n0,n]
   -> unbox n0 Ty.natRef n
    $ TPrm NTOT [n]
f2t = unop0 1 $ \[f0,f]
   -> unbox f0 Ty.floatRef f
    $ TPrm FTOT [f]

t2i, t2n, t2f :: Var v => SuperNormal v
t2i = unop0 3 $ \[x,t,n0,n]
   -> TLet t UN (APrm TTOI [x])
    . TMatch t . MatchSum $ mapFromList
    [ (0, ([], TCon Ty.optionalRef 0 []))
    , (1, ([UN], TAbs n0
               . TLet n BX (ACon Ty.intRef 0 [n0])
               $ TCon Ty.optionalRef 1 [n]))
    ]
t2n = unop0 3 $ \[x,t,n0,n]
   -> TLet t UN (APrm TTON [x])
    . TMatch t . MatchSum $ mapFromList
    [ (0, ([], TCon Ty.optionalRef 0 []))
    , (1, ([UN], TAbs n0
               . TLet n BX (ACon Ty.natRef 0 [n0])
               $ TCon Ty.optionalRef 1 [n]))
    ]
t2f = unop0 3 $ \[x,t,f0,f]
   -> TLet t UN (APrm TTOF [x])
    . TMatch t . MatchSum $ mapFromList
    [ (0, ([], TCon Ty.optionalRef 0 []))
    , (1, ([UN], TAbs f0
               . TLet f BX (ACon Ty.floatRef 0 [f0])
               $ TCon Ty.optionalRef 1 [f]))
    ]

equ :: Var v => SuperNormal v
equ = binop0 1 $ \[x,y,b]
   -> TLet b UN (APrm EQLU [x,y])
    . TTm $ boolift b

cmpu :: Var v => SuperNormal v
cmpu = binop0 2 $ \[x,y,c,i]
    -> TLet c UN (APrm CMPU [x,y])
     . TLet i UN (APrm DECI [c])
     $ TCon Ty.intRef 0 [i]

ltu :: Var v => SuperNormal v
ltu = binop0 1 $ \[x,y,c]
   -> TLet c UN (APrm CMPU [x,y])
    . TMatch c
    $ MatchIntegral
        (mapFromList [ (0, TCon Ty.booleanRef 1 []) ])
        (Just $ TCon Ty.booleanRef 0 [])

gtu :: Var v => SuperNormal v
gtu = binop0 1 $ \[x,y,c]
   -> TLet c UN (APrm CMPU [x,y])
    . TMatch c
    $ MatchIntegral
        (mapFromList [ (2, TCon Ty.booleanRef 1 []) ])
        (Just $ TCon Ty.booleanRef 0 [])

geu :: Var v => SuperNormal v
geu = binop0 1 $ \[x,y,c]
   -> TLet c UN (APrm CMPU [x,y])
    . TMatch c
    $ MatchIntegral
        (mapFromList [ (0, TCon Ty.booleanRef 0 []) ])
        (Just $ TCon Ty.booleanRef 1 [])

leu :: Var v => SuperNormal v
leu = binop0 1 $ \[x,y,c]
   -> TLet c UN (APrm CMPU [x,y])
    . TMatch c
    $ MatchIntegral
        (mapFromList [ (2, TCon Ty.booleanRef 0 []) ])
        (Just $ TCon Ty.booleanRef 1 [])

notb :: Var v => SuperNormal v
notb = unop0 0 $ \[b]
    -> TMatch b . flip (MatchData Ty.booleanRef) Nothing
     $ mapFromList [ (0, ([], tru)), (1, ([], fls)) ]

orb :: Var v => SuperNormal v
orb = binop0 0 $ \[p,q]
   -> TMatch p . flip (MatchData Ty.booleanRef) Nothing
    $ mapFromList [ (1, ([], tru)), (0, ([], TVar q)) ]

andb :: Var v => SuperNormal v
andb = binop0 0 $ \[p,q]
    -> TMatch p . flip (MatchData Ty.booleanRef) Nothing
     $ mapFromList [ (0, ([], fls)), (1, ([], TVar q)) ]

-- unsafeCoerce, used for numeric types where conversion is a
-- no-op on the representation. Ideally this will be inlined and
-- eliminated so that no instruction is necessary.
cast :: Var v => Reference -> Reference -> SuperNormal v
cast ri ro
  = unop0 1 $ \[x0,x]
 -> unbox x0 ri x
  $ TCon ro 0 [x]

jumpk :: Var v => SuperNormal v
jumpk = binop0 0 $ \[k,a] -> TKon k [a]

fork'comp :: Var v => SuperNormal v
fork'comp
  = Lambda [BX]
  . TAbs act
  . TLet unit BX (ACon Ty.unitRef 0 [])
  . TName lz (Right act) [unit]
  $ TPrm FORK [lz]
  where
  [act,unit,lz] = freshes 3

bug :: Var v => SuperNormal v
bug = unop0 0 $ \[x] -> TPrm EROR [x]

watch :: Var v => SuperNormal v
watch
  = binop0 0 $ \[t,v]
 -> TLets [] [] (APrm PRNT [t])
  $ TVar v

type ForeignOp = forall v. Var v => FOp -> ([Mem], ANormal v)


maybe'result'direct
  :: Var v
  => FOp -> [v]
  -> v -> v
  -> ANormal v

maybe'result'direct ins args t r
  = TLet t UN (AFOp ins args)
  . TMatch t . MatchSum $ mapFromList
  [ (0, ([], TCon Ty.optionalRef 0 []))
  , (1, ([BX], TAbs r $ TCon Ty.optionalRef 1 [r]))
  ]

enum'decode :: Var v => Reference -> String -> Int -> v -> ANormalT v
enum'decode rf err n v
  = AMatch v $ MatchIntegral cases (Just dflt)
  where
  dflt = TLet v BX (ALit . T $ pack err) $ TPrm EROR [v]
  cases = mapFromList $ fmap mkCase $ [0..n]
  mkCase i = (toEnum i, TCon rf (toEnum i) [])

io'error'result0
  :: Var v
  => FOp -> [v]
  -> v -> [Mem] -> [v] -> v
  -> ANormal v -> ANormal v
io'error'result0 ins args ior ccs vs e nx
  = TLet ior UN (AFOp ins args)
  . TMatch ior . MatchSum
  $ mapFromList
  [ (0, ([UN], TAbs e
             . TLet e BX (enum'decode Ty.ioErrorRef err 7 e)
             $ TCon eitherReference 0 [e]))
  , (1, (ccs, TAbss vs nx))
  ]
  where
  err = "unrecognized IOError"

io'error'result'let
  :: Var v
  => FOp -> [v]
  -> v -> [Mem] -> [v] -> v -> v -> ANormalT v
  -> ANormal v
io'error'result'let ins args ior ccs vs e r m
  = io'error'result0 ins args ior ccs vs e
  . TLet r BX m
  $ TCon eitherReference 1 [r]

io'error'result'direct
  :: Var v
  => FOp -> [v]
  -> v -> v -> v
  -> ANormal v
io'error'result'direct ins args ior e r
  = io'error'result0 ins args ior [BX] [r] e
  $ TCon eitherReference 1 [r]

io'error'result'unit
  :: Var v
  => FOp -> [v]
  -> v -> v -> v
  -> ANormal v
io'error'result'unit ins args ior e r
  = io'error'result'let ins args ior [] [] e r
  $ ACon Ty.unitRef 0 []

io'error'result'bool
  :: Var v
  => FOp -> [v]
  -> v -> (v -> ANormalT v) -> v -> v -> v -> ANormal v
io'error'result'bool ins args ior encode b e r
  = io'error'result'let ins args ior [UN] [b] e r
  $ encode b

open'file :: ForeignOp
open'file instr
  = ([BX,BX],)
  . TAbss [fp,m0]
  . unenum 4 m0 ioModeReference m
  $ io'error'result'direct instr [fp,m] ior e r
  where
  [m0,fp,m,ior,e,r] = freshes 6

close'file :: ForeignOp
close'file instr
  = ([BX],)
  . TAbss [h]
  $ io'error'result'unit instr [h] ior e r
  where
  [h,ior,e,r] = freshes 4

is'file'eof :: ForeignOp
is'file'eof instr
  = ([BX],)
  . TAbss [h]
  $ io'error'result'bool instr [h] ior boolift b e r
  where
  [h,b,ior,e,r] = freshes 5

is'file'open :: ForeignOp
is'file'open instr
  = ([BX],)
  . TAbss [h]
  $ io'error'result'bool instr [h] ior boolift b e r
  where
  [h,b,ior,e,r] = freshes 5

is'seekable :: ForeignOp
is'seekable instr
  = ([BX],)
  . TAbss [h]
  $ io'error'result'bool instr [h] ior boolift b e r
  where
  [h,b,ior,e,r] = freshes 5

standard'handle :: ForeignOp
standard'handle instr
  = ([BX],)
  . TAbss [h0]
  . unenum 3 h0 Ty.stdHandleRef h
  $ TFOp instr [h]
  where
  [h0,h] = freshes 2

seek'handle :: ForeignOp
seek'handle instr
  = ([BX,BX,BX],)
  . TAbss [h,sm0,po0]
  . unenum 3 sm0 Ty.seekModeRef sm
  . unbox po0 Ty.natRef po
  $ io'error'result'unit instr [h,sm,po] ior e r
  where
  [sm0,po0,h,sm,po,ior,e,r] = freshes 8

handle'position :: ForeignOp
handle'position instr
  = ([BX],)
  . TAbss [h]
  . io'error'result'let instr [h] ior [UN] [i] e r
  $ (ACon Ty.intRef 0 [i])
  where
  [h,i,ior,e,r] = freshes 5

get'buffering :: ForeignOp
get'buffering instr
  = ([BX],)
  . TAbss [h]
  . io'error'result'let instr [h] ior [UN] [bu] e r
  . AMatch bu . MatchSum
  $ mapFromList
  [ (0, ([], TCon Ty.optionalRef 0 []))
  , (1, ([], line))
  , (2, ([], block'nothing))
  , (3, ([UN], TAbs n $ block'n))
  ]
  where
  [h,bu,ior,e,r,m,n,b] = freshes 8
  final = TCon Ty.optionalRef 1 [b]
  block = TLet b BX (ACon bufferModeReference 1 [m]) $ final

  line
    = TLet b BX (ACon bufferModeReference 0 []) $ final
  block'nothing
    = TLet m BX (ACon Ty.optionalRef 0 [])
    $ block
  block'n
    = TLet m BX (ACon Ty.optionalRef 1 [n])
    $ block

set'buffering :: ForeignOp
set'buffering instr
  = ([BX,BX],)
  . TAbss [h,bm0]
  . TMatch bm0 . flip (MatchData Ty.optionalRef) Nothing
  $ mapFromList
  [ (0, ([], none'branch))
  , (1, ([BX], TAbs bm just'branch'0))
  ]
  where
  [t,ior,e,r,h,mbs,bs0,bs,bm0,bm] = freshes 10
  none'branch
    = TLet t UN (ALit $ I 0)
    $ io'error'result'unit instr [h,t] ior e r
  just'branch'0
    = TMatch bm . flip (MatchData bufferModeReference) Nothing
    $ mapFromList
    [ (0, ([]
        , TLet t UN (ALit $ I 1)
        $ io'error'result'unit instr [h,t] ior e r
        ))
    , (1, ([BX], TAbs mbs just'branch'1))
    ]
  just'branch'1
    = TMatch mbs
      . flip (MatchData Ty.optionalRef) Nothing
      $ mapFromList
      [ (0, ([]
          , TLet t UN (ALit $ I 2)
          $ io'error'result'unit instr [h,t] ior e r))
      , (1, ([BX]
          , TAbs bs0
          . unbox bs0 Ty.natRef bs
          . TLet t UN (ALit $ I 3)
          $ io'error'result'unit instr [h,t,bs] ior e r))
      ]

get'line :: ForeignOp
get'line instr
  = ([BX],)
  . TAbss [h]
  $ io'error'result'direct instr [h] ior e r
  where
  [h,ior,e,r] = freshes 4

get'bytes :: ForeignOp
get'bytes instr
  = ([BX, BX],)
  . TAbss [h,n0]
  . unbox n0 Ty.natRef n
  $ io'error'result'direct instr [h,n] ior e r
  where
  [h,n0,n,ior,e,r] = freshes 6

put'bytes :: ForeignOp
put'bytes instr
  = ([BX,BX],)
  . TAbss [h,tx]
  $ io'error'result'direct instr [h,tx] ior e r
  where
  [h,tx,ior,e,r] = freshes 5

system'time :: ForeignOp
system'time instr
  = ([],)
  . io'error'result'let instr [] ior [UN] [n] e r
  $ ACon Ty.natRef 0 [n]
  where
  [n,ior,e,r] = freshes 4

get'temp'directory :: ForeignOp
get'temp'directory instr
  = ([],)
  . io'error'result'let instr [] ior [BX] [t] e r
  $ ACon filePathReference 0 [t]
  where
  [t,ior,e,r] = freshes 4

get'current'directory :: ForeignOp
get'current'directory instr
  = ([],)
  . io'error'result'let instr [] ior [BX] [t] e r
  $ ACon filePathReference 0 [r]
  where
  [t,e,r,ior] = freshes 4

set'current'directory :: ForeignOp
set'current'directory instr
  = ([BX],)
  . TAbs fp
  $ io'error'result'unit instr [fp] ior e r
  where
  [fp,ior,e,r] = freshes 4

-- directory'contents
-- instr
--   directoryContents_ : io.FilePath -> Either io.Error [io.FilePath]


file'exists :: ForeignOp
file'exists instr
  = ([BX],)
  . TAbs fp
  $ io'error'result'bool instr [fp] ior boolift b e r
  where
  [fp,b,ior,e,r] = freshes 5

is'directory :: ForeignOp
is'directory instr
  = ([BX],)
  . TAbs fp
  $ io'error'result'bool instr [fp] ior boolift b e r
  where
  [fp,b,ior,e,r] = freshes 5

create'directory :: ForeignOp
create'directory instr
  = ([BX],)
  . TAbs fp
  $ io'error'result'unit instr [fp] ior e r
  where
  [fp,ior,e,r] = freshes 4

remove'directory :: ForeignOp
remove'directory instr
  = ([BX],)
  . TAbs fp
  $ io'error'result'unit instr [fp] ior e r
  where
  [fp,ior,e,r] = freshes 4

rename'directory :: ForeignOp
rename'directory instr
  = ([BX,BX],)
  . TAbss [from,to]
  $ io'error'result'unit instr [from,to] ior e r
  where
  [from,to,ior,e,r] = freshes 5

remove'file :: ForeignOp
remove'file instr
  = ([BX],)
  . TAbs fp
  $ io'error'result'unit instr [fp] ior e r
  where
  [fp,ior,e,r] = freshes 4

rename'file :: ForeignOp
rename'file instr
  = ([BX,BX],)
  . TAbss [from,to]
  $ io'error'result'unit instr [from,to] ior e r
  where
  [from,to,ior,e,r] = freshes 5

get'file'timestamp :: ForeignOp
get'file'timestamp instr
  = ([BX],)
  . TAbs fp
  . io'error'result'let instr [fp] ior [UN] [n] e r
  $ ACon Ty.natRef 0 [n]
  where
  [fp,n,ior,e,r] = freshes 5

get'file'size :: ForeignOp
get'file'size instr
  = ([BX],)
  . TAbs fp
  . io'error'result'let instr [fp] ior [UN] [n] e r
  $ ACon Ty.natRef 0 [n]
  where
  [fp,n,ior,e,r] = freshes 5

server'socket :: ForeignOp
server'socket instr
  = ([BX,BX],)
  . TAbss [mhn,sn]
  . TMatch mhn . flip (MatchData Ty.optionalRef) Nothing
  $ mapFromList
  [ (0, ([], none'branch))
  , (1, ([BX], TAbs hn just'branch))
  ]
  where
  [mhn,sn,hn,t,ior,e,r] = freshes 7
  none'branch
    = TLet t UN (ALit $ I 0)
    $ io'error'result'direct instr [t,sn] ior e r
  just'branch
    = TLet t UN (ALit $ I 1)
    $ io'error'result'direct instr [t,hn,sn] ior e r

listen :: ForeignOp
listen instr
  = ([BX],)
  . TAbs sk
  $ io'error'result'direct instr [sk] ior e r
  where
  [sk,ior,e,r] = freshes 4

client'socket :: ForeignOp
client'socket instr
  = ([BX,BX],)
  . TAbss [hn,sn]
  $ io'error'result'direct instr [hn,sn] ior e r
  where
  [hn,sn,r,ior,e] = freshes 5

close'socket :: ForeignOp
close'socket instr
  = ([BX,BX],)
  . TAbs sk
  $ io'error'result'unit instr [sk] ior e r
  where
  [sk,ior,e,r] = freshes 4

socket'accept :: ForeignOp
socket'accept instr
  = ([BX],)
  . TAbs sk
  $ io'error'result'direct instr [sk] ior e r
  where
  [sk,r,e,ior] = freshes 4

socket'send :: ForeignOp
socket'send instr
  = ([BX,BX],)
  . TAbss [sk,by]
  $ io'error'result'unit instr [sk,by] ior e r
  where
  [sk,by,ior,e,r] = freshes 5

socket'receive :: ForeignOp
socket'receive instr
  = ([BX,BX],)
  . TAbss [sk,n0]
  . unbox n0 Ty.natRef n
  . io'error'result'let instr [sk,n] ior [UN] [mt] e r
  . AMatch mt . MatchSum
  $ mapFromList
  [ (0, ([], TCon Ty.optionalRef 0 []))
  , (1, ([BX], TAbs b $ TCon Ty.optionalRef 1 [b]))
  ]
  where
  [n0,sk,n,ior,e,r,b,mt] = freshes 8

delay'thread :: ForeignOp
delay'thread instr
  = ([BX],)
  . TAbs n0
  . unbox n0 Ty.natRef n
  $ io'error'result'unit instr [n] ior e r
  where
  [n0,n,ior,e,r] = freshes 5

kill'thread :: ForeignOp
kill'thread instr
  = ([BX],)
  . TAbs tid
  $ io'error'result'unit instr [tid] ior e r
  where
  [tid,ior,e,r] = freshes 4

mvar'new :: ForeignOp
mvar'new instr
  = ([BX],)
  . TAbs init
  $ TFOp instr [init]
  where
  [init] = freshes 1

mvar'empty :: ForeignOp
mvar'empty instr = ([],) $ TFOp instr []

mvar'take :: ForeignOp
mvar'take instr
  = ([BX],)
  . TAbs mv
  $ io'error'result'direct instr [mv] ior e r
  where
  [mv,ior,e,r] = freshes 4

mvar'try'take :: ForeignOp
mvar'try'take instr
  = ([BX],)
  . TAbss [mv,x]
  $ maybe'result'direct instr [mv,x] t r
  where
  [mv,x,t,r] = freshes 4

mvar'put :: ForeignOp
mvar'put instr
  = ([BX,BX],)
  . TAbss [mv,x]
  $ io'error'result'unit instr [mv,x] ior e r
  where
  [mv,x,ior,e,r] = freshes 5

mvar'try'put :: ForeignOp
mvar'try'put instr
  = ([BX,BX],)
  . TAbss [mv,x]
  . TLet b UN (AFOp instr [mv,x])
  . TTm $ boolift b
  where
  [mv,x,b] = freshes 3

mvar'swap :: ForeignOp
mvar'swap instr
  = ([BX,BX],)
  . TAbss [mv,x]
  $ io'error'result'direct instr [mv,x] ior e r
  where
  [mv,x,ior,e,r] = freshes 5

mvar'is'empty :: ForeignOp
mvar'is'empty instr
  = ([BX],)
  . TAbs mv
  . TLet b UN (AFOp instr [mv])
  . TTm $ boolift b
  where
  [mv,b] = freshes 2

mvar'read :: ForeignOp
mvar'read instr
  = ([BX],)
  . TAbs mv
  $ io'error'result'direct instr [mv] ior e r
  where
  [mv,ior,e,r] = freshes 4

mvar'try'read :: ForeignOp
mvar'try'read instr
  = ([BX],)
  . TAbs mv
  $ maybe'result'direct instr [mv] t r
  where
  [mv,t,r] = freshes 3

-- Pure ForeignOp taking two boxed values
pfopbb :: ForeignOp
pfopbb instr
  = ([BX,BX],)
  . TAbss [b1,b2]
  $ TFOp instr [b1,b2]
  where
  [b1,b2] = freshes 2

pfopbbb :: ForeignOp
pfopbbb instr
  = ([BX,BX,BX],)
  . TAbss [b1,b2,b3]
  $ TFOp instr [b1,b2,b3]
  where
  [b1,b2,b3] = freshes 3

-- Pure ForeignOp taking no values
pfop0 :: ForeignOp
pfop0 instr = ([],) $ TFOp instr []

-- Pure ForeignOp taking 1 boxed value and returning 1 boxed value
pfopb :: ForeignOp
pfopb instr
  = ([BX],)
  . TAbs t
  $ TFOp instr [t]
  where [t] = freshes 1

-- Pure ForeignOp taking 1 boxed value and returning 1 Either, both sides boxed
pfopb_ebb :: ForeignOp
pfopb_ebb instr
  = ([BX],)
  . TAbss [b]
  . TLet e UN (AFOp instr [b])
  . TMatch e . MatchSum
  $ mapFromList
  [ (0, ([BX], TAbs ev $ TCon eitherReference 0 [ev]))
  , (1, ([BX], TAbs ev $ TCon eitherReference 1 [ev]))
  ]
  where
  [e,b,ev] = freshes 3

builtinLookup :: Var v => Map.Map Reference (SuperNormal v)
builtinLookup
  = Map.fromList
  . map (\(t, f) -> (Builtin t, f)) $
  [ ("Int.+", addi)
  , ("Int.-", subi)
  , ("Int.*", muli)
  , ("Int./", divi)
  , ("Int.mod", modi)
  , ("Int.==", eqi)
  , ("Int.!=", neqi)
  , ("Int.<", lti)
  , ("Int.<=", lei)
  , ("Int.>", gti)
  , ("Int.>=", gei)
  , ("Int.increment", inci)
  , ("Int.signum", sgni)
  , ("Int.negate", negi)
  , ("Int.truncate0", trni)
  , ("Int.isEven", evni)
  , ("Int.isOdd", oddi)
  , ("Int.shiftLeft", shli)
  , ("Int.shiftRight", shri)
  , ("Int.trailingZeros", tzeroi)
  , ("Int.leadingZeros", lzeroi)
  , ("Int.pow", powi)
  , ("Int.toText", i2t)
  , ("Int.fromText", t2i)
  , ("Int.toFloat", i2f)

  , ("Nat.+", addn)
  , ("Nat.-", subn)
  , ("Nat.sub", subn)
  , ("Nat.*", muln)
  , ("Nat./", divn)
  , ("Nat.mod", modn)
  , ("Nat.==", eqn)
  , ("Int.!=", neqn)
  , ("Nat.<", ltn)
  , ("Nat.<=", len)
  , ("Nat.>", gtn)
  , ("Nat.>=", gen)
  , ("Nat.increment", incn)
  , ("Nat.isEven", evnn)
  , ("Nat.isOdd", oddn)
  , ("Nat.shiftLeft", shln)
  , ("Nat.shiftRight", shrn)
  , ("Nat.trailingZeros", tzeron)
  , ("Nat.leadingZeros", lzeron)
  , ("Nat.and", andn)
  , ("Nat.or", orn)
  , ("Nat.xor", xorn)
  , ("Nat.complement", compln)
  , ("Nat.pow", pown)
  , ("Nat.drop", dropn)
  , ("Nat.toInt", cast Ty.natRef Ty.intRef)
  , ("Nat.toFloat", n2f)
  , ("Nat.toText", n2t)
  , ("Nat.fromText", t2n)

  , ("Float.+", addf)
  , ("Float.-", subf)
  , ("Float.*", mulf)
  , ("Float./", divf)
  , ("Float.pow", powf)
  , ("Float.log", logf)
  , ("Float.logBase", logbf)
  , ("Float.sqrt", sqrtf)

  , ("Float.min", minf)
  , ("Float.max", maxf)

  , ("Float.<", ltf)
  , ("Float.>", gtf)
  , ("Float.<=", lef)
  , ("Float.>=", gef)
  , ("Float.==", eqf)
  , ("Float.!=", neqf)

  , ("Float.acos", acosf)
  , ("Float.asin", asinf)
  , ("Float.atan", atanf)
  , ("Float.cos", cosf)
  , ("Float.sin", sinf)
  , ("Float.tan", tanf)

  , ("Float.acosh", acoshf)
  , ("Float.asinh", asinhf)
  , ("Float.atanh", atanhf)
  , ("Float.cosh", coshf)
  , ("Float.sinh", sinhf)
  , ("Float.tanh", tanhf)

  , ("Float.exp", expf)
  , ("Float.abs", absf)

  , ("Float.ceiling", ceilf)
  , ("Float.floor", floorf)
  , ("Float.round", roundf)
  , ("Float.truncate", truncf)
  , ("Float.atan2", atan2f)

  , ("Float.toText", f2t)
  , ("Float.fromText", t2f)

  -- text
  , ("Text.empty", Lambda [] $ TLit (T ""))
  , ("Text.++", appendt)
  , ("Text.take", taket)
  , ("Text.drop", dropt)
  , ("Text.size", sizet)
  , ("Text.==", eqt)
  , ("Text.!=", neqt)
  , ("Text.<=", leqt)
  , ("Text.>=", geqt)
  , ("Text.<", lesst)
  , ("Text.>", great)
  , ("Text.uncons", unconst)
  , ("Text.unsnoc", unsnoct)
  , ("Text.toCharList", unpackt)
  , ("Text.fromCharList", packt)

  , ("Boolean.not", notb)
  , ("Boolean.or", orb)
  , ("Boolean.and", andb)

  , ("bug", bug)
  , ("todo", bug)
  , ("Debug.watch", watch)

  , ("Char.toNat", cast Ty.charRef Ty.natRef)
  , ("Char.fromNat", cast Ty.natRef Ty.charRef)

  , ("Bytes.empty", emptyb)
  , ("Bytes.fromList", packb)
  , ("Bytes.toList", unpackb)
  , ("Bytes.++", appendb)
  , ("Bytes.take", takeb)
  , ("Bytes.drop", dropb)
  , ("Bytes.at", atb)
  , ("Bytes.size", sizeb)
  , ("Bytes.flatten", flattenb)

  , ("List.take", takes)
  , ("List.drop", drops)
  , ("List.size", sizes)
  , ("List.++", appends)
  , ("List.at", ats)
  , ("List.cons", conss)
  , ("List.snoc", snocs)
  , ("List.empty", emptys)
  , ("List.viewl", viewls)
  , ("List.viewr", viewrs)
--
--   , B "Debug.watch" $ forall1 "a" (\a -> text --> a --> a)
  , ("Universal.==", equ)
  , ("Universal.compare", cmpu)
  , ("Universal.>", gtu)
  , ("Universal.<", ltu)
  , ("Universal.>=", geu)
  , ("Universal.<=", leu)

  , ("jumpCont", jumpk)

  , ("IO.forkComp", fork'comp)
  ] ++ foreignWrappers

type FDecl v
  = State (Word64, [(Text, SuperNormal v)], EnumMap Word64 ForeignFunc)

declareForeign
  :: Var v => Text -> ForeignOp -> ForeignFunc -> FDecl v ()
declareForeign name op func
  = modify $ \(w, cs, fs)
      -> (w+1, (name, uncurry Lambda (op w)) : cs, mapInsert w func fs)

mkForeignIOE
  :: (ForeignConvention a, ForeignConvention r)
  => (a -> IO r) -> ForeignFunc
mkForeignIOE f = mkForeign $ \a -> tryIOE (f a)
  where
  tryIOE :: IO a -> IO (Either IOException a)
  tryIOE = try

dummyFF :: ForeignFunc
dummyFF = FF ee ee ee
  where
  ee = error "dummyFF"


declareForeigns :: Var v => FDecl v ()
declareForeigns = do
  declareForeign "IO.openFile" open'file
    $ mkForeignIOE (uncurry openFile)
  declareForeign "IO.closeFile" close'file $ mkForeignIOE hClose
  declareForeign "IO.isFileEOF" is'file'eof $ mkForeignIOE hIsEOF
  declareForeign "IO.isFileOpen" is'file'open $ mkForeignIOE hIsOpen
  declareForeign "IO.isSeekable" is'seekable $ mkForeignIOE hIsSeekable
  declareForeign "IO.seekHandle" seek'handle
    . mkForeignIOE $ \(h,sm,n) -> hSeek h sm (fromIntegral (n :: Int))
  declareForeign "IO.handlePosition" handle'position
    -- TODO: truncating integer
    . mkForeignIOE $ \h -> fromInteger @Word64 <$> hTell h
  declareForeign "IO.getBuffering" get'buffering
    $ mkForeignIOE hGetBuffering
  declareForeign "IO.setBuffering" set'buffering
    . mkForeignIOE $ uncurry hSetBuffering
  declareForeign "IO.getLine" get'line $ mkForeignIOE hGetLine
  declareForeign "IO.getBytes" get'bytes .  mkForeignIOE $ \(h,n) -> fmap Bytes.fromArray $ hGet h n
  declareForeign "IO.putBytes" put'bytes .  mkForeignIOE $ \(h,bs) -> hPut h (Bytes.toArray bs)
  declareForeign "IO.systemTime" system'time
    $ mkForeignIOE $ \() -> getPOSIXTime
  declareForeign "IO.getTempDirectory" get'temp'directory
    $ mkForeignIOE $ \() -> getTemporaryDirectory
  declareForeign "IO.getCurrentDirectory" get'current'directory
    . mkForeignIOE $ \() -> getCurrentDirectory
  declareForeign "IO.setCurrentDirectory" set'current'directory
    $ mkForeignIOE setCurrentDirectory
  -- declareForeign ANF.DCNTNS
  --   . mkForeignIOE $ fmap (fmap Text.pack) . getDirectoryContents
  declareForeign "IO.fileExists" file'exists
    $ mkForeignIOE doesPathExist
  declareForeign "IO.isDirectory" is'directory dummyFF
  declareForeign "IO.createDirectory" create'directory
    $ mkForeignIOE $ createDirectoryIfMissing True
  declareForeign "IO.removeDirectory" remove'directory
    $mkForeignIOE removeDirectoryRecursive
  declareForeign "IO.renameDirectory" rename'directory
    . mkForeignIOE $ uncurry renameDirectory
  declareForeign "IO.removeFile" remove'file $ mkForeignIOE removeFile
  declareForeign "IO.renameFile" rename'file
    . mkForeignIOE $ uncurry renameFile
  declareForeign "IO.getFileTimestamp" get'file'timestamp
    . mkForeignIOE $ fmap utcTimeToPOSIXSeconds . getModificationTime
  declareForeign "IO.getFileSize" get'file'size
    -- TODO: truncating integer
    . mkForeignIOE $ \fp -> fromInteger @Word64 <$> getFileSize fp
  declareForeign "IO.serverSocket" server'socket
    . mkForeignIOE $ \(mhst,port) ->
        fst <$> SYS.bindSock (hostPreference mhst) port
  declareForeign "IO.listen" listen
    . mkForeignIOE $ \sk -> SYS.listenSock sk 2048
  declareForeign "IO.clientSocket" client'socket
    . mkForeignIOE $ fmap fst . uncurry SYS.connectSock
  declareForeign "IO.closeSocket" close'socket
    $ mkForeignIOE SYS.closeSock
  declareForeign "IO.socketAccept" socket'accept
    . mkForeignIOE $ fmap fst . SYS.accept
  declareForeign "IO.socketSend" socket'send
    . mkForeignIOE $ \(sk,bs) -> SYS.send sk (Bytes.toArray bs)
  declareForeign "IO.socketReceive" socket'receive
    . mkForeignIOE $ \(hs,n) ->
        fmap Bytes.fromArray <$> SYS.recv hs n
  declareForeign "IO.kill" kill'thread $ mkForeignIOE killThread
  declareForeign "IO.delay" delay'thread $ mkForeignIOE threadDelay
  declareForeign "IO.stdHandle" standard'handle
    . mkForeign $ \(n :: Int) -> case n of
        0 -> pure (Just SYS.stdin)
        1 -> pure (Just SYS.stdout)
        2 -> pure (Just SYS.stderr)
        _ -> pure Nothing

  declareForeign "MVar.new" mvar'new
    . mkForeign $ \(c :: Closure) -> newMVar c
  declareForeign "MVar.empty" mvar'empty
    . mkForeign $ \() -> newEmptyMVar @Closure
  declareForeign "MVar.take" mvar'take
    . mkForeignIOE $ \(mv :: MVar Closure) -> takeMVar mv
  declareForeign "MVar.tryTake" mvar'try'take
    . mkForeign $ \(mv :: MVar Closure) -> tryTakeMVar mv
  declareForeign "MVar.put" mvar'put
    . mkForeignIOE $ \(mv :: MVar Closure, x) -> putMVar mv x
  declareForeign "MVar.tryPut" mvar'try'put
    . mkForeign $ \(mv :: MVar Closure, x) -> tryPutMVar mv x
  declareForeign "MVar.swap" mvar'swap
    . mkForeignIOE $ \(mv :: MVar Closure, x) -> swapMVar mv x
  declareForeign "MVar.isEmpty" mvar'is'empty
    . mkForeign $ \(mv :: MVar Closure) -> isEmptyMVar mv
  declareForeign "MVar.read" mvar'read
    . mkForeignIOE $ \(mv :: MVar Closure) -> readMVar mv
  declareForeign "MVar.tryRead" mvar'try'read
    . mkForeign $ \(mv :: MVar Closure) -> tryReadMVar mv

  declareForeign "Text.toUtf8" pfopb . mkForeign $ pure . Bytes.fromArray . encodeUtf8
  declareForeign "Text.fromUtf8" pfopb_ebb . mkForeign $ pure . mapLeft (pack . show) . decodeUtf8' . Bytes.toArray

  -- Hashing functions
  let declareHashAlgorithm :: forall v alg . Var v => Hash.HashAlgorithm alg => Text -> alg -> FDecl v ()
      declareHashAlgorithm txt alg = do
        let algoRef = Builtin ("crypto.HashAlgorithm." <> txt)
        declareForeign ("crypto.HashAlgorithm." <> txt) pfop0 . mkForeign $ \() ->
          pure (HashAlgorithm algoRef alg)

  declareHashAlgorithm "Sha3_512" Hash.SHA3_512
  declareHashAlgorithm "Sha3_256" Hash.SHA3_256
  declareHashAlgorithm "Sha2_512" Hash.SHA512
  declareHashAlgorithm "Sha2_256" Hash.SHA256
  declareHashAlgorithm "Blake2b_512" Hash.Blake2b_512
  declareHashAlgorithm "Blake2b_256" Hash.Blake2b_256
  declareHashAlgorithm "Blake2s_256" Hash.Blake2s_256

  -- declareForeign ("crypto.hash") pfopbb . mkForeign $ \(HashAlgorithm _ref _alg, _a :: Closure) ->
  --   pure $ Bytes.empty -- todo : implement me

  declareForeign "crypto.hashBytes" pfopbb . mkForeign $
    \(HashAlgorithm _ alg, b :: Bytes.Bytes) ->
        let ctx = Hash.hashInitWith alg
        in pure . Bytes.fromArray . Hash.hashFinalize $ Hash.hashUpdates ctx (Bytes.chunks b)

  declareForeign "crypto.hmacBytes" pfopbbb
    . mkForeign $ \(HashAlgorithm _ alg, key :: Bytes.Bytes, msg :: Bytes.Bytes) ->
        let out = u alg $ HMAC.hmac (Bytes.toArray @BA.Bytes key) (Bytes.toArray @BA.Bytes msg)
            u :: a -> HMAC.HMAC a -> HMAC.HMAC a
            u _ h = h -- to help typechecker along
        in pure $ Bytes.fromArray out

  declareForeign "Bytes.toBase16" pfopb . mkForeign $ pure . Bytes.toBase16
  declareForeign "Bytes.toBase32" pfopb . mkForeign $ pure . Bytes.toBase32
  declareForeign "Bytes.toBase64" pfopb . mkForeign $ pure . Bytes.toBase64
  declareForeign "Bytes.toBase64UrlUnpadded" pfopb . mkForeign $ pure . Bytes.toBase64UrlUnpadded

  declareForeign "Bytes.fromBase16" pfopb_ebb . mkForeign $ pure . Bytes.fromBase16
  declareForeign "Bytes.fromBase32" pfopb_ebb . mkForeign $ pure . Bytes.fromBase32
  declareForeign "Bytes.fromBase64" pfopb_ebb . mkForeign $ pure . Bytes.fromBase64
  declareForeign "Bytes.fromBase64UrlUnpadded" pfopb . mkForeign $ pure . Bytes.fromBase64UrlUnpadded

hostPreference :: Maybe Text -> SYS.HostPreference
hostPreference Nothing = SYS.HostAny
hostPreference (Just host) = SYS.Host $ Text.unpack host

typeReferences :: [(Reference, Word64)]
typeReferences = zip rs [1..]
  where
  rs = [ r | (_,r) <- Ty.builtinTypes ]
    ++ [ DerivedId i | (_,i,_) <- Ty.builtinDataDecls @Symbol ]
    ++ [ DerivedId i | (_,i,_) <- Ty.builtinEffectDecls @Symbol ]

foreignDeclResults
  :: Var v
  => (Word64, [(Text, SuperNormal v)], EnumMap Word64 ForeignFunc)
foreignDeclResults = execState declareForeigns (0, [], mempty)

foreignWrappers :: Var v => [(Text, SuperNormal v)]
foreignWrappers | (_, l, _) <- foreignDeclResults = reverse l

numberedTermLookup :: Var v => EnumMap Word64 (SuperNormal v)
numberedTermLookup
  = mapFromList . zip [1..] . Map.elems $ builtinLookup

builtinTermNumbering :: Map Reference Word64
builtinTermNumbering
  = Map.fromList (zip (Map.keys $ builtinLookup @Symbol) [1..])

builtinTermBackref :: EnumMap Word64 Reference
builtinTermBackref
  = mapFromList . zip [1..] . Map.keys $ builtinLookup @Symbol

builtinTypeNumbering :: Map Reference Word64
builtinTypeNumbering = Map.fromList typeReferences

builtinTypeBackref :: EnumMap Word64 Reference
builtinTypeBackref = mapFromList $ swap <$> typeReferences
  where swap (x, y) = (y, x)

builtinForeigns :: EnumMap Word64 ForeignFunc
builtinForeigns | (_, _, m) <- foreignDeclResults @Symbol = m<|MERGE_RESOLUTION|>--- conflicted
+++ resolved
@@ -41,11 +41,7 @@
 import Data.Text.Encoding (encodeUtf8, decodeUtf8')
 import Data.ByteString (hGet, hPut)
 import Data.Word (Word64)
-<<<<<<< HEAD
 import Data.Text as Text (Text, pack, unpack)
-=======
-import Data.Text as Text (Text, unpack, pack)
->>>>>>> 0eddff32
 import qualified Data.ByteArray as BA
 
 import Data.Set (Set, insert)
