{-# language RankNTypes #-}
{-# language ViewPatterns #-}
{-# language PatternGuards #-}
{-# language TypeApplications #-}
{-# language OverloadedStrings #-}
{-# language ScopedTypeVariables #-}
{-# language FunctionalDependencies #-}

module Unison.Runtime.Builtin
  ( builtinLookup
  , builtinTermNumbering
  , builtinTypeNumbering
  , builtinTermBackref
  , builtinTypeBackref
  , builtinForeigns
  , numberedTermLookup
  ) where

import Control.Exception (IOException, try)
import Control.Monad.State.Strict (State, modify, execState)

import Unison.ABT.Normalized hiding (TTm)
import Unison.Reference
import Unison.Runtime.ANF as ANF
import Unison.Var
import Unison.Symbol
import Unison.Runtime.Stack (Closure)
import Unison.Runtime.Foreign.Function
import Unison.Runtime.IOSource
import Unison.Runtime.Foreign (HashAlgorithm(..))

import qualified Unison.Type as Ty
import qualified Unison.Builtin as Ty (builtinTypes)
import qualified Unison.Builtin.Decls as Ty
import qualified Crypto.Hash as Hash
import qualified Crypto.MAC.HMAC as HMAC

import Unison.Util.EnumContainers as EC

import Data.Word (Word64)
<<<<<<< HEAD
import Data.Text as Text (Text, unpack, pack)
=======
import Data.Text as Text (Text, unpack)
import qualified Data.ByteArray as BA
>>>>>>> 8186cb11

import Data.Set (Set, insert)

import Data.Map (Map)
import qualified Data.Map as Map

import qualified Unison.Util.Bytes as Bytes
import Network.Socket as SYS
  ( accept
  )
import Network.Simple.TCP as SYS
  ( HostPreference(..)
  , bindSock
  , connectSock
  , listenSock
  , closeSock
  , send
  , recv
  )
import System.IO as SYS
  ( openFile
  , hClose
  , hGetBuffering
  , hSetBuffering
  , hIsEOF
  , hIsOpen
  , hIsSeekable
  , hSeek
  , hTell
  , stdin, stdout, stderr
  )
import Data.Text.IO as SYS
  ( hGetLine
  , hPutStr
  )
import Control.Concurrent as SYS
  ( threadDelay
  , killThread
  )
import Control.Concurrent.MVar as SYS
import Data.Time.Clock.POSIX as SYS
  ( getPOSIXTime
  , utcTimeToPOSIXSeconds
  )
import System.Directory as SYS
  ( getCurrentDirectory
  , setCurrentDirectory
  , getTemporaryDirectory
  -- , getDirectoryContents
  , doesPathExist
  -- , doesDirectoryExist
  , renameDirectory
  , removeFile
  , renameFile
  , createDirectoryIfMissing
  , removeDirectoryRecursive
  , getModificationTime
  , getFileSize
  )

freshes :: Var v => Int -> [v]
freshes = freshes' mempty

freshes' :: Var v => Set v -> Int -> [v]
freshes' avoid0 = go avoid0 []
  where
  go _     vs 0 = vs
  go avoid vs n
    = let v = freshIn avoid $ typed ANFBlank
       in go (insert v avoid) (v:vs) (n-1)

fls, tru :: Var v => ANormal v
fls = TCon Ty.booleanRef 0 []
tru = TCon Ty.booleanRef 1 []

boolift :: Var v => v -> ANormalT v
boolift v
  = AMatch v $ MatchIntegral (mapFromList [(0,fls), (1,tru)]) Nothing

notlift :: Var v => v -> ANormalT v
notlift v
  = AMatch v $ MatchIntegral (mapFromList [(1,fls), (0,tru)]) Nothing

unbox :: Var v => v -> Reference -> v -> ANormal v -> ANormal v
unbox v0 r v b
  = TMatch v0
  $ MatchData r (mapSingleton 0 $ ([UN], TAbs v b)) Nothing

unenum :: Var v => Int -> v -> Reference -> v -> ANormal v -> ANormal v
unenum n v0 r v nx
  = TMatch v0 $ MatchData r cases Nothing
  where
  mkCase i = (toEnum i, ([], TLet v UN (ALit . I $ fromIntegral i) nx))
  cases = mapFromList . fmap mkCase $ [0..n-1]

unop0 :: Var v => Int -> ([v] -> ANormal v) -> SuperNormal v
unop0 n f
  = Lambda [BX]
  . TAbss [x0]
  $ f xs
  where
  xs@(x0:_) = freshes (1+n)

binop0 :: Var v => Int -> ([v] -> ANormal v) -> SuperNormal v
binop0 n f
  = Lambda [BX,BX]
  . TAbss [x0,y0]
  $ f xs
  where
  xs@(x0:y0:_) = freshes (2+n)

unop :: Var v => POp -> Reference -> SuperNormal v
unop pop rf = unop' pop rf rf

unop' :: Var v => POp -> Reference -> Reference -> SuperNormal v
unop' pop rfi rfo
  = unop0 2 $ \[x0,x,r]
 -> unbox x0 rfi x
  . TLet r UN (APrm pop [x])
  $ TCon rfo 0 [r]

binop :: Var v => POp -> Reference -> SuperNormal v
binop pop rf = binop' pop rf rf rf

binop'
  :: Var v
  => POp
  -> Reference -> Reference -> Reference
  -> SuperNormal v
binop' pop rfx rfy rfr
  = binop0 3 $ \[x0,y0,x,y,r]
 -> unbox x0 rfx x
  . unbox y0 rfy y
  . TLet r UN (APrm pop [x,y])
  $ TCon rfr 0 [r]

cmpop :: Var v => POp -> Reference -> SuperNormal v
cmpop pop rf
  = binop0 3 $ \[x0,y0,x,y,b]
 -> unbox x0 rf x
  . unbox y0 rf y
  . TLet b UN (APrm pop [x,y])
  $ TTm $ boolift b

cmpopb :: Var v => POp -> Reference -> SuperNormal v
cmpopb pop rf
  = binop0 3 $ \[x0,y0,x,y,b]
 -> unbox x0 rf x
  . unbox y0 rf y
  . TLet b UN (APrm pop [y,x])
  $ TTm $ boolift b

cmpopn :: Var v => POp -> Reference -> SuperNormal v
cmpopn pop rf
  = binop0 3 $ \[x0,y0,x,y,b]
 -> unbox x0 rf x
  . unbox y0 rf y
  . TLet b UN (APrm pop [x,y])
  $ TTm $ notlift b

cmpopbn :: Var v => POp -> Reference -> SuperNormal v
cmpopbn pop rf
  = binop0 3 $ \[x0,y0,x,y,b]
 -> unbox x0 rf x
  . unbox y0 rf y
  . TLet b UN (APrm pop [y,x])
  $ TTm $ notlift b

addi,subi,muli,divi,modi,shli,shri,powi :: Var v => SuperNormal v
addi = binop ADDI Ty.intRef
subi = binop SUBI Ty.intRef
muli = binop MULI Ty.intRef
divi = binop DIVI Ty.intRef
modi = binop MODI Ty.intRef
shli = binop' SHLI Ty.intRef Ty.natRef Ty.intRef
shri = binop' SHRI Ty.intRef Ty.natRef Ty.intRef
powi = binop' POWI Ty.intRef Ty.natRef Ty.intRef

addn,subn,muln,divn,modn,shln,shrn,pown :: Var v => SuperNormal v
addn = binop ADDN Ty.natRef
subn = binop' SUBN Ty.natRef Ty.natRef Ty.intRef
muln = binop MULN Ty.natRef
divn = binop DIVN Ty.natRef
modn = binop MODN Ty.natRef
shln = binop SHLN Ty.natRef
shrn = binop SHRN Ty.natRef
pown = binop POWN Ty.natRef

eqi, eqn, lti, ltn, lei, len :: Var v => SuperNormal v
eqi = cmpop EQLI Ty.intRef
lti = cmpopbn LEQI Ty.intRef
lei = cmpop LEQI Ty.intRef
eqn = cmpop EQLN Ty.natRef
ltn = cmpopbn LEQN Ty.natRef
len = cmpop LEQN Ty.natRef

gti, gtn, gei, gen :: Var v => SuperNormal v
gti = cmpopn LEQI Ty.intRef
gei = cmpopb LEQI Ty.intRef
gtn = cmpopn LEQN Ty.intRef
gen = cmpopb LEQN Ty.intRef

neqi, neqn :: Var v => SuperNormal v
neqi = cmpopn EQLI Ty.intRef
neqn = cmpopn EQLN Ty.intRef

inci, incn :: Var v => SuperNormal v
inci = unop INCI Ty.intRef
incn = unop INCN Ty.natRef

sgni, negi :: Var v => SuperNormal v
sgni = unop SGNI Ty.intRef
negi = unop NEGI Ty.intRef

lzeron, tzeron, lzeroi, tzeroi :: Var v => SuperNormal v
lzeron = unop LZRO Ty.natRef
tzeron = unop TZRO Ty.natRef
lzeroi = unop' LZRO Ty.intRef Ty.natRef
tzeroi = unop' TZRO Ty.intRef Ty.natRef

andn, orn, xorn, compln :: Var v => SuperNormal v
andn = binop ANDN Ty.natRef
orn = binop IORN Ty.natRef
xorn = binop XORN Ty.natRef
compln = unop COMN Ty.natRef

addf, subf, mulf, divf, powf, sqrtf, logf, logbf
  :: Var v => SuperNormal v
addf = binop ADDF Ty.floatRef
subf = binop SUBF Ty.floatRef
mulf = binop MULF Ty.floatRef
divf = binop DIVF Ty.floatRef
powf = binop POWF Ty.floatRef
sqrtf = unop SQRT Ty.floatRef
logf = unop LOGF Ty.floatRef
logbf = binop LOGB Ty.floatRef

expf, absf :: Var v => SuperNormal v
expf = unop EXPF Ty.floatRef
absf = unop ABSF Ty.floatRef

cosf, sinf, tanf, acosf, asinf, atanf :: Var v => SuperNormal v
cosf = unop COSF Ty.floatRef
sinf = unop SINF Ty.floatRef
tanf = unop TANF Ty.floatRef
acosf = unop ACOS Ty.floatRef
asinf = unop ASIN Ty.floatRef
atanf = unop ATAN Ty.floatRef

coshf, sinhf, tanhf, acoshf, asinhf, atanhf, atan2f
  :: Var v => SuperNormal v
coshf = unop COSH Ty.floatRef
sinhf = unop SINH Ty.floatRef
tanhf = unop TANH Ty.floatRef
acoshf = unop ACSH Ty.floatRef
asinhf = unop ASNH Ty.floatRef
atanhf = unop ATNH Ty.floatRef
atan2f = binop ATN2 Ty.floatRef

ltf, gtf, lef, gef, eqf, neqf :: Var v => SuperNormal v
ltf = cmpopbn LEQF Ty.floatRef
gtf = cmpopn LEQF Ty.floatRef
lef = cmpop LEQF Ty.floatRef
gef = cmpopb LEQF Ty.floatRef
eqf = cmpop EQLF Ty.floatRef
neqf = cmpopn EQLF Ty.floatRef

minf, maxf :: Var v => SuperNormal v
minf = binop MINF Ty.floatRef
maxf = binop MAXF Ty.floatRef

ceilf, floorf, truncf, roundf, i2f, n2f :: Var v => SuperNormal v
ceilf = unop' CEIL Ty.floatRef Ty.intRef
floorf = unop' FLOR Ty.floatRef Ty.intRef
truncf = unop' TRNF Ty.floatRef Ty.intRef
roundf = unop' RNDF Ty.floatRef Ty.intRef
i2f = unop' ITOF Ty.intRef Ty.floatRef
n2f = unop' NTOF Ty.natRef Ty.floatRef

trni :: Var v => SuperNormal v
trni = unop0 3 $ \[x0,x,z,b]
    -> unbox x0 Ty.intRef x
     . TLet z UN (ALit $ I 0)
     . TLet b UN (APrm LEQI [x, z])
     . TMatch b
     $ MatchIntegral
         (mapSingleton 1 $ TCon Ty.natRef 0 [z])
         (Just $ TCon Ty.natRef 0 [x])

modular :: Var v => POp -> (Bool -> ANormal v) -> SuperNormal v
modular pop ret
  = unop0 3 $ \[x0,x,m,t]
 -> unbox x0 Ty.intRef x
  . TLet t UN (ALit $ I 2)
  . TLet m UN (APrm pop [x,t])
  . TMatch m
  $ MatchIntegral
      (mapSingleton 1 $ ret True)
      (Just $ ret False)

evni, evnn, oddi, oddn :: Var v => SuperNormal v
evni = modular MODI (\b -> if b then fls else tru)
oddi = modular MODI (\b -> if b then tru else fls)
evnn = modular MODN (\b -> if b then fls else tru)
oddn = modular MODN (\b -> if b then tru else fls)

dropn :: Var v => SuperNormal v
dropn = binop0 4 $ \[x0,y0,x,y,b,r]
     -> unbox x0 Ty.natRef x
      . unbox y0 Ty.natRef y
      . TLet b UN (APrm LEQN [x,y])
      . TLet r UN
          (AMatch b $ MatchIntegral
             (mapSingleton 1 $ TLit $ N 0)
             (Just $ TPrm SUBN [x,y]))
      $ TCon Ty.natRef 0 [r]

appendt, taket, dropt, sizet, unconst, unsnoct :: Var v => SuperNormal v
appendt = binop0 0 $ \[x,y] -> TPrm CATT [x,y]
taket = binop0 1 $ \[x0,y,x]
     -> unbox x0 Ty.natRef x
      $ TPrm TAKT [x,y]
dropt = binop0 1 $ \[x0,y,x]
     -> unbox x0 Ty.natRef x
      $ TPrm DRPT [x,y]
sizet = unop0 1 $ \[x,r]
     -> TLet r UN (APrm SIZT [x])
      $ TCon Ty.natRef 0 [r]
unconst = unop0 5 $ \[x,t,c0,c,y,p]
     -> TLet t UN (APrm UCNS [x])
      . TMatch t . MatchSum $ mapFromList
      [ (0, ([], TCon Ty.optionalRef 0 []))
      , (1, ([UN,BX], TAbss [c0,y]
                    . TLet c BX (ACon Ty.charRef 0 [c0])
                    . TLet p BX (ACon Ty.pairRef 0 [c,y])
                    $ TCon Ty.optionalRef 1 [p]))
      ]
unsnoct = unop0 5 $ \[x,t,c0,c,y,p]
     -> TLet t UN (APrm USNC [x])
      . TMatch t . MatchSum $ mapFromList
      [ (0, ([], TCon Ty.optionalRef 0 []))
      , (1, ([BX,UN], TAbss [y,c0]
                    . TLet c BX (ACon Ty.charRef 0 [c0])
                    . TLet p BX (ACon Ty.pairRef 0 [y,c])
                    $ TCon Ty.optionalRef 1 [p]))
      ]

appends, conss, snocs :: Var v => SuperNormal v
appends = binop0 0 $ \[x,y] -> TPrm CATS [x,y]
conss = binop0 0 $ \[x,y] -> TPrm CONS [x,y]
snocs = binop0 0 $ \[x,y] -> TPrm SNOC [x,y]

takes, drops, sizes, ats, emptys :: Var v => SuperNormal v
takes = binop0 1 $ \[x0,y,x]
     -> unbox x0 Ty.natRef x
      $ TPrm TAKS [x,y]
drops = binop0 1 $ \[x0,y,x]
     -> unbox x0 Ty.natRef x
      $ TPrm DRPS [x,y]
sizes = unop0 1 $ \[x,r]
     -> TLet r UN (APrm SIZS [x])
      $ TCon Ty.natRef 0 [r]
ats = binop0 3 $ \[x0,y,x,t,r]
   -> unbox x0 Ty.natRef x
    . TLet t UN (APrm IDXS [x,y])
    . TMatch t . MatchSum $ mapFromList
    [ (0, ([], TCon Ty.optionalRef 0 []))
    , (1, ([BX], TAbs r $ TCon Ty.optionalRef 1 [r]))
    ]
emptys = Lambda [] $ TPrm BLDS []

viewls, viewrs :: Var v => SuperNormal v
viewls = unop0 3 $ \[s,u,h,t]
      -> TLet u UN (APrm VWLS [s])
       . TMatch u . MatchSum $ mapFromList
       [ (0, ([], TCon Ty.seqViewRef 0 []))
       , (1, ([BX,BX], TAbss [h,t] $ TCon Ty.seqViewRef 1 [h,t]))
       ]
viewrs = unop0 3 $ \[s,u,i,l]
      -> TLet u UN (APrm VWRS [s])
       . TMatch u . MatchSum $ mapFromList
       [ (0, ([], TCon Ty.seqViewRef 0 []))
       , (1, ([BX,BX], TAbss [i,l] $ TCon Ty.seqViewRef 1 [i,l]))
       ]

eqt, neqt, leqt, geqt, lesst, great :: Var v => SuperNormal v
eqt = binop0 1 $ \[x,y,b]
   -> TLet b UN (APrm EQLT [x,y])
    . TTm $ boolift b
neqt = binop0 1 $ \[x,y,b]
    -> TLet b UN (APrm EQLT [x,y])
     . TTm $ notlift b
leqt = binop0 1 $ \[x,y,b]
    -> TLet b UN (APrm LEQT [x,y])
     . TTm $ boolift b
geqt = binop0 1 $ \[x,y,b]
    -> TLet b UN (APrm LEQT [y,x])
     . TTm $ boolift b
lesst = binop0 1 $ \[x,y,b]
     -> TLet b UN (APrm LEQT [y,x])
      . TTm $ notlift b
great = binop0 1 $ \[x,y,b]
     -> TLet b UN (APrm LEQT [x,y])
      . TTm $ notlift b

packt, unpackt :: Var v => SuperNormal v
packt = unop0 0 $ \[s] -> TPrm PAKT [s]
unpackt = unop0 0 $ \[t] -> TPrm UPKT [t]

packb, unpackb, emptyb, appendb :: Var v => SuperNormal v
packb = unop0 0 $ \[s] -> TPrm PAKB [s]
unpackb = unop0 0 $ \[b] -> TPrm UPKB [b]
emptyb
  = Lambda []
  . TLet es BX (APrm BLDS [])
  $ TPrm PAKB [es]
  where
  [es] = freshes 1
appendb = binop0 0 $ \[x,y] -> TPrm CATB [x,y]

takeb, dropb, atb, sizeb, flattenb :: Var v => SuperNormal v
takeb = binop0 1 $ \[n0,b,n]
     -> unbox n0 Ty.natRef n
      $ TPrm TAKB [n,b]

dropb = binop0 1 $ \[n0,b,n]
     -> unbox n0 Ty.natRef n
      $ TPrm DRPB [n,b]

atb = binop0 4 $ \[n0,b,n,t,r0,r]
   -> unbox n0 Ty.natRef n
    . TLet t UN (APrm IDXB [n,b])
    . TMatch t . MatchSum $ mapFromList
    [ (0, ([], TCon Ty.optionalRef 0 []))
    , (1, ([UN], TAbs r0
               . TLet r BX (ACon Ty.natRef 0 [r0])
               $ TCon Ty.optionalRef 1 [r]))
    ]

sizeb = unop0 1 $ \[b,n]
     -> TLet n UN (APrm SIZB [b])
      $ TCon Ty.natRef 0 [n]

flattenb = unop0 0 $ \[b] -> TPrm FLTB [b]

i2t, n2t, f2t :: Var v => SuperNormal v
i2t = unop0 1 $ \[n0,n]
   -> unbox n0 Ty.intRef n
    $ TPrm ITOT [n]
n2t = unop0 1 $ \[n0,n]
   -> unbox n0 Ty.natRef n
    $ TPrm NTOT [n]
f2t = unop0 1 $ \[f0,f]
   -> unbox f0 Ty.floatRef f
    $ TPrm FTOT [f]

t2i, t2n, t2f :: Var v => SuperNormal v
t2i = unop0 3 $ \[x,t,n0,n]
   -> TLet t UN (APrm TTOI [x])
    . TMatch t . MatchSum $ mapFromList
    [ (0, ([], TCon Ty.optionalRef 0 []))
    , (1, ([UN], TAbs n0
               . TLet n BX (ACon Ty.intRef 0 [n0])
               $ TCon Ty.optionalRef 1 [n]))
    ]
t2n = unop0 3 $ \[x,t,n0,n]
   -> TLet t UN (APrm TTON [x])
    . TMatch t . MatchSum $ mapFromList
    [ (0, ([], TCon Ty.optionalRef 0 []))
    , (1, ([UN], TAbs n0
               . TLet n BX (ACon Ty.natRef 0 [n0])
               $ TCon Ty.optionalRef 1 [n]))
    ]
t2f = unop0 3 $ \[x,t,f0,f]
   -> TLet t UN (APrm TTOF [x])
    . TMatch t . MatchSum $ mapFromList
    [ (0, ([], TCon Ty.optionalRef 0 []))
    , (1, ([UN], TAbs f0
               . TLet f BX (ACon Ty.floatRef 0 [f0])
               $ TCon Ty.optionalRef 1 [f]))
    ]

equ :: Var v => SuperNormal v
equ = binop0 1 $ \[x,y,b]
   -> TLet b UN (APrm EQLU [x,y])
    . TTm $ boolift b

cmpu :: Var v => SuperNormal v
cmpu = binop0 2 $ \[x,y,c,i]
    -> TLet c UN (APrm CMPU [x,y])
     . TLet i UN (APrm DECI [c])
     $ TCon Ty.intRef 0 [i]

ltu :: Var v => SuperNormal v
ltu = binop0 1 $ \[x,y,c]
   -> TLet c UN (APrm CMPU [x,y])
    . TMatch c
    $ MatchIntegral
        (mapFromList [ (0, TCon Ty.booleanRef 1 []) ])
        (Just $ TCon Ty.booleanRef 0 [])

gtu :: Var v => SuperNormal v
gtu = binop0 1 $ \[x,y,c]
   -> TLet c UN (APrm CMPU [x,y])
    . TMatch c
    $ MatchIntegral
        (mapFromList [ (2, TCon Ty.booleanRef 1 []) ])
        (Just $ TCon Ty.booleanRef 0 [])

geu :: Var v => SuperNormal v
geu = binop0 1 $ \[x,y,c]
   -> TLet c UN (APrm CMPU [x,y])
    . TMatch c
    $ MatchIntegral
        (mapFromList [ (0, TCon Ty.booleanRef 0 []) ])
        (Just $ TCon Ty.booleanRef 1 [])

leu :: Var v => SuperNormal v
leu = binop0 1 $ \[x,y,c]
   -> TLet c UN (APrm CMPU [x,y])
    . TMatch c
    $ MatchIntegral
        (mapFromList [ (2, TCon Ty.booleanRef 0 []) ])
        (Just $ TCon Ty.booleanRef 1 [])

notb :: Var v => SuperNormal v
notb = unop0 0 $ \[b]
    -> TMatch b . flip (MatchData Ty.booleanRef) Nothing
     $ mapFromList [ (0, ([], tru)), (1, ([], fls)) ]

orb :: Var v => SuperNormal v
orb = binop0 0 $ \[p,q]
   -> TMatch p . flip (MatchData Ty.booleanRef) Nothing
    $ mapFromList [ (1, ([], tru)), (0, ([], TVar q)) ]

andb :: Var v => SuperNormal v
andb = binop0 0 $ \[p,q]
    -> TMatch p . flip (MatchData Ty.booleanRef) Nothing
     $ mapFromList [ (0, ([], fls)), (1, ([], TVar q)) ]

-- unsafeCoerce, used for numeric types where conversion is a
-- no-op on the representation. Ideally this will be inlined and
-- eliminated so that no instruction is necessary.
cast :: Var v => Reference -> Reference -> SuperNormal v
cast ri ro
  = unop0 1 $ \[x0,x]
 -> unbox x0 ri x
  $ TCon ro 0 [x]

jumpk :: Var v => SuperNormal v
jumpk = binop0 0 $ \[k,a] -> TKon k [a]

fork'comp :: Var v => SuperNormal v
fork'comp
  = Lambda [BX]
  . TAbs act
  . TLet unit BX (ACon Ty.unitRef 0 [])
  . TName lz (Right act) [unit]
  $ TPrm FORK [lz]
  where
  [act,unit,lz] = freshes 3

bug :: Var v => SuperNormal v
bug = unop0 0 $ \[x] -> TPrm EROR [x]

watch :: Var v => SuperNormal v
watch
  = binop0 0 $ \[t,v]
 -> TLets [] [] (APrm PRNT [t])
  $ TVar v

type ForeignOp = forall v. Var v => FOp -> ([Mem], ANormal v)

maybe'result'direct
  :: Var v
  => FOp -> [v]
  -> v -> v
  -> ANormal v
maybe'result'direct ins args t r
  = TLet t UN (AFOp ins args)
  . TMatch t . MatchSum $ mapFromList
  [ (0, ([], TCon Ty.optionalRef 0 []))
  , (1, ([BX], TAbs r $ TCon Ty.optionalRef 1 [r]))
  ]

enum'decode :: Var v => Reference -> String -> Int -> v -> ANormalT v
enum'decode rf err n v
  = AMatch v $ MatchIntegral cases (Just dflt)
  where
  dflt = TLet v BX (ALit . T $ pack err) $ TPrm EROR [v]
  cases = mapFromList $ fmap mkCase $ [0..n]
  mkCase i = (toEnum i, TCon rf (toEnum i) [])

io'error'result0
  :: Var v
  => FOp -> [v]
  -> v -> [Mem] -> [v] -> v
  -> ANormal v -> ANormal v
io'error'result0 ins args ior ccs vs e nx
  = TLet ior UN (AFOp ins args)
  . TMatch ior . MatchSum
  $ mapFromList
  [ (0, ([UN], TAbs e
             . TLet e BX (enum'decode Ty.ioErrorRef err 7 e)
             $ TCon eitherReference 0 [e]))
  , (1, (ccs, TAbss vs nx))
  ]
  where
  err = "unrecognized IOError"

io'error'result'let
  :: Var v
  => FOp -> [v]
  -> v -> [Mem] -> [v] -> v -> v -> ANormalT v
  -> ANormal v
io'error'result'let ins args ior ccs vs e r m
  = io'error'result0 ins args ior ccs vs e
  . TLet r BX m
  $ TCon eitherReference 1 [r]

io'error'result'direct
  :: Var v
  => FOp -> [v]
  -> v -> v -> v
  -> ANormal v
io'error'result'direct ins args ior e r
  = io'error'result0 ins args ior [BX] [r] e
  $ TCon eitherReference 1 [r]

io'error'result'unit
  :: Var v
  => FOp -> [v]
  -> v -> v -> v
  -> ANormal v
io'error'result'unit ins args ior e r
  = io'error'result'let ins args ior [] [] e r
  $ ACon Ty.unitRef 0 []

io'error'result'bool
  :: Var v
  => FOp -> [v]
  -> v -> (v -> ANormalT v) -> v -> v -> v -> ANormal v
io'error'result'bool ins args ior encode b e r
  = io'error'result'let ins args ior [UN] [b] e r
  $ encode b

open'file :: ForeignOp
open'file instr
  = ([BX,BX],)
  . TAbss [fp,m0]
  . unenum 4 m0 ioModeReference m
  $ io'error'result'direct instr [fp,m] ior e r
  where
  [m0,fp,m,ior,e,r] = freshes 6

close'file :: ForeignOp
close'file instr
  = ([BX],)
  . TAbss [h]
  $ io'error'result'unit instr [h] ior e r
  where
  [h,ior,e,r] = freshes 4

is'file'eof :: ForeignOp
is'file'eof instr
  = ([BX],)
  . TAbss [h]
  $ io'error'result'bool instr [h] ior boolift b e r
  where
  [h,b,ior,e,r] = freshes 5

is'file'open :: ForeignOp
is'file'open instr
  = ([BX],)
  . TAbss [h]
  $ io'error'result'bool instr [h] ior boolift b e r
  where
  [h,b,ior,e,r] = freshes 5

is'seekable :: ForeignOp
is'seekable instr
  = ([BX],)
  . TAbss [h]
  $ io'error'result'bool instr [h] ior boolift b e r
  where
  [h,b,ior,e,r] = freshes 5

standard'handle :: ForeignOp
standard'handle instr
  = ([BX],)
  . TAbss [h0]
  . unenum 3 h0 Ty.stdHandleRef h
  $ TFOp instr [h]
  where
  [h0,h] = freshes 2

seek'handle :: ForeignOp
seek'handle instr
  = ([BX,BX,BX],)
  . TAbss [h,sm0,po0]
  . unenum 3 sm0 Ty.seekModeRef sm
  . unbox po0 Ty.natRef po
  $ io'error'result'unit instr [h,sm,po] ior e r
  where
  [sm0,po0,h,sm,po,ior,e,r] = freshes 8

handle'position :: ForeignOp
handle'position instr
  = ([BX],)
  . TAbss [h]
  . io'error'result'let instr [h] ior [UN] [i] e r
  $ (ACon Ty.intRef 0 [i])
  where
  [h,i,ior,e,r] = freshes 5

get'buffering :: ForeignOp
get'buffering instr
  = ([BX],)
  . TAbss [h]
  . io'error'result'let instr [h] ior [UN] [bu] e r
  . AMatch bu . MatchSum
  $ mapFromList
  [ (0, ([], TCon Ty.optionalRef 0 []))
  , (1, ([], line))
  , (2, ([], block'nothing))
  , (3, ([UN], TAbs n $ block'n))
  ]
  where
  [h,bu,ior,e,r,m,n,b] = freshes 8
  final = TCon Ty.optionalRef 1 [b]
  block = TLet b BX (ACon bufferModeReference 1 [m]) $ final

  line
    = TLet b BX (ACon bufferModeReference 0 []) $ final
  block'nothing
    = TLet m BX (ACon Ty.optionalRef 0 [])
    $ block
  block'n
    = TLet m BX (ACon Ty.optionalRef 1 [n])
    $ block

set'buffering :: ForeignOp
set'buffering instr
  = ([BX,BX],)
  . TAbss [h,bm0]
  . TMatch bm0 . flip (MatchData Ty.optionalRef) Nothing
  $ mapFromList
  [ (0, ([], none'branch))
  , (1, ([BX], TAbs bm just'branch'0))
  ]
  where
  [t,ior,e,r,h,mbs,bs0,bs,bm0,bm] = freshes 10
  none'branch
    = TLet t UN (ALit $ I 0)
    $ io'error'result'unit instr [h,t] ior e r
  just'branch'0
    = TMatch bm . flip (MatchData bufferModeReference) Nothing
    $ mapFromList
    [ (0, ([]
        , TLet t UN (ALit $ I 1)
        $ io'error'result'unit instr [h,t] ior e r
        ))
    , (1, ([BX], TAbs mbs just'branch'1))
    ]
  just'branch'1
    = TMatch mbs
      . flip (MatchData Ty.optionalRef) Nothing
      $ mapFromList
      [ (0, ([]
          , TLet t UN (ALit $ I 2)
          $ io'error'result'unit instr [h,t] ior e r))
      , (1, ([BX]
          , TAbs bs0
          . unbox bs0 Ty.natRef bs
          . TLet t UN (ALit $ I 3)
          $ io'error'result'unit instr [h,t,bs] ior e r))
      ]

get'line :: ForeignOp
get'line instr
  = ([BX],)
  . TAbss [h]
  $ io'error'result'direct instr [h] ior e r
  where
  [h,ior,e,r] = freshes 4

get'text :: ForeignOp
get'text instr
  = ([BX],)
  . TAbss [h]
  $ io'error'result'direct instr [h] ior e r
  where
  [h,ior,e,r] = freshes 4

put'text :: ForeignOp
put'text instr
  = ([BX,BX],)
  . TAbss [h,tx]
  $ io'error'result'direct instr [h,tx] ior e r
  where
  [h,tx,ior,e,r] = freshes 5

system'time :: ForeignOp
system'time instr
  = ([],)
  . io'error'result'let instr [] ior [UN] [n] e r
  $ ACon Ty.natRef 0 [n]
  where
  [n,ior,e,r] = freshes 4

get'temp'directory :: ForeignOp
get'temp'directory instr
  = ([],)
  . io'error'result'let instr [] ior [BX] [t] e r
  $ ACon filePathReference 0 [t]
  where
  [t,ior,e,r] = freshes 4

get'current'directory :: ForeignOp
get'current'directory instr
  = ([],)
  . io'error'result'let instr [] ior [BX] [t] e r
  $ ACon filePathReference 0 [r]
  where
  [t,e,r,ior] = freshes 4

set'current'directory :: ForeignOp
set'current'directory instr
  = ([BX],)
  . TAbs fp
  $ io'error'result'unit instr [fp] ior e r
  where
  [fp,ior,e,r] = freshes 4

-- directory'contents
-- instr
--   directoryContents_ : io.FilePath -> Either io.Error [io.FilePath]


file'exists :: ForeignOp
file'exists instr
  = ([BX],)
  . TAbs fp
  $ io'error'result'bool instr [fp] ior boolift b e r
  where
  [fp,b,ior,e,r] = freshes 5

is'directory :: ForeignOp
is'directory instr
  = ([BX],)
  . TAbs fp
  $ io'error'result'bool instr [fp] ior boolift b e r
  where
  [fp,b,ior,e,r] = freshes 5

create'directory :: ForeignOp
create'directory instr
  = ([BX],)
  . TAbs fp
  $ io'error'result'unit instr [fp] ior e r
  where
  [fp,ior,e,r] = freshes 4

remove'directory :: ForeignOp
remove'directory instr
  = ([BX],)
  . TAbs fp
  $ io'error'result'unit instr [fp] ior e r
  where
  [fp,ior,e,r] = freshes 4

rename'directory :: ForeignOp
rename'directory instr
  = ([BX,BX],)
  . TAbss [from,to]
  $ io'error'result'unit instr [from,to] ior e r
  where
  [from,to,ior,e,r] = freshes 5

remove'file :: ForeignOp
remove'file instr
  = ([BX],)
  . TAbs fp
  $ io'error'result'unit instr [fp] ior e r
  where
  [fp,ior,e,r] = freshes 4

rename'file :: ForeignOp
rename'file instr
  = ([BX,BX],)
  . TAbss [from,to]
  $ io'error'result'unit instr [from,to] ior e r
  where
  [from,to,ior,e,r] = freshes 5

get'file'timestamp :: ForeignOp
get'file'timestamp instr
  = ([BX],)
  . TAbs fp
  . io'error'result'let instr [fp] ior [UN] [n] e r
  $ ACon Ty.natRef 0 [n]
  where
  [fp,n,ior,e,r] = freshes 5

get'file'size :: ForeignOp
get'file'size instr
  = ([BX],)
  . TAbs fp
  . io'error'result'let instr [fp] ior [UN] [n] e r
  $ ACon Ty.natRef 0 [n]
  where
  [fp,n,ior,e,r] = freshes 5

server'socket :: ForeignOp
server'socket instr
  = ([BX,BX],)
  . TAbss [mhn,sn]
  . TMatch mhn . flip (MatchData Ty.optionalRef) Nothing
  $ mapFromList
  [ (0, ([], none'branch))
  , (1, ([BX], TAbs hn just'branch))
  ]
  where
  [mhn,sn,hn,t,ior,e,r] = freshes 7
  none'branch
    = TLet t UN (ALit $ I 0)
    $ io'error'result'direct instr [t,sn] ior e r
  just'branch
    = TLet t UN (ALit $ I 1)
    $ io'error'result'direct instr [t,hn,sn] ior e r

listen :: ForeignOp
listen instr
  = ([BX],)
  . TAbs sk
  $ io'error'result'direct instr [sk] ior e r
  where
  [sk,ior,e,r] = freshes 4

client'socket :: ForeignOp
client'socket instr
  = ([BX,BX],)
  . TAbss [hn,sn]
  $ io'error'result'direct instr [hn,sn] ior e r
  where
  [hn,sn,r,ior,e] = freshes 5

close'socket :: ForeignOp
close'socket instr
  = ([BX,BX],)
  . TAbs sk
  $ io'error'result'unit instr [sk] ior e r
  where
  [sk,ior,e,r] = freshes 4

socket'accept :: ForeignOp
socket'accept instr
  = ([BX],)
  . TAbs sk
  $ io'error'result'direct instr [sk] ior e r
  where
  [sk,r,e,ior] = freshes 4

socket'send :: ForeignOp
socket'send instr
  = ([BX,BX],)
  . TAbss [sk,by]
  $ io'error'result'unit instr [sk,by] ior e r
  where
  [sk,by,ior,e,r] = freshes 5

socket'receive :: ForeignOp
socket'receive instr
  = ([BX,BX],)
  . TAbss [sk,n0]
  . unbox n0 Ty.natRef n
  . io'error'result'let instr [sk,n] ior [UN] [mt] e r
  . AMatch mt . MatchSum
  $ mapFromList
  [ (0, ([], TCon Ty.optionalRef 0 []))
  , (1, ([BX], TAbs b $ TCon Ty.optionalRef 1 [b]))
  ]
  where
  [n0,sk,n,ior,e,r,b,mt] = freshes 8

delay'thread :: ForeignOp
delay'thread instr
  = ([BX],)
  . TAbs n0
  . unbox n0 Ty.natRef n
  $ io'error'result'unit instr [n] ior e r
  where
  [n0,n,ior,e,r] = freshes 5

kill'thread :: ForeignOp
kill'thread instr
  = ([BX],)
  . TAbs tid
  $ io'error'result'unit instr [tid] ior e r
  where
  [tid,ior,e,r] = freshes 4

mvar'new :: ForeignOp
mvar'new instr
  = ([BX],)
  . TAbs init
  $ TFOp instr [init]
  where
  [init] = freshes 1

mvar'empty :: ForeignOp
mvar'empty instr = ([],) $ TFOp instr []

mvar'take :: ForeignOp
mvar'take instr
  = ([BX],)
  . TAbs mv
  $ io'error'result'direct instr [mv] ior e r
  where
  [mv,ior,e,r] = freshes 4

mvar'try'take :: ForeignOp
mvar'try'take instr
  = ([BX],)
  . TAbss [mv,x]
  $ maybe'result'direct instr [mv,x] t r
  where
  [mv,x,t,r] = freshes 4

mvar'put :: ForeignOp
mvar'put instr
  = ([BX,BX],)
  . TAbss [mv,x]
  $ io'error'result'unit instr [mv,x] ior e r
  where
  [mv,x,ior,e,r] = freshes 5

mvar'try'put :: ForeignOp
mvar'try'put instr
  = ([BX,BX],)
  . TAbss [mv,x]
  . TLet b UN (AFOp instr [mv,x])
  . TTm $ boolift b
  where
  [mv,x,b] = freshes 3

mvar'swap :: ForeignOp
mvar'swap instr
  = ([BX,BX],)
  . TAbss [mv,x]
  $ io'error'result'direct instr [mv,x] ior e r
  where
  [mv,x,ior,e,r] = freshes 5

mvar'is'empty :: ForeignOp
mvar'is'empty instr
  = ([BX],)
  . TAbs mv
  . TLet b UN (AFOp instr [mv])
  . TTm $ boolift b
  where
  [mv,b] = freshes 2

mvar'read :: ForeignOp
mvar'read instr
  = ([BX],)
  . TAbs mv
  $ io'error'result'direct instr [mv] ior e r
  where
  [mv,ior,e,r] = freshes 4

mvar'try'read :: ForeignOp
mvar'try'read instr
  = ([BX],)
  . TAbs mv
  $ maybe'result'direct instr [mv] t r
  where
  [mv,t,r] = freshes 3

-- Pure ForeignOp taking two boxed values
pfopbb :: ForeignOp
pfopbb instr
  = ([BX,BX],)
  . TAbss [b1,b2]
  $ TFOp instr [b1,b2]
  where
  [b1,b2] = freshes 2

pfopbbb :: ForeignOp
pfopbbb instr
  = ([BX,BX,BX],)
  . TAbss [b1,b2,b3]
  $ TFOp instr [b1,b2,b3]
  where
  [b1,b2,b3] = freshes 3

-- Pure ForeignOp taking no values
pfop0 :: ForeignOp
pfop0 instr = ([],) $ TFOp instr []

-- Pure ForeignOp taking 1 boxed value and returning 1 boxed value
pfopb :: ForeignOp
pfopb instr
  = ([BX],)
  . TAbss [b]
  $ TFOp instr [b]
  where
  [b] = freshes 1

-- Pure ForeignOp taking 1 boxed value and returning 1 Either, both sides boxed
pfopb_ebb :: ForeignOp
pfopb_ebb instr
  = ([BX],)
  . TAbss [b]
  . TLet e UN (AFOp instr [b])
  . TMatch e . MatchSum
  $ mapFromList
  [ (0, ([BX], TAbs ev $ TCon eitherReference 0 [ev]))
  , (1, ([BX], TAbs ev $ TCon eitherReference 1 [ev]))
  ]
  where
  [e,b,ev] = freshes 3

builtinLookup :: Var v => Map.Map Reference (SuperNormal v)
builtinLookup
  = Map.fromList
  . map (\(t, f) -> (Builtin t, f)) $
  [ ("Int.+", addi)
  , ("Int.-", subi)
  , ("Int.*", muli)
  , ("Int./", divi)
  , ("Int.mod", modi)
  , ("Int.==", eqi)
  , ("Int.!=", neqi)
  , ("Int.<", lti)
  , ("Int.<=", lei)
  , ("Int.>", gti)
  , ("Int.>=", gei)
  , ("Int.increment", inci)
  , ("Int.signum", sgni)
  , ("Int.negate", negi)
  , ("Int.truncate0", trni)
  , ("Int.isEven", evni)
  , ("Int.isOdd", oddi)
  , ("Int.shiftLeft", shli)
  , ("Int.shiftRight", shri)
  , ("Int.trailingZeros", tzeroi)
  , ("Int.leadingZeros", lzeroi)
  , ("Int.pow", powi)
  , ("Int.toText", i2t)
  , ("Int.fromText", t2i)
  , ("Int.toFloat", i2f)

  , ("Nat.+", addn)
  , ("Nat.-", subn)
  , ("Nat.sub", subn)
  , ("Nat.*", muln)
  , ("Nat./", divn)
  , ("Nat.mod", modn)
  , ("Nat.==", eqn)
  , ("Int.!=", neqn)
  , ("Nat.<", ltn)
  , ("Nat.<=", len)
  , ("Nat.>", gtn)
  , ("Nat.>=", gen)
  , ("Nat.increment", incn)
  , ("Nat.isEven", evnn)
  , ("Nat.isOdd", oddn)
  , ("Nat.shiftLeft", shln)
  , ("Nat.shiftRight", shrn)
  , ("Nat.trailingZeros", tzeron)
  , ("Nat.leadingZeros", lzeron)
  , ("Nat.and", andn)
  , ("Nat.or", orn)
  , ("Nat.xor", xorn)
  , ("Nat.complement", compln)
  , ("Nat.pow", pown)
  , ("Nat.drop", dropn)
  , ("Nat.toInt", cast Ty.natRef Ty.intRef)
  , ("Nat.toFloat", n2f)
  , ("Nat.toText", n2t)
  , ("Nat.fromText", t2n)

  , ("Float.+", addf)
  , ("Float.-", subf)
  , ("Float.*", mulf)
  , ("Float./", divf)
  , ("Float.pow", powf)
  , ("Float.log", logf)
  , ("Float.logBase", logbf)
  , ("Float.sqrt", sqrtf)

  , ("Float.min", minf)
  , ("Float.max", maxf)

  , ("Float.<", ltf)
  , ("Float.>", gtf)
  , ("Float.<=", lef)
  , ("Float.>=", gef)
  , ("Float.==", eqf)
  , ("Float.!=", neqf)

  , ("Float.acos", acosf)
  , ("Float.asin", asinf)
  , ("Float.atan", atanf)
  , ("Float.cos", cosf)
  , ("Float.sin", sinf)
  , ("Float.tan", tanf)

  , ("Float.acosh", acoshf)
  , ("Float.asinh", asinhf)
  , ("Float.atanh", atanhf)
  , ("Float.cosh", coshf)
  , ("Float.sinh", sinhf)
  , ("Float.tanh", tanhf)

  , ("Float.exp", expf)
  , ("Float.abs", absf)

  , ("Float.ceiling", ceilf)
  , ("Float.floor", floorf)
  , ("Float.round", roundf)
  , ("Float.truncate", truncf)
  , ("Float.atan2", atan2f)

  , ("Float.toText", f2t)
  , ("Float.fromText", t2f)

  -- text
  , ("Text.empty", Lambda [] $ TLit (T ""))
  , ("Text.++", appendt)
  , ("Text.take", taket)
  , ("Text.drop", dropt)
  , ("Text.size", sizet)
  , ("Text.==", eqt)
  , ("Text.!=", neqt)
  , ("Text.<=", leqt)
  , ("Text.>=", geqt)
  , ("Text.<", lesst)
  , ("Text.>", great)
  , ("Text.uncons", unconst)
  , ("Text.unsnoc", unsnoct)
  , ("Text.toCharList", unpackt)
  , ("Text.fromCharList", packt)

  , ("Boolean.not", notb)
  , ("Boolean.or", orb)
  , ("Boolean.and", andb)

  , ("bug", bug)
  , ("todo", bug)
  , ("Debug.watch", watch)

  , ("Char.toNat", cast Ty.charRef Ty.natRef)
  , ("Char.fromNat", cast Ty.natRef Ty.charRef)

  , ("Bytes.empty", emptyb)
  , ("Bytes.fromList", packb)
  , ("Bytes.toList", unpackb)
  , ("Bytes.++", appendb)
  , ("Bytes.take", takeb)
  , ("Bytes.drop", dropb)
  , ("Bytes.at", atb)
  , ("Bytes.size", sizeb)
  , ("Bytes.flatten", flattenb)

  , ("List.take", takes)
  , ("List.drop", drops)
  , ("List.size", sizes)
  , ("List.++", appends)
  , ("List.at", ats)
  , ("List.cons", conss)
  , ("List.snoc", snocs)
  , ("List.empty", emptys)
  , ("List.viewl", viewls)
  , ("List.viewr", viewrs)
--
--   , B "Debug.watch" $ forall1 "a" (\a -> text --> a --> a)
  , ("Universal.==", equ)
  , ("Universal.compare", cmpu)
  , ("Universal.>", gtu)
  , ("Universal.<", ltu)
  , ("Universal.>=", geu)
  , ("Universal.<=", leu)

  , ("jumpCont", jumpk)

  , ("IO.forkComp", fork'comp)
  ] ++ foreignWrappers

type FDecl v
  = State (Word64, [(Text, SuperNormal v)], EnumMap Word64 ForeignFunc)

declareForeign
  :: Var v => Text -> ForeignOp -> ForeignFunc -> FDecl v ()
declareForeign name op func
  = modify $ \(w, cs, fs)
      -> (w+1, (name, uncurry Lambda (op w)) : cs, mapInsert w func fs)

mkForeignIOE
  :: (ForeignConvention a, ForeignConvention r)
  => (a -> IO r) -> ForeignFunc
mkForeignIOE f = mkForeign $ \a -> tryIOE (f a)
  where
  tryIOE :: IO a -> IO (Either IOException a)
  tryIOE = try

dummyFF :: ForeignFunc
dummyFF = FF ee ee ee
  where
  ee = error "dummyFF"


declareForeigns :: Var v => FDecl v ()
declareForeigns = do
  declareForeign "IO.openFile" open'file
    $ mkForeignIOE (uncurry openFile)
  declareForeign "IO.closeFile" close'file $ mkForeignIOE hClose
  declareForeign "IO.isFileEOF" is'file'eof $ mkForeignIOE hIsEOF
  declareForeign "IO.isFileOpen" is'file'open $ mkForeignIOE hIsOpen
  declareForeign "IO.isSeekable" is'seekable $ mkForeignIOE hIsSeekable
  declareForeign "IO.seekHandle" seek'handle
    . mkForeignIOE $ \(h,sm,n) -> hSeek h sm (fromIntegral (n :: Int))
  declareForeign "IO.handlePosition" handle'position
    -- TODO: truncating integer
    . mkForeignIOE $ \h -> fromInteger @Word64 <$> hTell h
  declareForeign "IO.getBuffering" get'buffering
    $ mkForeignIOE hGetBuffering
  declareForeign "IO.setBuffering" set'buffering
    . mkForeignIOE $ uncurry hSetBuffering
  declareForeign "IO.getLine" get'line $ mkForeignIOE hGetLine
  declareForeign "IO.getText" get'text $
    dummyFF -- mkForeignIOE $ \h -> pure . Right . Wrap <$> hGetText h
  declareForeign "IO.putText" put'text . mkForeignIOE $ uncurry hPutStr
  declareForeign "IO.systemTime" system'time
    $ mkForeignIOE $ \() -> getPOSIXTime
  declareForeign "IO.getTempDirectory" get'temp'directory
    $ mkForeignIOE $ \() -> getTemporaryDirectory
  declareForeign "IO.getCurrentDirectory" get'current'directory
    . mkForeignIOE $ \() -> getCurrentDirectory
  declareForeign "IO.setCurrentDirectory" set'current'directory
    $ mkForeignIOE setCurrentDirectory
  -- declareForeign ANF.DCNTNS
  --   . mkForeignIOE $ fmap (fmap Text.pack) . getDirectoryContents
  declareForeign "IO.fileExists" file'exists
    $ mkForeignIOE doesPathExist
  declareForeign "IO.isDirectory" is'directory dummyFF
  declareForeign "IO.createDirectory" create'directory
    $ mkForeignIOE $ createDirectoryIfMissing True
  declareForeign "IO.removeDirectory" remove'directory
    $mkForeignIOE removeDirectoryRecursive
  declareForeign "IO.renameDirectory" rename'directory
    . mkForeignIOE $ uncurry renameDirectory
  declareForeign "IO.removeFile" remove'file $ mkForeignIOE removeFile
  declareForeign "IO.renameFile" rename'file
    . mkForeignIOE $ uncurry renameFile
  declareForeign "IO.getFileTimestamp" get'file'timestamp
    . mkForeignIOE $ fmap utcTimeToPOSIXSeconds . getModificationTime
  declareForeign "IO.getFileSize" get'file'size
    -- TODO: truncating integer
    . mkForeignIOE $ \fp -> fromInteger @Word64 <$> getFileSize fp
  declareForeign "IO.serverSocket" server'socket
    . mkForeignIOE $ \(mhst,port) ->
        fst <$> SYS.bindSock (hostPreference mhst) port
  declareForeign "IO.listen" listen
    . mkForeignIOE $ \sk -> SYS.listenSock sk 2048
  declareForeign "IO.clientSocket" client'socket
    . mkForeignIOE $ fmap fst . uncurry SYS.connectSock
  declareForeign "IO.closeSocket" close'socket
    $ mkForeignIOE SYS.closeSock
  declareForeign "IO.socketAccept" socket'accept
    . mkForeignIOE $ fmap fst . SYS.accept
  declareForeign "IO.socketSend" socket'send
    . mkForeignIOE $ \(sk,bs) -> SYS.send sk (Bytes.toArray bs)
  declareForeign "IO.socketReceive" socket'receive
    . mkForeignIOE $ \(hs,n) ->
        fmap Bytes.fromArray <$> SYS.recv hs n
  declareForeign "IO.kill" kill'thread $ mkForeignIOE killThread
  declareForeign "IO.delay" delay'thread $ mkForeignIOE threadDelay
  declareForeign "IO.stdHandle" standard'handle
    . mkForeign $ \(n :: Int) -> case n of
        0 -> pure (Just SYS.stdin)
        1 -> pure (Just SYS.stdout)
        2 -> pure (Just SYS.stderr)
        _ -> pure Nothing

  declareForeign "MVar.new" mvar'new
    . mkForeign $ \(c :: Closure) -> newMVar c
  declareForeign "MVar.empty" mvar'empty
    . mkForeign $ \() -> newEmptyMVar @Closure
  declareForeign "MVar.take" mvar'take
    . mkForeignIOE $ \(mv :: MVar Closure) -> takeMVar mv
  declareForeign "MVar.tryTake" mvar'try'take
    . mkForeign $ \(mv :: MVar Closure) -> tryTakeMVar mv
  declareForeign "MVar.put" mvar'put
    . mkForeignIOE $ \(mv :: MVar Closure, x) -> putMVar mv x
  declareForeign "MVar.tryPut" mvar'try'put
    . mkForeign $ \(mv :: MVar Closure, x) -> tryPutMVar mv x
  declareForeign "MVar.swap" mvar'swap
    . mkForeignIOE $ \(mv :: MVar Closure, x) -> swapMVar mv x
  declareForeign "MVar.isEmpty" mvar'is'empty
    . mkForeign $ \(mv :: MVar Closure) -> isEmptyMVar mv
  declareForeign "MVar.read" mvar'read
    . mkForeignIOE $ \(mv :: MVar Closure) -> readMVar mv
  declareForeign "MVar.tryRead" mvar'try'read
    . mkForeign $ \(mv :: MVar Closure) -> tryReadMVar mv

  -- Hashing functions
  let declareHashAlgorithm :: forall v alg . Var v => Hash.HashAlgorithm alg => Text -> alg -> FDecl v ()
      declareHashAlgorithm txt alg = do
        let algoRef = Builtin ("crypto.HashAlgorithm." <> txt)
        declareForeign ("crypto.HashAlgorithm." <> txt) pfop0 . mkForeign $ \() ->
          pure (HashAlgorithm algoRef alg)

  declareHashAlgorithm "Sha3_512" Hash.SHA3_512
  declareHashAlgorithm "Sha3_256" Hash.SHA3_256
  declareHashAlgorithm "Sha2_512" Hash.SHA512
  declareHashAlgorithm "Sha2_256" Hash.SHA256
  declareHashAlgorithm "Blake2b_512" Hash.Blake2b_512
  declareHashAlgorithm "Blake2b_256" Hash.Blake2b_256
  declareHashAlgorithm "Blake2s_256" Hash.Blake2s_256

  -- declareForeign ("crypto.hash") pfopbb . mkForeign $ \(HashAlgorithm _ref _alg, _a :: Closure) ->
  --   pure $ Bytes.empty -- todo : implement me

  declareForeign "crypto.hashBytes" pfopbb . mkForeign $
    \(HashAlgorithm _ alg, b :: Bytes.Bytes) ->
        let ctx = Hash.hashInitWith alg
        in pure . Bytes.fromArray . Hash.hashFinalize $ Hash.hashUpdates ctx (Bytes.chunks b)

  declareForeign "crypto.hmacBytes" pfopbbb
    . mkForeign $ \(HashAlgorithm _ alg, key :: Bytes.Bytes, msg :: Bytes.Bytes) ->
        let out = u alg $ HMAC.hmac (Bytes.toArray @BA.Bytes key) (Bytes.toArray @BA.Bytes msg)
            u :: a -> HMAC.HMAC a -> HMAC.HMAC a
            u _ h = h -- to help typechecker along
        in pure $ Bytes.fromArray out

  declareForeign "Bytes.toBase16" pfopb . mkForeign $ pure . Bytes.toBase16
  declareForeign "Bytes.toBase32" pfopb . mkForeign $ pure . Bytes.toBase32
  declareForeign "Bytes.toBase64" pfopb . mkForeign $ pure . Bytes.toBase64
  declareForeign "Bytes.toBase64UrlUnpadded" pfopb . mkForeign $ pure . Bytes.toBase64UrlUnpadded

  declareForeign "Bytes.fromBase16" pfopb_ebb . mkForeign $ pure . Bytes.fromBase16
  declareForeign "Bytes.fromBase32" pfopb_ebb . mkForeign $ pure . Bytes.fromBase32
  declareForeign "Bytes.fromBase64" pfopb_ebb . mkForeign $ pure . Bytes.fromBase64
  declareForeign "Bytes.fromBase64UrlUnpadded" pfopb . mkForeign $ pure . Bytes.fromBase64UrlUnpadded

hostPreference :: Maybe Text -> SYS.HostPreference
hostPreference Nothing = SYS.HostAny
hostPreference (Just host) = SYS.Host $ Text.unpack host

typeReferences :: [(Reference, Word64)]
typeReferences = zip rs [1..]
  where
  rs = [ r | (_,r) <- Ty.builtinTypes ]
    ++ [ DerivedId i | (_,i,_) <- Ty.builtinDataDecls @Symbol ]
    ++ [ DerivedId i | (_,i,_) <- Ty.builtinEffectDecls @Symbol ]

foreignDeclResults
  :: Var v
  => (Word64, [(Text, SuperNormal v)], EnumMap Word64 ForeignFunc)
foreignDeclResults = execState declareForeigns (0, [], mempty)

foreignWrappers :: Var v => [(Text, SuperNormal v)]
foreignWrappers | (_, l, _) <- foreignDeclResults = reverse l

numberedTermLookup :: Var v => EnumMap Word64 (SuperNormal v)
numberedTermLookup
  = mapFromList . zip [1..] . Map.elems $ builtinLookup

builtinTermNumbering :: Map Reference Word64
builtinTermNumbering
  = Map.fromList (zip (Map.keys $ builtinLookup @Symbol) [1..])

builtinTermBackref :: EnumMap Word64 Reference
builtinTermBackref
  = mapFromList . zip [1..] . Map.keys $ builtinLookup @Symbol

builtinTypeNumbering :: Map Reference Word64
builtinTypeNumbering = Map.fromList typeReferences

builtinTypeBackref :: EnumMap Word64 Reference
builtinTypeBackref = mapFromList $ swap <$> typeReferences
  where swap (x, y) = (y, x)

builtinForeigns :: EnumMap Word64 ForeignFunc
builtinForeigns | (_, _, m) <- foreignDeclResults @Symbol = m<|MERGE_RESOLUTION|>--- conflicted
+++ resolved
@@ -38,12 +38,8 @@
 import Unison.Util.EnumContainers as EC
 
 import Data.Word (Word64)
-<<<<<<< HEAD
 import Data.Text as Text (Text, unpack, pack)
-=======
-import Data.Text as Text (Text, unpack)
 import qualified Data.ByteArray as BA
->>>>>>> 8186cb11
 
 import Data.Set (Set, insert)
 
