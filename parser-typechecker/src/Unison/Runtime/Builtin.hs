--- conflicted
+++ resolved
@@ -17,11 +17,7 @@
   ) where
 
 import Control.Exception (IOException, try)
-<<<<<<< HEAD
-import Control.Monad (void)
-=======
 import Control.Monad.State.Strict (State, modify, execState)
->>>>>>> 44cfdd19
 
 import Unison.ABT.Normalized hiding (TTm)
 import Unison.Reference
@@ -46,10 +42,7 @@
 import Data.ByteString (hGet, hPut)
 import Data.Word (Word64)
 import Data.Text as Text (Text, pack, unpack)
-<<<<<<< HEAD
-=======
 import qualified Data.ByteArray as BA
->>>>>>> 44cfdd19
 
 import Data.Set (Set, insert)
 
@@ -81,14 +74,7 @@
   , hTell
   , stdin, stdout, stderr
   )
-<<<<<<< HEAD
-import Data.Text.IO as SYS
-  ( hGetLine
-  , hPutStr
-  )
-=======
 import Data.Text.IO as SYS (hGetLine)
->>>>>>> 44cfdd19
 import Control.Concurrent as SYS
   ( threadDelay
   , killThread
@@ -102,11 +88,7 @@
   ( getCurrentDirectory
   , setCurrentDirectory
   , getTemporaryDirectory
-<<<<<<< HEAD
-  , getDirectoryContents
-=======
   -- , getDirectoryContents
->>>>>>> 44cfdd19
   , doesPathExist
   -- , doesDirectoryExist
   , renameDirectory
@@ -118,10 +100,6 @@
   , getFileSize
   )
 
-<<<<<<< HEAD
-
-=======
->>>>>>> 44cfdd19
 freshes :: Var v => Int -> [v]
 freshes = freshes' mempty
 
@@ -657,18 +635,6 @@
   cases = mapFromList $ fmap mkCase $ [0..n]
   mkCase i = (toEnum i, TCon rf (toEnum i) [])
 
-maybe'result'direct
-  :: Var v
-  => IOp -> [v]
-  -> v -> v
-  -> ANormal v
-maybe'result'direct ins args t r
-  = TLet t UN (AIOp ins args)
-  . TMatch t . MatchSum $ mapFromList
-  [ (0, ([], TCon optionTag 0 []))
-  , (1, ([BX], TAbs r $ TCon optionTag 1 [r]))
-  ]
-
 io'error'result0
   :: Var v
   => FOp -> [v]
@@ -1193,85 +1159,6 @@
   ]
   where
   [e,b,ev] = freshes 3
-
-mvar'new :: IOOP
-mvar'new avoid
-  = ([BX],)
-  . TAbs init
-  $ TIOp MVNEWF [init]
-  where
-  [init] = freshes' avoid 1
-
-mvar'empty :: IOOP
-mvar'empty _
-  = ([],)
-  $ TIOp MVNEWE []
-
-mvar'take :: IOOP
-mvar'take avoid
-  = ([BX],)
-  . TAbs mv
-  $ io'error'result'direct MVTAKE [mv] ior e r
-  where
-  [mv,ior,e,r] = freshes' avoid 4
-
-mvar'try'take :: IOOP
-mvar'try'take avoid
-  = ([BX],)
-  . TAbss [mv,x]
-  $ maybe'result'direct MVPUTT [mv,x] t r
-  where
-  [mv,x,t,r] = freshes' avoid 4
-
-mvar'put :: IOOP
-mvar'put avoid
-  = ([BX,BX],)
-  . TAbss [mv,x]
-  $ io'error'result'unit MVPUTB [mv,x] ior e r
-  where
-  [mv,x,ior,e,r] = freshes' avoid 5
-
-mvar'try'put :: IOOP
-mvar'try'put avoid
-  = ([BX,BX],)
-  . TAbss [mv,x]
-  . TLet b UN (AIOp MVPUTT [mv,x])
-  . TTm $ boolift b
-  where
-  [mv,x,b] = freshes' avoid 3
-
-mvar'swap :: IOOP
-mvar'swap avoid
-  = ([BX,BX],)
-  . TAbss [mv,x]
-  $ io'error'result'direct MVSWAP [mv,x] ior e r
-  where
-  [mv,x,ior,e,r] = freshes' avoid 5
-
-mvar'is'empty :: IOOP
-mvar'is'empty avoid
-  = ([BX],)
-  . TAbs mv
-  . TLet b UN (AIOp MVEMPT [mv])
-  . TTm $ boolift b
-  where
-  [mv,b] = freshes' avoid 2
-
-mvar'read :: IOOP
-mvar'read avoid
-  = ([BX],)
-  . TAbs mv
-  $ io'error'result'direct MVREAD [mv] ior e r
-  where
-  [mv,ior,e,r] = freshes' avoid 4
-
-mvar'try'read :: IOOP
-mvar'try'read avoid
-  = ([BX],)
-  . TAbs mv
-  $ maybe'result'direct MVREAT [mv] t r
-  where
-  [mv,t,r] = freshes' avoid 3
 
 builtinLookup :: Var v => Map.Map Reference (SuperNormal v)
 builtinLookup
@@ -1437,57 +1324,6 @@
 
   , ("jumpCont", jumpk)
 
-<<<<<<< HEAD
-  , ("IO.openFile", ioComb open'file)
-  , ("IO.closeFile", ioComb close'file)
-  , ("IO.isFileEOF", ioComb is'file'eof)
-  , ("IO.isFileOpen", ioComb is'file'open)
-  , ("IO.isSeekable", ioComb is'seekable)
-  , ("IO.seekHandle", ioComb seek'handle)
-  , ("IO.handlePosition", ioComb handle'position)
-  , ("IO.getBuffering", ioComb get'buffering)
-  , ("IO.setBuffering", ioComb set'buffering)
-  , ("IO.getLine", ioComb get'line)
-  , ("IO.getText", ioComb get'text)
-  , ("IO.putText", ioComb put'text)
-  , ("IO.systemTime", ioComb system'time)
-  , ("IO.getTempDirectory", ioComb get'temp'directory)
-  , ("IO.getCurrentDirectory", ioComb get'current'directory)
-  , ("IO.setCurrentDirectory", ioComb set'current'directory)
-  , ("IO.fileExists", ioComb file'exists)
-  , ("IO.isDirectory", ioComb is'directory)
-  , ("IO.createDirectory", ioComb create'directory)
-  , ("IO.removeDirectory", ioComb remove'directory)
-  , ("IO.renameDirectory", ioComb rename'directory)
-  , ("IO.removeFile", ioComb remove'file)
-  , ("IO.renameFile", ioComb rename'file)
-  , ("IO.getFileTimestamp", ioComb get'file'timestamp)
-  , ("IO.getFileSize", ioComb get'file'size)
-  , ("IO.serverSocket", ioComb server'socket)
-  , ("IO.listen", ioComb listen)
-  , ("IO.clientSocket", ioComb client'socket)
-  , ("IO.closeSocket", ioComb close'socket)
-  , ("IO.socketAccept", ioComb socket'accept)
-  , ("IO.socketSend", ioComb socket'send)
-  , ("IO.socketReceive", ioComb socket'receive)
-  , ("IO.forkComp", ioComb fork'comp)
-  , ("IO.stdHandle", ioComb standard'handle)
-
-  , ("MVar.new", ioComb mvar'new)
-  , ("MVar.empty", ioComb mvar'empty)
-  , ("MVar.take", ioComb mvar'take)
-  , ("MVar.tryTake", ioComb mvar'try'take)
-  , ("MVar.put", ioComb mvar'put)
-  , ("MVar.tryPut", ioComb mvar'try'put)
-  , ("MVar.swap", ioComb mvar'swap)
-  , ("MVar.isEmpty", ioComb mvar'is'empty)
-  , ("MVar.read", ioComb mvar'read)
-  , ("MVar.tryRead", ioComb mvar'try'read)
-  ]
-
-ioComb :: Var v => IOOP -> SuperNormal v
-ioComb ioop = uncurry Lambda (ioop mempty)
-=======
   , ("IO.forkComp", fork'comp)
   ] ++ foreignWrappers
 
@@ -1499,7 +1335,6 @@
 declareForeign name op func
   = modify $ \(w, cs, fs)
       -> (w+1, (name, uncurry Lambda (op w)) : cs, mapInsert w func fs)
->>>>>>> 44cfdd19
 
 mkForeignIOE
   :: (ForeignConvention a, ForeignConvention r)
@@ -1514,86 +1349,6 @@
   where
   ee = error "dummyFF"
 
-<<<<<<< HEAD
--- Implementations of ANF IO operations
-iopToForeign :: ANF.IOp -> ForeignFunc
-iopToForeign ANF.OPENFI = mkForeignIOE $ uncurry openFile
-iopToForeign ANF.CLOSFI = mkForeignIOE hClose
-iopToForeign ANF.ISFEOF = mkForeignIOE hIsEOF
-iopToForeign ANF.ISFOPN = mkForeignIOE hIsOpen
-iopToForeign ANF.ISSEEK = mkForeignIOE hIsSeekable
-iopToForeign ANF.SEEKFI
-  = mkForeignIOE $ \(h,sm,n) -> hSeek h sm (fromIntegral (n :: Int))
-iopToForeign ANF.POSITN
-  -- TODO: truncating integer
-  = mkForeignIOE $ \h -> fromInteger @Word64 <$> hTell h
-iopToForeign ANF.GBUFFR = mkForeignIOE hGetBuffering
-iopToForeign ANF.SBUFFR = mkForeignIOE $ uncurry hSetBuffering
-iopToForeign ANF.GTLINE = mkForeignIOE hGetLine
-iopToForeign ANF.GTTEXT
-  = dummyFF -- mkForeignIOE $ \h -> pure . Right . Wrap <$> hGetText h
-iopToForeign ANF.PUTEXT = mkForeignIOE $ uncurry hPutStr
-iopToForeign ANF.SYTIME = mkForeignIOE $ \() -> getPOSIXTime
-iopToForeign ANF.GTMPDR = mkForeignIOE $ \() -> getTemporaryDirectory
-iopToForeign ANF.GCURDR = mkForeignIOE $ \() -> getCurrentDirectory
-iopToForeign ANF.SCURDR = mkForeignIOE setCurrentDirectory
-iopToForeign ANF.DCNTNS
-  = mkForeignIOE $ fmap (fmap Text.pack) . getDirectoryContents
-iopToForeign ANF.FEXIST = mkForeignIOE doesPathExist
-iopToForeign ANF.ISFDIR = dummyFF
-iopToForeign ANF.CRTDIR
-  = mkForeignIOE $ createDirectoryIfMissing True
-iopToForeign ANF.REMDIR = mkForeignIOE removeDirectoryRecursive
-iopToForeign ANF.RENDIR = mkForeignIOE $ uncurry renameDirectory
-iopToForeign ANF.REMOFI = mkForeignIOE removeFile
-iopToForeign ANF.RENAFI = mkForeignIOE $ uncurry renameFile
-iopToForeign ANF.GFTIME
-  = mkForeignIOE $ fmap utcTimeToPOSIXSeconds . getModificationTime
-iopToForeign ANF.GFSIZE
-  -- TODO: truncating integer
-  = mkForeignIOE $ \fp -> fromInteger @Word64 <$> getFileSize fp
-iopToForeign ANF.SRVSCK
-  = mkForeignIOE $ \(mhst,port) ->
-      () <$ SYS.bindSock (hostPreference mhst) port
-iopToForeign ANF.LISTEN = mkForeignIOE $ \sk -> SYS.listenSock sk 2048
-iopToForeign ANF.CLISCK
-  = mkForeignIOE $ void . uncurry SYS.connectSock
-iopToForeign ANF.CLOSCK = mkForeignIOE SYS.closeSock
-iopToForeign ANF.SKACPT
-  = mkForeignIOE $ void . SYS.accept
-iopToForeign ANF.SKSEND
-  = mkForeignIOE $ \(sk,bs) -> SYS.send sk (Bytes.toByteString bs)
-iopToForeign ANF.SKRECV
-  = mkForeignIOE $ \(hs,n) ->
-      fmap Bytes.fromByteString <$> SYS.recv hs n
-iopToForeign ANF.THKILL = mkForeignIOE killThread
-iopToForeign ANF.THDELY = mkForeignIOE threadDelay
-iopToForeign ANF.STDHND
-  = mkForeign $ \(n :: Int) -> case n of
-      0 -> pure (Just SYS.stdin)
-      1 -> pure (Just SYS.stdout)
-      2 -> pure (Just SYS.stderr)
-      _ -> pure Nothing
-iopToForeign ANF.MVNEWF
-  = mkForeign $ \(c :: Closure) -> newMVar c
-iopToForeign ANF.MVNEWE = mkForeign $ \() -> newEmptyMVar @Closure
-iopToForeign ANF.MVTAKE
-  = mkForeignIOE $ \(mv :: MVar Closure) -> takeMVar mv
-iopToForeign ANF.MVTAKT
-  = mkForeign $ \(mv :: MVar Closure) -> tryTakeMVar mv
-iopToForeign ANF.MVPUTB
-  = mkForeignIOE $ \(mv :: MVar Closure, x) -> putMVar mv x
-iopToForeign ANF.MVPUTT
-  = mkForeign $ \(mv :: MVar Closure, x) -> tryPutMVar mv x
-iopToForeign ANF.MVSWAP
-  = mkForeignIOE $ \(mv :: MVar Closure, x) -> swapMVar mv x
-iopToForeign ANF.MVEMPT
-  = mkForeign $ \(mv :: MVar Closure) -> isEmptyMVar mv
-iopToForeign ANF.MVREAD
-  = mkForeignIOE $ \(mv :: MVar Closure) -> readMVar mv
-iopToForeign ANF.MVREAT
-  = mkForeign $ \(mv :: MVar Closure) -> tryReadMVar mv
-=======
 
 declareForeigns :: Var v => FDecl v ()
 declareForeigns = do
@@ -1730,34 +1485,11 @@
   declareForeign "Bytes.fromBase32" pfopb_ebb . mkForeign $ pure . Bytes.fromBase32
   declareForeign "Bytes.fromBase64" pfopb_ebb . mkForeign $ pure . Bytes.fromBase64
   declareForeign "Bytes.fromBase64UrlUnpadded" pfopb . mkForeign $ pure . Bytes.fromBase64UrlUnpadded
->>>>>>> 44cfdd19
 
 hostPreference :: Maybe Text -> SYS.HostPreference
 hostPreference Nothing = SYS.HostAny
 hostPreference (Just host) = SYS.Host $ Text.unpack host
 
-<<<<<<< HEAD
-typeReferences :: [(Reference, RTag)]
-typeReferences
-  = zip
-  [ Ty.natRef
-  , Ty.optionalRef
-  , Ty.unitRef
-  , Ty.pairRef
-  , Ty.booleanRef
-  , Ty.intRef
-  , Ty.floatRef
-  , Ty.booleanRef
-  , Ty.textRef
-  , Ty.charRef
-  , eitherReference
-  , filePathReference
-  , bufferModeReference
-  , Ty.effectRef
-  , Ty.vectorRef
-  , Ty.seqViewRef
-  ] [1..]
-=======
 typeReferences :: [(Reference, Word64)]
 typeReferences = zip rs [1..]
   where
@@ -1772,19 +1504,11 @@
 
 foreignWrappers :: Var v => [(Text, SuperNormal v)]
 foreignWrappers | (_, l, _) <- foreignDeclResults = reverse l
->>>>>>> 44cfdd19
 
 numberedTermLookup :: Var v => EnumMap Word64 (SuperNormal v)
 numberedTermLookup
   = mapFromList . zip [1..] . Map.elems $ builtinLookup
 
-<<<<<<< HEAD
-rtag :: Reference -> RTag
-rtag r | Just x <- Map.lookup r builtinTypeNumbering = x
-       | otherwise = error $ "rtag: unknown reference: " ++ show r
-
-=======
->>>>>>> 44cfdd19
 builtinTermNumbering :: Map Reference Word64
 builtinTermNumbering
   = Map.fromList (zip (Map.keys $ builtinLookup @Symbol) [1..])
@@ -1801,11 +1525,4 @@
   where swap (x, y) = (y, x)
 
 builtinForeigns :: EnumMap Word64 ForeignFunc
-<<<<<<< HEAD
-builtinForeigns
-  = mapFromList
-  . fmap (\iop -> (fromIntegral $ fromEnum iop, iopToForeign iop))
-  $ [minBound..maxBound]
-=======
-builtinForeigns | (_, _, m) <- foreignDeclResults @Symbol = m
->>>>>>> 44cfdd19
+builtinForeigns | (_, _, m) <- foreignDeclResults @Symbol = m