{-# Language DeriveFoldable #-}
{-# Language DeriveFunctor #-}
{-# Language DeriveTraversable #-}
{-# Language FlexibleContexts #-}
{-# Language OverloadedStrings #-}
{-# Language PartialTypeSignatures #-}
{-# Language StrictData #-}
{-# Language TupleSections #-}
{-# Language TypeApplications #-}
{-# Language ViewPatterns #-}
{-# Language PatternSynonyms #-}
{-# Language DoAndIfThenElse #-}

module Unison.Runtime.IR where

import Control.Monad.IO.Class (liftIO)
import Control.Monad.State.Strict (StateT, gets, modify, runStateT, lift)
import Data.Bifunctor (first, second)
import Data.Foldable
import Data.Functor (void)
import Data.IORef
import Data.Int (Int64)
import Data.Map (Map)
import Data.Maybe (isJust,fromMaybe)
import Data.Set (Set)
import Data.Text (Text)
import Data.Vector (Vector)
import Data.Word (Word64)
<<<<<<< HEAD
import Unison.Hash (Hash)
import Unison.NamePrinter (prettyHashQualified)
=======
import Unison.NamePrinter (prettyHashQualified')
>>>>>>> fe4f3b72
import Unison.Symbol (Symbol)
import Unison.Term (AnnotatedTerm)
import Unison.Util.CyclicEq (CyclicEq, cyclicEq)
import Unison.Util.Monoid (intercalateMap)
import Unison.Var (Var)
import qualified Data.Map as Map
import qualified Data.Set as Set
import qualified Unison.ABT as ABT
import qualified Unison.DataDeclaration as DD
import qualified Unison.Pattern as Pattern
import qualified Unison.PrettyPrintEnv as PPE
import qualified Unison.Reference as R
import qualified Unison.Runtime.ANF as ANF
import qualified Unison.Term as Term
import qualified Unison.TermPrinter as TP
<<<<<<< HEAD
import qualified Unison.Util.CyclicEq as CEQ
=======
import qualified Unison.Util.ColorText as CT
>>>>>>> fe4f3b72
import qualified Unison.Util.Pretty as P
import qualified Unison.Var as Var
-- import Debug.Trace

type Pos = Int
type Arity = Int
type ConstructorId = Int
type Term v = AnnotatedTerm v ()

data CompilationEnv e cont
  = CompilationEnv { toIR' :: Map R.Reference (IR e cont)
                   , constructorArity' :: Map (R.Reference, Int) Int }

toIR :: CompilationEnv e cont -> R.Reference -> Maybe (IR e cont)
toIR = flip Map.lookup . toIR'

constructorArity :: CompilationEnv e cont -> R.Reference -> Int -> Maybe Int
constructorArity e r i = Map.lookup (r,i) $ constructorArity' e

-- SymbolC = Should this variable be compiled as a LazySlot?
data SymbolC =
  SymbolC { isLazy :: Bool
          , underlyingSymbol :: Symbol
          }-- deriving Show
instance Show SymbolC where
  show (SymbolC lazy s) = (if lazy then "'" else "") <> show s

makeLazy :: SymbolC -> SymbolC
makeLazy s = s { isLazy = True }

toSymbolC :: Symbol -> SymbolC
toSymbolC s = SymbolC False s

-- Values, in normal form
type RefID = Int

data Value e cont
  = I Int64 | F Double | N Word64 | B Bool | T Text
  | Lam Arity (UnderapplyStrategy e cont) (IR e cont)
  | Data R.Reference ConstructorId [Value e cont]
  | Sequence (Vector (Value e cont))
  | Ref RefID Symbol (IORef (Value e cont))
  | Pure (Value e cont)
  | Requested (Req e cont)
  | Cont cont
  | UninitializedLetRecSlot Symbol [(Symbol, IR e cont)] (IR e cont)

instance (Eq cont, Eq e) => Eq (Value e cont) where
  I x == I y = x == y
  F x == F y = x == y
  N x == N y = x == y
  B x == B y = x == y
  T x == T y = x == y
  Lam n us _ == Lam n2 us2 _ = n == n2 && us == us2
  Data r1 cid1 vs1 == Data r2 cid2 vs2 = r1 == r2 && cid1 == cid2 && vs1 == vs2
  Sequence vs == Sequence vs2 = vs == vs2
  Ref _ _ io1 == Ref _ _ io2 = io1 == io2
  Pure x == Pure y = x == y
  Requested r1 == Requested r2 = r1 == r2
  Cont k1 == Cont k2 = k1 == k2
  _ == _ = False

instance (Eq cont, Eq e) => Eq (UnderapplyStrategy e cont) where
  FormClosure h _ vs == FormClosure h2 _ vs2 = h == h2 && vs == vs2
  Specialize h _ vs == Specialize h2 _ vs2 = h == h2 && vs == vs2
  _ == _ = False

-- would have preferred to make pattern synonyms
maybeToOptional :: Maybe (Value e cont) -> Value e cont
maybeToOptional = \case
  Just a  -> Data DD.optionalRef 1 [a]
  Nothing -> Data DD.optionalRef 0 []

unit :: Value e cont
unit = Data DD.unitRef 0 []

pair :: (Value e cont, Value e cont) -> Value e cont
pair (a, b) = Data DD.pairRef 0 [a, b]

-- When a lambda is underapplied, for instance, `(x y -> x) 19`, we can do
-- one of two things: we can substitute away the arguments that have
-- been applied, in this example, creating the lambda `x -> 19`. This
-- is called specialization and requires recompiling the lambda with its new
-- body.
--
-- The other option is to just stash the arguments until the rest of the
-- args are supplied later. This keeps the original lambda around and
-- doesn't involve recompiling. This would just create the closure
-- `((x y -> x) 19)`, which when given one more arg, would call the original
-- `x y -> x` function with both arguments.
--
-- Specialization can be done for any Unison term definition, like
--
--   blah x y = x + y
--
-- Closure formation is used for:
--
--   * builtin functions
--   * constructor functions
--
-- The reason is that builtins and constructor functions don't have a body
-- with variables that we could substitute - the functions only compute
-- to anything when all the arguments are available.

data UnderapplyStrategy e cont
  = FormClosure Hash (Term SymbolC) [Value e cont] -- head is the latest argument
  | Specialize Hash (Term SymbolC) [(SymbolC, Value e cont)] -- same
  deriving (Show)

decompileUnderapplied :: (External e, External cont) => UnderapplyStrategy e cont -> DS (Term Symbol)
decompileUnderapplied u = case u of -- todo: consider unlambda-lifting here
  FormClosure _ lam vals ->
    Term.apps' (Term.vmap underlyingSymbol lam) . reverse <$>
      traverse decompileImpl vals
  Specialize _ lam symvals -> do
    lam <- Term.apps' (Term.vmap underlyingSymbol lam) . reverse <$>
      traverse (decompileImpl . snd) symvals
    pure $ Term.betaReduce lam


-- Patterns - for now this follows Unison.Pattern exactly, but
-- we may switch to more efficient runtime representation of patterns
data Pattern
  = PatternI Int64 | PatternF Double | PatternN Word64 | PatternB Bool | PatternT Text
  | PatternData R.Reference ConstructorId [Pattern]
  | PatternSequence (Vector Pattern)
  | PatternPure Pattern
  | PatternBind R.Reference ConstructorId [Pattern] Pattern
  | PatternAs Pattern
  | PatternIgnore
  | PatternVar deriving (Eq,Show)

-- Leaf level instructions - these return immediately without using any stack
data Z e cont
  = Slot Pos
  | LazySlot Pos
  | Val (Value e cont)
  | External e
  deriving (Eq)

-- The `Set Int` is the set of de bruijn indices that are free in the body
-- of `Let` instructions.
type IR e cont = IR' (Set Int) (Z e cont)

-- Computations - evaluation reduces these to values
data IR' ann z
  = Leaf z
  -- Ints
  | AddI z z | SubI z z | MultI z z | DivI z z
  | GtI z z | LtI z z | GtEqI z z | LtEqI z z | EqI z z
  | SignumI z | NegateI z | ModI z z
  -- Nats
  | AddN z z | DropN z z | SubN z z | MultN z z | DivN z z
  | GtN z z | LtN z z | GtEqN z z | LtEqN z z | EqN z z
  | ModN z z
  -- Floats
  | AddF z z | SubF z z | MultF z z | DivF z z
  | GtF z z | LtF z z | GtEqF z z | LtEqF z z | EqF z z
  -- Universals
  | EqU z z -- universal equality
  -- Control flow

  -- `Let` has an `ann` associated with it, e.g `ann = Set Int` which is the
  -- set of "free" stack slots referenced by the body of the `let`
  | Let Symbol (IR' ann z) (IR' ann z) ann
  | LetRec [(Symbol, IR' ann z)] (IR' ann z)
  | MakeSequence [z]
  | Apply (IR' ann z) [z]
  | Construct R.Reference ConstructorId [z]
  | Request R.Reference ConstructorId [z]
  | Handle z (IR' ann z)
  | If z (IR' ann z) (IR' ann z)
  | And z (IR' ann z)
  | Or z (IR' ann z)
  | Not z
  -- pattern, optional guard, rhs
  | Match z [(Pattern, [Symbol], Maybe (IR' ann z), (IR' ann z))]
  deriving (Functor,Foldable,Traversable,Eq,Show)

prettyZ :: PPE.PrettyPrintEnv
        -> (e -> P.Pretty String)
        -> (cont -> P.Pretty String)
        -> Z e cont
        -> P.Pretty String
prettyZ ppe prettyE prettyCont z = case z of
  Slot i -> "@" <> P.shown i
  LazySlot i -> "'@" <> P.shown i
  Val v -> prettyValue ppe prettyE prettyCont v
  External e -> "External" `P.hang` prettyE e

prettyIR :: PPE.PrettyPrintEnv
         -> (e -> P.Pretty String)
         -> (cont -> P.Pretty String)
         -> IR e cont
         -> P.Pretty String
prettyIR ppe prettyE prettyCont ir = pir ir
  where
  unlets (Let s hd tl _) = (Just s, hd) : unlets tl
  unlets e = [(Nothing, e)]
  pz = prettyZ ppe prettyE prettyCont
  pir ir = case ir of
    Leaf z -> pz z
    AddI a b -> P.parenthesize $ "AddI" `P.hang` P.spaced [pz a, pz b]
    SubI a b -> P.parenthesize $ "SubI" `P.hang` P.spaced [pz a, pz b]
    MultI a b -> P.parenthesize $ "MultI" `P.hang` P.spaced [pz a, pz b]
    DivI a b -> P.parenthesize $ "DivI" `P.hang` P.spaced [pz a, pz b]
    GtI a b -> P.parenthesize $ "GtI" `P.hang` P.spaced [pz a, pz b]
    LtI a b -> P.parenthesize $ "LtI" `P.hang` P.spaced [pz a, pz b]
    GtEqI a b -> P.parenthesize $ "GtEqI" `P.hang` P.spaced [pz a, pz b]
    LtEqI a b -> P.parenthesize $ "LtEqI" `P.hang` P.spaced [pz a, pz b]
    EqI a b -> P.parenthesize $ "EqI" `P.hang` P.spaced [pz a, pz b]
    SignumI a -> P.parenthesize $ "SignumI" `P.hang` P.spaced [pz a]
    NegateI a -> P.parenthesize $ "NegateI" `P.hang` P.spaced [pz a]
    ModI a b -> P.parenthesize $ "ModI" `P.hang` P.spaced [pz a, pz b]

    AddN a b -> P.parenthesize $ "AddN" `P.hang` P.spaced [pz a, pz b]
    SubN a b -> P.parenthesize $ "SubN" `P.hang` P.spaced [pz a, pz b]
    DropN a b -> P.parenthesize $ "DropN" `P.hang` P.spaced [pz a, pz b]
    MultN a b -> P.parenthesize $ "MultN" `P.hang` P.spaced [pz a, pz b]
    DivN a b -> P.parenthesize $ "DivN" `P.hang` P.spaced [pz a, pz b]
    GtN a b -> P.parenthesize $ "GtN" `P.hang` P.spaced [pz a, pz b]
    LtN a b -> P.parenthesize $ "LtN" `P.hang` P.spaced [pz a, pz b]
    GtEqN a b -> P.parenthesize $ "GtEqN" `P.hang` P.spaced [pz a, pz b]
    LtEqN a b -> P.parenthesize $ "LtEqN" `P.hang` P.spaced [pz a, pz b]
    EqN a b -> P.parenthesize $ "EqN" `P.hang` P.spaced [pz a, pz b]
    ModN a b -> P.parenthesize $ "ModN" `P.hang` P.spaced [pz a, pz b]

    AddF a b -> P.parenthesize $ "AddF" `P.hang` P.spaced [pz a, pz b]
    SubF a b -> P.parenthesize $ "SubF" `P.hang` P.spaced [pz a, pz b]
    MultF a b -> P.parenthesize $ "MultF" `P.hang` P.spaced [pz a, pz b]
    DivF a b -> P.parenthesize $ "DivF" `P.hang` P.spaced [pz a, pz b]
    GtF a b -> P.parenthesize $ "GtF" `P.hang` P.spaced [pz a, pz b]
    LtF a b -> P.parenthesize $ "LtF" `P.hang` P.spaced [pz a, pz b]
    GtEqF a b -> P.parenthesize $ "GtEqF" `P.hang` P.spaced [pz a, pz b]
    LtEqF a b -> P.parenthesize $ "LtEqF" `P.hang` P.spaced [pz a, pz b]
    EqF a b -> P.parenthesize $ "EqF" `P.hang` P.spaced [pz a, pz b]
    EqU a b -> P.parenthesize $ "EqU" `P.hang` P.spaced [pz a, pz b]
    ir@(Let _ _ _ _) ->
      P.group $ "let" `P.hang` P.lines (blockElem <$> block)
      where
      block = unlets ir
      blockElem (Nothing, binding) = pir binding
      blockElem (Just name, binding) =
        (P.shown name <> " =") `P.hang` pir binding
    LetRec bs body -> P.group $ "letrec" `P.hang` P.lines ls
      where
      blockElem (Nothing, binding) = pir binding
      blockElem (Just name, binding) =
        (P.shown name <> " =") `P.hang` pir binding
      ls = fmap blockElem $ [ (Just n, ir) | (n,ir) <- bs ]
                         ++ [(Nothing, body)]
    MakeSequence vs -> P.group $
      P.surroundCommas "[" "]" (pz <$> vs)
    Apply fn args -> P.parenthesize $ pir fn `P.hang` P.spaced (pz <$> args)
    Construct r cid args -> P.parenthesize $
      ("Construct " <> prettyHashQualified' (PPE.patternName ppe r cid))
      `P.hang`
      P.surroundCommas "[" "]" (pz <$> args)
    Request r cid args -> P.parenthesize $
      ("Request " <> prettyHashQualified' (PPE.patternName ppe r cid))
      `P.hang`
      P.surroundCommas "[" "]" (pz <$> args)
    Handle h body -> P.parenthesize $
      P.group ("Handle " <> pz h) `P.hang` pir body
    If cond t f -> P.parenthesize $
      ("If " <> pz cond) `P.hang` P.spaced [pir t, pir f]
    And x y -> P.parenthesize $ "And" `P.hang` P.spaced [pz x, pir y]
    Or x y -> P.parenthesize $ "Or" `P.hang` P.spaced [pz x, pir y]
    Not x -> P.parenthesize $ "Not" `P.hang` pz x
    Match scrute cases -> P.parenthesize $
      P.group ("Match " <> pz scrute) `P.hang` P.lines (pcase <$> cases)
      where
      pcase (pat, vs, guard, rhs) = let
        lhs = P.spaced . P.nonEmpty $
                [ P.parenthesize (P.shown pat), P.shown vs, maybe mempty pir guard ]
        in (lhs <> " ->" `P.hang` pir rhs)

prettyValue :: PPE.PrettyPrintEnv
            -> (e -> P.Pretty String)
            -> (cont -> P.Pretty String)
            -> Value e cont
            -> P.Pretty String
prettyValue ppe prettyE prettyCont v = pv v
  where
  pv v = case v of
    I i -> (if i >= 0 then "+" else "" ) <> P.string (show i)
    F d -> P.shown d
    N n -> P.shown n
    B b -> if b then "true" else "false"
    T t -> P.shown t
    Lam arity _u b -> P.parenthesize $
      ("Lambda " <> P.string (show arity)) `P.hang`
        prettyIR ppe prettyE prettyCont b
    Data r cid vs -> P.parenthesize $
      ("Data " <> prettyHashQualified' (PPE.patternName ppe r cid)) `P.hang`
        P.surroundCommas "[" "]" (pv <$> vs)
    Sequence vs -> P.surroundCommas "[" "]" (pv <$> vs)
    Ref id name _ -> P.parenthesize $
      P.sep " " ["Ref", P.shown id, P.shown name]
    Pure v -> P.surroundCommas "{" "}" [pv v]
    Requested (Req r cid vs cont) -> P.parenthesize $
      ("Request " <> prettyHashQualified' (PPE.patternName ppe r cid))
        `P.hang`
        P.spaced [
          P.surroundCommas "[" "]" (pv <$> vs),
          prettyCont cont
        ]
    Cont k -> P.parenthesize $ "Cont" `P.hang` prettyCont k
    UninitializedLetRecSlot s _ _ -> P.parenthesize $
      "Uninitialized " <> P.shown s

-- Contains the effect ref and ctor id, the args, and the continuation
-- which expects the result at the top of the stack
data Req e cont = Req R.Reference ConstructorId [Value e cont] cont
  deriving (Eq,Show)

-- Annotate all `z` values with the number of outer bindings, useful for
-- tracking free variables or converting away from debruijn indexing.
-- Currently used as an implementation detail by `specializeIR`.
annotateDepth :: IR' a z -> IR' a (z, Int)
annotateDepth ir = go 0 ir where
  go depth ir = case ir of
    -- Only the binders modify the depth
    Let v b body ann -> Let v (go depth b) (go (depth + 1) body) ann
    LetRec bs body -> let
      depth' = depth + length bs
      in LetRec (second (go depth') <$> bs) (go depth' body)
    Match scrute cases -> Match (scrute, depth) (tweak <$> cases) where
      tweak (pat, boundVars, guard, rhs) = let
        depth' = depth + length boundVars
        in (pat, boundVars, go depth' <$> guard, go depth' rhs)
    -- All the other cases just leave depth alone and recurse
    Apply f args -> Apply (go depth f) ((,depth) <$> args)
    Handle f body -> Handle (f,depth) (go depth body)
    If c a b -> If (c,depth) (go depth a) (go depth b)
    And a b -> And (a,depth) (go depth b)
    Or a b -> Or (a,depth) (go depth b)
    ir -> (,depth) <$> ir

-- Given an environment mapping of de bruijn indices to values, specialize
-- the given `IR` by replacing slot lookups with the provided values.
specializeIR :: Map Int (Value e cont) -> IR' a (Z e cont) -> IR' a (Z e cont)
specializeIR env ir = let
  ir' = annotateDepth ir
  go (s@(Slot i), depth) = maybe s Val $ Map.lookup (i - depth) env
  go (s@(LazySlot i), depth) = maybe s Val $ Map.lookup (i - depth) env
  go (s,_) = s
  in go <$> ir'

compile :: (Show e, Show cont) => CompilationEnv e cont -> Term Symbol -> IR e cont
compile env t = compile0 env []
  (ABT.rewriteDown ANF.minimizeCyclesOrCrash $ Term.vmap toSymbolC t)

freeVars :: [(SymbolC,a)] -> Term SymbolC -> Set SymbolC
freeVars bound t =
  -- let fv = trace "free:" . traceShowId $ ABT.freeVars t
  --     bv = trace "bound:" . traceShowId $ Set.fromList (fst <$> bound)
  -- in trace "difference:" . traceShowId $ fv `Set.difference` bv
  ABT.freeVars t `Set.difference` Set.fromList (fst <$> bound)

-- Main compilation function - converts an arbitrary term to an `IR`.
-- Takes a way of resolving `Reference`s and an environment of variables,
-- some of which may already be precompiled to `V`s. (This occurs when
-- recompiling a function that is being partially applied)
compile0
  :: (Show e, Show cont)
  => CompilationEnv e cont
  -> [(SymbolC, Maybe (Value e cont))]
  -> Term SymbolC
  -> IR e cont
compile0 env bound t =
  if Set.null fvs then
    -- Annotates the term with this [(SymbolC, Maybe (Value e))]
    -- where a `Just v` indicates an immediate value, and `Nothing` indicates
    -- a stack lookup is needed at the stack index equal to the symbol's index.
    -- ABT.annotateBound' produces an initial annotation consisting of the a
    -- stack of bound variables, with the innermost bound variable at the top.
    -- We tag each of these with `Nothing`, and then tack on the immediates at
    -- the end.  Their indices don't correspond to stack positions (although
    -- they may reflect shadowing).
    let wrangle vars = ((,Nothing) <$> vars) ++ bound
        t0 = ANF.fromTerm' makeLazy t
        _msg = "ANF form:\n" <>
               TP.pretty' (Just 80) mempty t0 <>
               "\n---------"
    in go (wrangle <$> ABT.annotateBound' t0)
  else
    error $ "can't compile a term with free variables: " ++ show (toList fvs)
  where
  fvs = freeVars bound t
  go t = case t of
    Term.Nat' n -> Leaf . Val . N $ n
    Term.Int' n -> Leaf . Val . I $ n
    Term.Float' n -> Leaf . Val . F $ n
    Term.Boolean' n -> Leaf . Val . B $ n
    Term.Text' n -> Leaf . Val . T $ n
    Term.And' x y -> And (toZ "and" t x) (go y)
    Term.LamsNamed' vs body -> Leaf . Val $
      Lam (length vs)
        (Specialize (ABT.hash t) (void t) [])
        (compile0 env (ABT.annotation body) (void body))
    Term.Or' x y -> Or (toZ "or" t x) (go y)
    Term.Let1Named' v b body -> Let (underlyingSymbol v) (go b) (go body) (freeSlots body)
    Term.LetRecNamed' bs body ->
      LetRec ((\(v,b) -> (underlyingSymbol v, go b)) <$> bs) (go body)
    Term.Constructor' r cid -> ctorIR con (Term.constructor()) r cid where
      con 0 r cid [] = Leaf . Val $ Data r cid []
      con _ r cid args = Construct r cid args
    Term.Request' r cid -> ctorIR (const Request) (Term.request()) r cid
    Term.Apps' f args -> Apply (go f) (map (toZ "apply-args" t) args)
    Term.Handle' h body -> Handle (toZ "handle" t h) (go body)
    Term.Ann' e _ -> go e
    Term.Match' scrutinee cases ->
      Match (toZ "match" t scrutinee) (compileCase <$> cases)
    ABT.Abs1NA' _ body -> go body
    Term.If' cond ifT ifF -> If (toZ "cond" t cond) (go ifT) (go ifF)
    Term.Var' _ -> Leaf $ toZ "var" t t
    Term.Ref' (toIR env -> Just ir) -> ir
    Term.Vector' vs -> MakeSequence . toList . fmap (toZ "sequence" t) $ vs
    _ -> error $ "TODO - don't know how to compile this term:\n"
              <> (CT.toPlain . P.render 80 . TP.prettyTop mempty $ void t)
    where
      compileVar _ v [] = unknown v
      compileVar i v ((v',o):tl) =
        if v == v' then case o of
          Nothing | isLazy v  -> LazySlot i
                  | otherwise -> Slot i
          Just v -> Val v
        else if isJust o then compileVar i v tl
        else compileVar (i + 1) v tl

      -- freeSlots :: _ -> Set Int
      freeSlots t = let
        vars = ABT.freeVars t
        env = ABT.annotation t
        in Set.fromList $ toList vars >>= \v -> case compileVar 0 v env of
             Slot i -> [i]
             LazySlot i -> [i]
             _ -> []

      ctorIR :: (Int -> R.Reference -> Int -> [Z e cont] -> IR e cont)
             -> (R.Reference -> Int -> Term SymbolC)
             -> R.Reference -> Int -> IR e cont
      ctorIR con src r cid = case constructorArity env r cid of
        Nothing -> error $ "the compilation env is missing info about how "
                        ++ "to compile this constructor: " ++ show (r, cid) ++ "\n" ++ show (constructorArity' env)
        Just 0 -> con 0 r cid []
        -- Just 0 -> Leaf . Val $ Data "Optional" 0
        Just arity -> Leaf . Val $ Lam arity (FormClosure (ABT.hash s) s []) ir
          where
          s = src r cid
          -- if `arity` is 1, then `Slot 0` is the sole argument.
          -- if `arity` is 2, then `Slot 1` is the first arg, and `Slot 0`
          -- get the second arg, etc.
          -- Note: [1..10] is inclusive of both `1` and `10`
          ir = con arity r cid (reverse $ map Slot [0 .. (arity - 1)])

      unknown v = error $ "free variable during compilation: " ++ show v
      toZ _msg t (Term.Var' v) = compileVar 0 v (ABT.annotation t)
      toZ msg _t e = case go e of
        Leaf v -> v
        e -> error $ msg ++ ": ANF should have eliminated any non-Z arguments from: " ++ show e
      compileCase (Term.MatchCase pat guard rhs@(ABT.unabs -> (vs,_))) =
          (compilePattern pat, underlyingSymbol <$> vs, go <$> guard, go rhs)
      compilePattern pat = case pat of
        Pattern.Unbound -> PatternIgnore
        Pattern.Var -> PatternVar
        Pattern.Boolean b -> PatternB b
        Pattern.Int n -> PatternI n
        Pattern.Nat n -> PatternN n
        Pattern.Float n -> PatternF n
        Pattern.Text t -> PatternT t
        Pattern.Constructor r cid args -> PatternData r cid (compilePattern <$> args)
        Pattern.As pat -> PatternAs (compilePattern pat)
        Pattern.EffectPure p -> PatternPure (compilePattern p)
        Pattern.EffectBind r cid args k -> PatternBind r cid (compilePattern <$> args) (compilePattern k)
        _ -> error $ "todo - compilePattern " ++ show pat

type DS = StateT (Map Symbol (Term Symbol), Set RefID) IO

runDS :: DS (Term Symbol) -> IO (Term Symbol)
runDS ds = do
  (body, (letRecBindings, _)) <- runStateT ds mempty
  pure $ if null letRecBindings then body
         else Term.letRec' False (Map.toList letRecBindings) body

decompile :: (External e, External cont) => Value e cont -> IO (Term Symbol)
decompile v = runDS (decompileImpl v)

decompileImpl ::
  (External e, External cont) => Value e cont -> DS (Term Symbol)
decompileImpl v = case v of
  I n -> pure $ Term.int () n
  N n -> pure $ Term.nat () n
  F n -> pure $ Term.float () n
  B b -> pure $ Term.boolean () b
  T t -> pure $ Term.text () t
  Lam _ f _ -> decompileUnderapplied f
  Data r cid args ->
    Term.apps' <$> pure (Term.constructor() r cid)
               <*> traverse decompileImpl (toList args)
  Sequence vs -> Term.vector' () <$> traverse decompileImpl vs
  Ref id symbol ioref -> do
    seen <- gets snd
    symbol <- pure $ Var.freshenId (fromIntegral id) symbol
    if Set.member id seen then
      pure $ Term.var () symbol
    else do
      modify (second $ Set.insert id)
      t <- decompileImpl =<< lift (readIORef ioref)
      modify (first $ Map.insert symbol t)
      pure (Term.etaNormalForm t)
  Cont k -> liftIO $ decompileExternal k
  Pure a -> do
    -- `{a}` doesn't have a term syntax, so it's decompiled as
    -- `handle (x -> x) in a`, which has the type `Request ambient e a`
    a <- decompileImpl a
    pure $ Term.handle() id a
  Requested (Req r cid vs k) -> do
    -- `{req a b -> k}` doesn't have a term syntax, so it's decompiled as
    -- `handle (x -> x) in k (req a b)`
    vs <- traverse decompileImpl vs
    kt <- liftIO $ decompileExternal k
    pure . Term.handle() id $
      Term.apps' kt [Term.apps' (Term.request() r cid) vs]
  UninitializedLetRecSlot _b _bs _body ->
    error "unpossible - decompile UninitializedLetRecSlot"
  where
    idv = Var.named "x"
    id = Term.lam () idv (Term.var() idv)


boundVarsIR :: IR e cont -> Set Symbol
boundVarsIR = \case
  Let v b body _ -> Set.singleton v <> boundVarsIR b <> boundVarsIR body
  LetRec bs body -> Set.fromList (fst <$> bs) <> foldMap (boundVarsIR . snd) bs <> boundVarsIR body
  Apply lam _ -> boundVarsIR lam
  Handle _ body -> boundVarsIR body
  If _ t f -> foldMap boundVarsIR [t,f]
  And _ b -> boundVarsIR b
  Or _ b -> boundVarsIR b
  Match _ cases -> foldMap doCase cases
    where doCase (_, _, b, body) = maybe mempty boundVarsIR b <> boundVarsIR body
  -- I added all these cases for exhaustiveness checking in the future,
  -- and also because I needed the patterns for decompileIR anyway.
  -- Sure is ugly though.  This ghc doesn't support Language MultiCase.
  -- I want to be able to say `_ -> mempty` where _ refers to exactly the other
  -- cases that existed at the time I wrote it!
  Leaf _ -> mempty
  AddI _ _ -> mempty
  SubI _ _ -> mempty
  MultI _ _ -> mempty
  DivI _ _ -> mempty
  GtI _ _ -> mempty
  LtI _ _ -> mempty
  GtEqI _ _ -> mempty
  LtEqI _ _ -> mempty
  EqI _ _ -> mempty
  SignumI _ -> mempty
  NegateI _ -> mempty
  ModI _ _ -> mempty
  AddN _ _ -> mempty
  DropN _ _ -> mempty
  SubN _ _ -> mempty
  MultN _ _ -> mempty
  DivN _ _ -> mempty
  GtN _ _ -> mempty
  LtN _ _ -> mempty
  GtEqN _ _ -> mempty
  LtEqN _ _ -> mempty
  EqN _ _ -> mempty
  ModN _ _ -> mempty
  AddF _ _ -> mempty
  SubF _ _ -> mempty
  MultF _ _ -> mempty
  DivF _ _ -> mempty
  GtF _ _ -> mempty
  LtF _ _ -> mempty
  GtEqF _ _ -> mempty
  LtEqF _ _ -> mempty
  EqF _ _ -> mempty
  EqU _ _ -> mempty
  MakeSequence _ -> mempty
  Construct _ _ _ -> mempty
  Request _ _ _ -> mempty
  Not _ -> mempty

class External e where
  decompileExternal :: e -> IO (Term Symbol)

decompileIR
  :: (External e, External cont) => [Symbol] -> IR e cont -> DS (Term Symbol)
decompileIR stack = \case
  -- added all these cases for exhaustiveness checking in the future,
  -- and also because I needed the patterns for decompileIR anyway.
  Leaf z -> decompileZ z
  AddI x y -> builtin "Int.+" [x,y]
  SubI x y -> builtin "Int.-" [x,y]
  MultI x y -> builtin "Int.*" [x,y]
  DivI x y -> builtin "Int./" [x,y]
  GtI x y -> builtin "Int.>" [x,y]
  LtI x y -> builtin "Int.<" [x,y]
  GtEqI x y -> builtin "Int.>=" [x,y]
  LtEqI x y -> builtin "Int.<=" [x,y]
  EqI x y -> builtin "Int.==" [x,y]
  SignumI x -> builtin "Int.signum" [x]
  NegateI x -> builtin "Int.negate" [x]
  ModI x y -> builtin "Int.mod" [x,y]
  AddN x y -> builtin "Nat.+" [x,y]
  DropN x y -> builtin "Nat.drop" [x,y]
  SubN x y -> builtin "Nat.sub" [x,y]
  MultN x y -> builtin "Nat.*" [x,y]
  DivN x y -> builtin "Nat./" [x,y]
  GtN x y -> builtin "Nat.>" [x,y]
  LtN x y -> builtin "Nat.<" [x,y]
  GtEqN x y -> builtin "Nat.>=" [x,y]
  LtEqN x y -> builtin "Nat.<=" [x,y]
  EqN x y -> builtin "Nat.==" [x,y]
  ModN x y -> builtin "Nat.mod" [x,y]
  AddF x y -> builtin "Float.+" [x,y]
  SubF x y -> builtin "Float.-" [x,y]
  MultF x y -> builtin "Float.*" [x,y]
  DivF x y -> builtin "Float./" [x,y]
  GtF x y -> builtin "Float.>" [x,y]
  LtF x y -> builtin "Float.<" [x,y]
  GtEqF x y -> builtin "Float.>=" [x,y]
  LtEqF x y -> builtin "Float.<=" [x,y]
  EqF x y -> builtin "Float.==" [x,y]
  EqU x y -> builtin "Universal.==" [x,y]
  Let v b body _ -> do
    b' <- decompileIR stack b
    body' <- decompileIR (v:stack) body
    pure $ Term.let1_ False [(v, b')] body'
  LetRec bs body -> do
    let stack' = reverse (fmap fst bs) ++ stack
        secondM f (x,y) = (x,) <$> f y
    bs' <- traverse (secondM $ decompileIR stack') bs
    body' <- decompileIR stack' body
    pure $ Term.letRec' False bs' body'
  MakeSequence args ->
    Term.vector() <$> traverse decompileZ args
  Apply lam args ->
    Term.apps' <$> decompileIR stack lam <*> traverse decompileZ args
  Construct r cid args ->
    Term.apps' (Term.constructor() r cid) <$> traverse decompileZ args
  Request r cid args ->
    Term.apps' (Term.request() r cid) <$> traverse decompileZ args
  Handle h body ->
    Term.handle() <$> decompileZ h <*> decompileIR stack body
  If c t f ->
    Term.iff() <$> decompileZ c <*> decompileIR stack t <*> decompileIR stack f
  And x y ->
    Term.and() <$> decompileZ x <*> decompileIR stack y
  Or x y ->
    Term.or() <$> decompileZ x <*> decompileIR stack y
  Not x -> builtin "Boolean.not" [x]
  Match scrutinee cases ->
    Term.match () <$> decompileZ scrutinee <*> traverse decompileMatchCase cases
  where
  builtin :: (External e, External cont) => Text -> [Z e cont] -> DS (Term Symbol)
  builtin t args =
    Term.apps' (Term.ref() (R.Builtin t)) <$> traverse decompileZ args
  at :: Pos -> Term Symbol
  at i = Term.var() (stack !! i)
  decompileZ :: (External e, External cont) => Z e cont -> DS (Term Symbol)
  decompileZ = \case
    Slot p -> pure $ at p
    LazySlot p -> pure $ at p
    Val v -> decompileImpl v
    External e -> liftIO $ decompileExternal e
  decompilePattern :: Pattern -> Pattern.Pattern
  decompilePattern = \case
    PatternI i -> Pattern.Int i
    PatternN n -> Pattern.Nat n
    PatternF f -> Pattern.Float f
    PatternB b -> Pattern.Boolean b
    PatternT t -> Pattern.Text t
    PatternData r cid pats ->
      Pattern.Constructor r cid (d <$> pats)
    PatternSequence v -> error "todo" v
      -- case vec of
      --   head +: tail -> ...
      --   init :+ last -> ...
      --   [] -> ...
      --   [1,2,3] -> ...
      --   [1,2,3] ++ mid ++ [7,8,9] -> ... maybe?
    PatternPure pat -> Pattern.EffectPure (d pat)
    PatternBind r cid pats k ->
      Pattern.EffectBind r cid (d <$> pats) (d k)
    PatternAs pat -> Pattern.As (d pat)
    PatternIgnore -> Pattern.Unbound
    PatternVar -> Pattern.Var
  d = decompilePattern
  decompileMatchCase (pat, vars, guard, body) = do
    let stack' = reverse vars ++ stack
    guard' <- traverse (decompileIR stack') guard
    body' <- decompileIR stack' body
    pure $ Term.MatchCase (d pat) guard' body'

instance (Show e, Show cont) => Show (Z e cont) where
  show (LazySlot i) = "'#" ++ show i
  show (Slot i) = "#" ++ show i
  show (Val v) = show v
  show (External e) = "External:" <> show e

freeSlots :: IR e cont -> Set Int
freeSlots ir = case ir of
  Let _ _ _ free -> decrementFrees free
  LetRec bs body -> let
    n = length bs
    in foldMap (decrementFreesBy n . freeSlots . snd) bs <>
       decrementFreesBy n (freeSlots body)
  Apply lam args -> freeSlots lam <> foldMap free args
  Handle h body -> free h <> freeSlots body
  If c t f -> free c <> freeSlots t <> freeSlots f
  And x y -> free x <> freeSlots y
  Or x y -> free x <> freeSlots y
  Match scrutinee cases -> free scrutinee <> foldMap freeInCase cases where
    freeInCase (_pat, bound, guard, rhs) = let
      n = length bound
      in (decrementFreesBy n $ freeSlots rhs) <>
         (fromMaybe mempty $ decrementFreesBy n . freeSlots <$> guard)
  _ -> foldMap free (toList ir)
  where
  free z = case z of
    Slot i -> Set.singleton i
    LazySlot i -> Set.singleton i
    _ -> Set.empty

-- todo: could make this more efficient
decrementFreesBy :: Int -> Set Int -> Set Int
decrementFreesBy 0 s = s
decrementFreesBy n s = decrementFreesBy (n-1) (decrementFrees s)

decrementFrees :: Set Int -> Set Int
decrementFrees frees =
  Set.map (\x -> x - 1) (Set.delete 0 frees)

let' :: Symbol -> IR e cont -> IR e cont -> IR e cont
let' name binding body =
  Let name binding body (decrementFrees $ freeSlots body)

builtins :: Map R.Reference (IR e cont)
builtins = Map.fromList $ arity0 <> arityN
  where
  -- slot = Leaf . Slot
  val = Leaf . Val
  underapply name =
    let r = Term.ref() $ R.Builtin name :: Term SymbolC
    in FormClosure (ABT.hash r) r []
  var = Var.named "x"
  arity0 = [ (R.Builtin name, val $ value) | (name, value) <-
        [ ("Text.empty", T "")
        , ("Sequence.empty", Sequence mempty)
        ] ]
  arityN = [ (R.Builtin name, Leaf . Val $ Lam arity (underapply name) ir) |
       (name, arity, ir) <-
        [ ("Int.+", 2, AddI (Slot 1) (Slot 0))
        , ("Int.-", 2, SubI (Slot 1) (Slot 0))
        , ("Int.*", 2, MultI (Slot 1) (Slot 0))
        , ("Int./", 2, DivI (Slot 1) (Slot 0))
        , ("Int.<", 2, LtI (Slot 1) (Slot 0))
        , ("Int.>", 2, GtI (Slot 1) (Slot 0))
        , ("Int.<=", 2, LtEqI (Slot 1) (Slot 0))
        , ("Int.>=", 2, GtEqI (Slot 1) (Slot 0))
        , ("Int.==", 2, EqI (Slot 1) (Slot 0))
        , ("Int.increment", 1, AddI (Val (I 1)) (Slot 0))
        , ("Int.signum", 1, SignumI (Slot 0))
        , ("Int.negate", 1, NegateI (Slot 0))
        , ("Int.mod", 2, ModI (Slot 1) (Slot 0))
        , ("Int.isEven", 1, let' var (ModI (Slot 0) (Val (I 2)))
                                     (EqI (Val (I 0)) (Slot 0)))
        , ("Int.isOdd", 1, let' var (ModI (Slot 0) (Val (I 2)))
                                    (let' var (EqI (Val (I 0)) (Slot 0))
                                              (Not (Slot 0))))

        , ("Nat.+", 2, AddN (Slot 1) (Slot 0))
        , ("Nat.drop", 2, DropN (Slot 1) (Slot 0))
        , ("Nat.sub", 2, SubN (Slot 1) (Slot 0))
        , ("Nat.*", 2, MultN (Slot 1) (Slot 0))
        , ("Nat./", 2, DivN (Slot 1) (Slot 0))
        , ("Nat.<", 2, LtN (Slot 1) (Slot 0))
        , ("Nat.>", 2, GtN (Slot 1) (Slot 0))
        , ("Nat.<=", 2, LtEqN (Slot 1) (Slot 0))
        , ("Nat.>=", 2, GtEqN (Slot 1) (Slot 0))
        , ("Nat.==", 2, EqN (Slot 1) (Slot 0))
        , ("Nat.increment", 1, AddN (Val (N 1)) (Slot 0))
        , ("Nat.mod", 2, ModN (Slot 1) (Slot 0))
        , ("Nat.isEven", 1, let' var (ModN (Slot 0) (Val (N 2)))
                                     (EqN (Val (N 0)) (Slot 0)))
        , ("Nat.isOdd", 1, let' var (ModN (Slot 0) (Val (N 2)))
                                    (let' var (EqN (Val (N 0)) (Slot 0))
                                              (Not (Slot 0))))

        , ("Float.+", 2, AddF (Slot 1) (Slot 0))
        , ("Float.-", 2, SubF (Slot 1) (Slot 0))
        , ("Float.*", 2, MultF (Slot 1) (Slot 0))
        , ("Float./", 2, DivF (Slot 1) (Slot 0))
        , ("Float.<", 2, LtF (Slot 1) (Slot 0))
        , ("Float.>", 2, GtF (Slot 1) (Slot 0))
        , ("Float.<=", 2, LtEqF (Slot 1) (Slot 0))
        , ("Float.>=", 2, GtEqF (Slot 1) (Slot 0))
        , ("Float.==", 2, EqF (Slot 1) (Slot 0))

        , ("Universal.==", 2, EqU (Slot 1) (Slot 0))

        , ("Boolean.not", 1, Not (Slot 0))
        ]]

-- boring instances

instance Eq SymbolC where
  SymbolC _ s == SymbolC _ s2 = s == s2

instance Ord SymbolC where
  SymbolC _ s `compare` SymbolC _ s2 = s `compare` s2

instance Var SymbolC where
  named s = SymbolC False (Var.named s)
  rename t (SymbolC i s) = SymbolC i (Var.rename t s)
  name (SymbolC _ s) = Var.name s
  clear (SymbolC _ s) = SymbolC False (Var.clear s)
  qualifiedName (SymbolC _ s) = Var.qualifiedName s
  freshenId n (SymbolC i s) = SymbolC i (Var.freshenId n s)
  freshIn vs (SymbolC i s) =
    SymbolC i (Var.freshIn (Set.map underlyingSymbol vs) s)

instance (Show e, Show cont) => Show (Value e cont) where
  show (I n) = show n
  show (F n) = show n
  show (N n) = show n
  show (B b) = show b
  show (T t) = show t
  show (Lam n e ir) = "(Lam " <> show n <> " " <> show e <> " (" <> show ir <> "))"
  show (Data r cid vs) = "(Data " <> show r <> " " <> show cid <> " " <> show vs <> ")"
  show (Sequence vs) = "[" <> intercalateMap ", " show vs <> "]"
  show (Ref n s _) = "(Ref " <> show n <> " " <> show s <> ")"
  show (Pure v) = "(Pure " <> show v <> ")"
  show (Requested r) = "(Requested " <> show r <> ")"
  show (Cont ir) = "(Cont " <> show ir <> ")"
  show (UninitializedLetRecSlot b bs _body) =
    "(UninitializedLetRecSlot " <> show b <> " in " <> show (fst <$> bs)<> ")"

compilationEnv0 :: CompilationEnv e cont
compilationEnv0 = CompilationEnv builtins mempty

instance Semigroup (CompilationEnv e cont) where (<>) = mappend

instance Monoid (CompilationEnv e cont) where
  mempty = CompilationEnv mempty mempty
  mappend c1 c2 = CompilationEnv ir ctor where
    ir = toIR' c1 <> toIR' c2
    ctor = constructorArity' c1 <> constructorArity' c2

instance (CyclicEq e, CyclicEq cont) => CyclicEq (UnderapplyStrategy e cont) where
  cyclicEq h1 h2 (FormClosure hash1 _ vs1) (FormClosure hash2 _ vs2) =
    if hash1 == hash2 then cyclicEq h1 h2 vs1 vs2
    else pure False
  cyclicEq h1 h2 (Specialize hash1 _ vs1) (Specialize hash2 _ vs2) =
    if hash1 == hash2 then cyclicEq h1 h2 (snd <$> vs1) (snd <$> vs2)
    else pure False
  cyclicEq _ _ _ _ = pure False

instance (CyclicEq e, CyclicEq cont) => CyclicEq (Req e cont) where
  cyclicEq h1 h2 (Req r1 c1 vs1 k1) (Req r2 c2 vs2 k2) =
    if r1 == r2 && c1 == c2 then do
      b <- cyclicEq h1 h2 vs1 vs2
      if b then cyclicEq h1 h2 k1 k2
      else pure False
    else pure False

instance (CyclicEq e, CyclicEq cont) => CyclicEq (Value e cont) where
  cyclicEq _ _ (I x) (I y) = pure (x == y)
  cyclicEq _ _ (F x) (F y) = pure (x == y)
  cyclicEq _ _ (N x) (N y) = pure (x == y)
  cyclicEq _ _ (B x) (B y) = pure (x == y)
  cyclicEq _ _ (T x) (T y) = pure (x == y)
  cyclicEq h1 h2 (Lam arity1 us _) (Lam arity2 us2 _) =
    if arity1 == arity2 then cyclicEq h1 h2 us us2
    else pure False
  cyclicEq h1 h2 (Data r1 c1 vs1) (Data r2 c2 vs2) =
    if r1 == r2 && c1 == c2 then cyclicEq h1 h2 vs1 vs2
    else pure False
  cyclicEq h1 h2 (Sequence v1) (Sequence v2) = cyclicEq h1 h2 v1 v2
  cyclicEq h1 h2 (Ref r1 _ io1) (Ref r2 _ io2) =
    if io1 == io2 then pure True
    else do
      a <- CEQ.lookup r1 h1
      b <- CEQ.lookup r2 h2
      case (a,b) of
        -- We haven't encountered these refs before, descend into them and
        -- compare contents.
        (Nothing, Nothing) -> do
          CEQ.insertEnd r1 h1
          CEQ.insertEnd r2 h2
          r1 <- readIORef io1
          r2 <- readIORef io2
          cyclicEq h1 h2 r1 r2
        -- We've encountered these refs before, compare the positions where
        -- they were first encountered
        (Just r1, Just r2) -> pure (r1 == r2)
        _ -> pure False
  cyclicEq h1 h2 (Pure a) (Pure b) = cyclicEq h1 h2 a b
  cyclicEq h1 h2 (Requested r1) (Requested r2) = cyclicEq h1 h2 r1 r2
  cyclicEq h1 h2 (Cont k1) (Cont k2) = cyclicEq h1 h2 k1 k2
  cyclicEq _ _ _ _ = pure False
<|MERGE_RESOLUTION|>--- conflicted
+++ resolved
@@ -26,12 +26,8 @@
 import Data.Text (Text)
 import Data.Vector (Vector)
 import Data.Word (Word64)
-<<<<<<< HEAD
 import Unison.Hash (Hash)
-import Unison.NamePrinter (prettyHashQualified)
-=======
 import Unison.NamePrinter (prettyHashQualified')
->>>>>>> fe4f3b72
 import Unison.Symbol (Symbol)
 import Unison.Term (AnnotatedTerm)
 import Unison.Util.CyclicEq (CyclicEq, cyclicEq)
@@ -47,11 +43,8 @@
 import qualified Unison.Runtime.ANF as ANF
 import qualified Unison.Term as Term
 import qualified Unison.TermPrinter as TP
-<<<<<<< HEAD
+import qualified Unison.Util.ColorText as CT
 import qualified Unison.Util.CyclicEq as CEQ
-=======
-import qualified Unison.Util.ColorText as CT
->>>>>>> fe4f3b72
 import qualified Unison.Util.Pretty as P
 import qualified Unison.Var as Var
 -- import Debug.Trace
@@ -656,7 +649,7 @@
   LtI x y -> builtin "Int.<" [x,y]
   GtEqI x y -> builtin "Int.>=" [x,y]
   LtEqI x y -> builtin "Int.<=" [x,y]
-  EqI x y -> builtin "Int.==" [x,y]
+  EqI x y -> builtin "Int.equal" [x,y]
   SignumI x -> builtin "Int.signum" [x]
   NegateI x -> builtin "Int.negate" [x]
   ModI x y -> builtin "Int.mod" [x,y]
@@ -669,7 +662,7 @@
   LtN x y -> builtin "Nat.<" [x,y]
   GtEqN x y -> builtin "Nat.>=" [x,y]
   LtEqN x y -> builtin "Nat.<=" [x,y]
-  EqN x y -> builtin "Nat.==" [x,y]
+  EqN x y -> builtin "Nat.equal" [x,y]
   ModN x y -> builtin "Nat.mod" [x,y]
   AddF x y -> builtin "Float.+" [x,y]
   SubF x y -> builtin "Float.-" [x,y]
@@ -679,7 +672,7 @@
   LtF x y -> builtin "Float.<" [x,y]
   GtEqF x y -> builtin "Float.>=" [x,y]
   LtEqF x y -> builtin "Float.<=" [x,y]
-  EqF x y -> builtin "Float.==" [x,y]
+  EqF x y -> builtin "Float.equal" [x,y]
   EqU x y -> builtin "Universal.==" [x,y]
   Let v b body _ -> do
     b' <- decompileIR stack b
@@ -817,7 +810,7 @@
         , ("Int.>", 2, GtI (Slot 1) (Slot 0))
         , ("Int.<=", 2, LtEqI (Slot 1) (Slot 0))
         , ("Int.>=", 2, GtEqI (Slot 1) (Slot 0))
-        , ("Int.==", 2, EqI (Slot 1) (Slot 0))
+        , ("Int.equal", 2, EqI (Slot 1) (Slot 0))
         , ("Int.increment", 1, AddI (Val (I 1)) (Slot 0))
         , ("Int.signum", 1, SignumI (Slot 0))
         , ("Int.negate", 1, NegateI (Slot 0))
@@ -837,7 +830,7 @@
         , ("Nat.>", 2, GtN (Slot 1) (Slot 0))
         , ("Nat.<=", 2, LtEqN (Slot 1) (Slot 0))
         , ("Nat.>=", 2, GtEqN (Slot 1) (Slot 0))
-        , ("Nat.==", 2, EqN (Slot 1) (Slot 0))
+        , ("Nat.equal", 2, EqN (Slot 1) (Slot 0))
         , ("Nat.increment", 1, AddN (Val (N 1)) (Slot 0))
         , ("Nat.mod", 2, ModN (Slot 1) (Slot 0))
         , ("Nat.isEven", 1, let' var (ModN (Slot 0) (Val (N 2)))
@@ -854,7 +847,7 @@
         , ("Float.>", 2, GtF (Slot 1) (Slot 0))
         , ("Float.<=", 2, LtEqF (Slot 1) (Slot 0))
         , ("Float.>=", 2, GtEqF (Slot 1) (Slot 0))
-        , ("Float.==", 2, EqF (Slot 1) (Slot 0))
+        , ("Float.equal", 2, EqF (Slot 1) (Slot 0))
 
         , ("Universal.==", 2, EqU (Slot 1) (Slot 0))
 
