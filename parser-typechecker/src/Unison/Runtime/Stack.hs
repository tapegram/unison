--- conflicted
+++ resolved
@@ -37,10 +37,7 @@
   , peekOffS
   , pokeS
   , pokeOffS
-<<<<<<< HEAD
-=======
   , frameView
->>>>>>> 44cfdd19
   , uscount
   , bscount
   ) where
@@ -63,11 +60,7 @@
 
 import Unison.Reference (Reference)
 
-<<<<<<< HEAD
-import Unison.Runtime.ANF (Mem(..), unpackTags, RTag)
-=======
 import Unison.Runtime.ANF (Mem(..))
->>>>>>> 44cfdd19
 import Unison.Runtime.MCode
 import Unison.Runtime.Foreign
 
