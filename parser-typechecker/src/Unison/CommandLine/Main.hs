{-# LANGUAGE OverloadedStrings   #-}
{-# LANGUAGE RankNTypes          #-}
{-# LANGUAGE ViewPatterns        #-}

module Unison.CommandLine.Main where

import Unison.Prelude

import Control.Concurrent.STM (atomically)
import Control.Exception (finally, catch, AsyncException(UserInterrupt), asyncExceptionFromException)
import Control.Monad.State (runStateT)
import Data.Configurator.Types (Config)
import Data.IORef
import Data.Tuple.Extra (uncurry3)
import Prelude hiding (readFile, writeFile)
import System.IO.Error (isDoesNotExistError)
import Unison.Codebase.Branch (Branch)
import qualified Unison.Codebase.Branch as Branch
import Unison.Codebase.Editor.Input (Input (..), Event)
import qualified Unison.Server.CodebaseServer as Server
import qualified Unison.Codebase.Editor.HandleInput as HandleInput
import qualified Unison.Codebase.Editor.HandleCommand as HandleCommand
import qualified Unison.Codebase.SyncMode as SyncMode
import Data.Sequence (singleton)
import Unison.Codebase.Editor.Command (LoadSourceResult(..))
import Unison.Codebase.Editor.RemoteRepo (ReadRemoteNamespace, printNamespace)
import Unison.Codebase (Codebase)
import Unison.CommandLine
import Unison.PrettyTerminal
import Unison.CommandLine.InputPattern (ArgumentType (suggestions), InputPattern (aliases, patternName))
import Unison.CommandLine.InputPatterns (validInputs)
import Unison.CommandLine.OutputMessages (notifyUser, notifyNumbered, shortenDirectory)
import Unison.Parser.Ann (Ann)
import Unison.Symbol (Symbol)
import qualified Control.Concurrent.Async as Async
import qualified Data.Map as Map
import qualified Data.Text as Text
import qualified Data.Text.IO
import qualified System.Console.Haskeline as Line
import qualified Crypto.Random        as Random
import System.Random (randomRIO)
import qualified Unison.Codebase.Path as Path
import qualified Unison.Codebase.Runtime as Runtime
import qualified Unison.Codebase as Codebase
import qualified Unison.CommandLine.InputPattern as IP
import qualified Unison.Util.Pretty as P
import qualified Unison.Util.TQueue as Q
import Text.Regex.TDFA
import Control.Lens (view)
import Control.Error (rightMay)
import Unison.NameSegment (NameSegment(NameSegment))


-- Expand a numeric argument like `1` or a range like `3-9`
expandNumber :: [String] -> String -> [String]
expandNumber numberedArgs s =
  maybe [s]
        (map (\i -> fromMaybe (show i) . atMay numberedArgs $ i - 1))
        expandedNumber
 where
  rangeRegex = "([0-9]+)-([0-9]+)" :: String
  (junk,_,moreJunk, ns) =
    s =~ rangeRegex :: (String, String, String, [String])
  expandedNumber =
    case readMay s of
      Just i -> Just [i]
      Nothing ->
        -- check for a range
        case (junk, moreJunk, ns) of
          ("", "", [from, to]) ->
            (\x y -> [x..y]) <$> readMay from <*> readMay to
          _ -> Nothing

getUserInput
  :: (MonadIO m, Line.MonadException m)
  => Map String InputPattern
  -> Codebase m v a
  -> Branch m
  -> Path.Absolute
  -> [String]
  -> m Input
getUserInput patterns codebase branch currentPath numberedArgs = Line.runInputT
  settings
  go
 where
  go = do
    line <- Line.getInputLine
      $ P.toANSI 80 ((P.green . P.shown) currentPath <> fromString prompt)
    case line of
      Nothing -> pure QuitI
      Just l  -> case words l of
        [] -> go
        ws ->
          case parseInput patterns . (>>= expandNumber numberedArgs) $ ws of
            Left msg -> do
              liftIO $ putPrettyLn msg
              go
            Right i -> pure i
  settings    = Line.Settings tabComplete (Just ".unisonHistory") True
  tabComplete = Line.completeWordWithPrev Nothing " " $ \prev word ->
    -- User hasn't finished a command name, complete from command names
    if null prev
      then pure . exactComplete word $ Map.keys patterns
    -- User has finished a command name; use completions for that command
      else case words $ reverse prev of
        h : t -> fromMaybe (pure []) $ do
          p       <- Map.lookup h patterns
          argType <- IP.argType p (length t)
          pure $ suggestions argType word codebase branch currentPath
        _ -> pure []

asciiartUnison :: P.Pretty P.ColorText
asciiartUnison =
  P.red " _____"
    <> P.hiYellow "     _             "
    <> P.newline
    <> P.red "|  |  |"
    <> P.hiRed "___"
    <> P.hiYellow "|_|"
    <> P.hiGreen "___ "
    <> P.cyan "___ "
    <> P.purple "___ "
    <> P.newline
    <> P.red "|  |  |   "
    <> P.hiYellow "| |"
    <> P.hiGreen "_ -"
    <> P.cyan "| . |"
    <> P.purple "   |"
    <> P.newline
    <> P.red "|_____|"
    <> P.hiRed "_|_"
    <> P.hiYellow "|_|"
    <> P.hiGreen "___"
    <> P.cyan "|___|"
    <> P.purple "_|_|"

welcomeMessage :: FilePath -> String -> IO (P.Pretty P.ColorText)
welcomeMessage dir version = do
  earth <- (["🌎", "🌍", "🌏"] !!) <$> randomRIO (0, 2)

  pure $
    asciiartUnison
      <> P.newline
      <> P.newline
      <> P.linesSpaced
        [ P.wrap "👋 Welcome to Unison!",
          P.wrap ("You are running version: " <> P.bold (P.string version)) <> P.newline,
          P.wrap "Get started:",
          P.indentN
            2
            ( P.column2
                [ ("📖", "Type " <> P.hiBlue "help" <> " to list all commands, or " <> P.hiBlue "help <cmd>" <> " to view help for one command"),
                  ("🎨", "Type " <> P.hiBlue "ui" <> " to open the Codebase UI in your default browser"),
                  ("📚", "Read the official docs at " <> P.blue "https://unisonweb.org/docs"),
                  (earth, "Visit Unison Share at " <> P.blue "https://share.unison-lang.org" <> " to discover libraries"),
                  ("👀", "I'm watching for changes to " <> P.bold ".u" <> " files under " <> (P.group . P.blue $ fromString dir))
                ]
            )
        ]

hintFreshCodebase :: ReadRemoteNamespace -> P.Pretty P.ColorText
hintFreshCodebase ns =
  P.wrap $ "Enter "
    <> (P.hiBlue . P.group)
        ("pull " <>  P.text (uncurry3 printNamespace ns) <> " .base")
    <> "to set up the default base library. 🏗"

-- RLM Note: Includes downloading base, and eventually, author/licence setup 
freshCodebaseSetup :: FilePath -> String -> ReadRemoteNamespace -> IO Input
freshCodebaseSetup dir' version ns = do 
  let seg = NameSegment "base"
  let rootPath = Path.Path { Path.toSeq = singleton seg }
  let abs = Path.Absolute {Path.unabsolute = rootPath}
  putPrettyLn $ welcomeMessage dir' version <> P.newline <> P.newline <> hintFreshCodebase ns
  -- RLM Note: frantic debugging
  putPrettyLn $ fromString dir' 
  putPrettyLn $ P.string version
  pure (PullRemoteBranchI (Just ns) (Path.Path' {Path.unPath' = Left abs})  SyncMode.Complete) -- todo add version and such 
-- RLM Note: These inputs and events can be used Input has a PullRemoteBranchI data constructor 

main
  :: FilePath
  -> Maybe ReadRemoteNamespace
  -> Path.Absolute
  -> (Config, IO ())
  -> [Either Event Input]
  -> Runtime.Runtime Symbol
  -> Codebase IO Symbol Ann
  -> String
  -> Maybe Server.BaseUrl
  -> IO ()
main dir defaultBaseLib initialPath (config, cancelConfig) initialInputs runtime codebase version serverBaseUrl = do
  dir' <- shortenDirectory dir 
  root <- fromMaybe Branch.empty . rightMay <$> Codebase.getRootBranch codebase
<<<<<<< HEAD
  testCB <- case defaultBaseLib of
      Just ns@(_, _, path) | Branch.isOne root -> do 
        putPrettyLn $ P.wrap "Downloading base: " <> P.string (show path)
        freshCodebaseSetup dir' version ns <&> \cb -> [Right cb] 
      -- _ -> welcomeMessage dir' version
      _ -> do pure [] --RLM Note: temp 
=======
  welcome <- welcomeMessage dir' version
  putPrettyLn $ 
    case defaultBaseLib of
      Just ns | Branch.isOne root ->
        welcome <> P.newline <> P.newline <> hintFreshCodebase ns
      _ -> welcome
>>>>>>> 9fd9f627
  eventQueue <- Q.newIO
  do
    -- we watch for root branch tip changes, but want to ignore ones we expect.
    rootRef                  <- newIORef root
    pathRef                  <- newIORef initialPath
    initialInputsRef         <- newIORef (testCB ++ initialInputs)  --  RLM Notes: hacky shortcut would be to append hand-rolled input here? 
    numberedArgsRef          <- newIORef []
    pageOutput               <- newIORef True
    cancelFileSystemWatch    <- watchFileSystem eventQueue dir
    cancelWatchBranchUpdates <- watchBranchUpdates (readIORef rootRef)
                                                   eventQueue
                                                   codebase
    let patternMap =
          Map.fromList
            $   validInputs
            >>= (\p -> (patternName p, p) : ((, p) <$> aliases p))
        getInput = do
          root <- readIORef rootRef
          path <- readIORef pathRef
          numberedArgs <- readIORef numberedArgsRef
          getUserInput patternMap codebase root path numberedArgs
        loadSourceFile :: Text -> IO LoadSourceResult
        loadSourceFile fname =
          if allow $ Text.unpack fname
            then
              let handle :: IOException -> IO LoadSourceResult
                  handle e =
                    case e of
                      _ | isDoesNotExistError e -> return InvalidSourceNameError
                      _ -> return LoadError
                  go = do
                    contents <- Data.Text.IO.readFile $ Text.unpack fname
                    return $ LoadSuccess contents
                  in catch go handle
            else return InvalidSourceNameError
        notify = notifyUser dir >=> (\o ->
          ifM (readIORef pageOutput)
              (putPrettyNonempty o)
              (putPrettyLnUnpaged o))
    let
      awaitInput = do
        -- use up buffered input before consulting external events
        i <- readIORef initialInputsRef
        (case i of
          h:t -> writeIORef initialInputsRef t >> pure h
          [] ->
            -- Race the user input and file watch.
            Async.race (atomically $ Q.peek eventQueue) getInput >>= \case
              Left _ -> do
                let e = Left <$> atomically (Q.dequeue eventQueue)
                writeIORef pageOutput False
                e
              x      -> do
                writeIORef pageOutput True
                pure x) `catch` interruptHandler
      interruptHandler (asyncExceptionFromException -> Just UserInterrupt) = awaitInput
      interruptHandler e = error (show e)
      cleanup = do
        Runtime.terminate runtime
        cancelConfig
        cancelFileSystemWatch
        cancelWatchBranchUpdates
      loop state = do
        writeIORef pathRef (view HandleInput.currentPath state)
        let free = runStateT (runMaybeT HandleInput.loop) state
        (o, state') <- HandleCommand.commandLine config awaitInput
                                     (writeIORef rootRef)
                                     runtime
                                     notify
                                     (\o -> let (p, args) = notifyNumbered o in
                                      putPrettyNonempty p $> args)
                                     loadSourceFile
                                     codebase
                                     serverBaseUrl
                                     (const Random.getSystemDRG)
                                     free
        case o of
          Nothing -> pure ()
          Just () -> do
            writeIORef numberedArgsRef (HandleInput._numberedArgs state')
            loop state'
    (`finally` cleanup)
      $ loop (HandleInput.loopState0 root initialPath)<|MERGE_RESOLUTION|>--- conflicted
+++ resolved
@@ -11,7 +11,6 @@
 import Control.Monad.State (runStateT)
 import Data.Configurator.Types (Config)
 import Data.IORef
-import Data.Tuple.Extra (uncurry3)
 import Prelude hiding (readFile, writeFile)
 import System.IO.Error (isDoesNotExistError)
 import Unison.Codebase.Branch (Branch)
@@ -20,10 +19,8 @@
 import qualified Unison.Server.CodebaseServer as Server
 import qualified Unison.Codebase.Editor.HandleInput as HandleInput
 import qualified Unison.Codebase.Editor.HandleCommand as HandleCommand
-import qualified Unison.Codebase.SyncMode as SyncMode
-import Data.Sequence (singleton)
 import Unison.Codebase.Editor.Command (LoadSourceResult(..))
-import Unison.Codebase.Editor.RemoteRepo (ReadRemoteNamespace, printNamespace)
+import Unison.Codebase.Editor.RemoteRepo (ReadRemoteNamespace)
 import Unison.Codebase (Codebase)
 import Unison.CommandLine
 import Unison.PrettyTerminal
@@ -38,17 +35,16 @@
 import qualified Data.Text.IO
 import qualified System.Console.Haskeline as Line
 import qualified Crypto.Random        as Random
-import System.Random (randomRIO)
 import qualified Unison.Codebase.Path as Path
 import qualified Unison.Codebase.Runtime as Runtime
 import qualified Unison.Codebase as Codebase
 import qualified Unison.CommandLine.InputPattern as IP
 import qualified Unison.Util.Pretty as P
 import qualified Unison.Util.TQueue as Q
+import qualified Unison.CommandLine.Welcome as Welcome
 import Text.Regex.TDFA
 import Control.Lens (view)
 import Control.Error (rightMay)
-import Unison.NameSegment (NameSegment(NameSegment))
 
 
 -- Expand a numeric argument like `1` or a range like `3-9`
@@ -109,75 +105,6 @@
           pure $ suggestions argType word codebase branch currentPath
         _ -> pure []
 
-asciiartUnison :: P.Pretty P.ColorText
-asciiartUnison =
-  P.red " _____"
-    <> P.hiYellow "     _             "
-    <> P.newline
-    <> P.red "|  |  |"
-    <> P.hiRed "___"
-    <> P.hiYellow "|_|"
-    <> P.hiGreen "___ "
-    <> P.cyan "___ "
-    <> P.purple "___ "
-    <> P.newline
-    <> P.red "|  |  |   "
-    <> P.hiYellow "| |"
-    <> P.hiGreen "_ -"
-    <> P.cyan "| . |"
-    <> P.purple "   |"
-    <> P.newline
-    <> P.red "|_____|"
-    <> P.hiRed "_|_"
-    <> P.hiYellow "|_|"
-    <> P.hiGreen "___"
-    <> P.cyan "|___|"
-    <> P.purple "_|_|"
-
-welcomeMessage :: FilePath -> String -> IO (P.Pretty P.ColorText)
-welcomeMessage dir version = do
-  earth <- (["🌎", "🌍", "🌏"] !!) <$> randomRIO (0, 2)
-
-  pure $
-    asciiartUnison
-      <> P.newline
-      <> P.newline
-      <> P.linesSpaced
-        [ P.wrap "👋 Welcome to Unison!",
-          P.wrap ("You are running version: " <> P.bold (P.string version)) <> P.newline,
-          P.wrap "Get started:",
-          P.indentN
-            2
-            ( P.column2
-                [ ("📖", "Type " <> P.hiBlue "help" <> " to list all commands, or " <> P.hiBlue "help <cmd>" <> " to view help for one command"),
-                  ("🎨", "Type " <> P.hiBlue "ui" <> " to open the Codebase UI in your default browser"),
-                  ("📚", "Read the official docs at " <> P.blue "https://unisonweb.org/docs"),
-                  (earth, "Visit Unison Share at " <> P.blue "https://share.unison-lang.org" <> " to discover libraries"),
-                  ("👀", "I'm watching for changes to " <> P.bold ".u" <> " files under " <> (P.group . P.blue $ fromString dir))
-                ]
-            )
-        ]
-
-hintFreshCodebase :: ReadRemoteNamespace -> P.Pretty P.ColorText
-hintFreshCodebase ns =
-  P.wrap $ "Enter "
-    <> (P.hiBlue . P.group)
-        ("pull " <>  P.text (uncurry3 printNamespace ns) <> " .base")
-    <> "to set up the default base library. 🏗"
-
--- RLM Note: Includes downloading base, and eventually, author/licence setup 
-freshCodebaseSetup :: FilePath -> String -> ReadRemoteNamespace -> IO Input
-freshCodebaseSetup dir' version ns = do 
-  let seg = NameSegment "base"
-  let rootPath = Path.Path { Path.toSeq = singleton seg }
-  let abs = Path.Absolute {Path.unabsolute = rootPath}
-  putPrettyLn $ welcomeMessage dir' version <> P.newline <> P.newline <> hintFreshCodebase ns
-  -- RLM Note: frantic debugging
-  putPrettyLn $ fromString dir' 
-  putPrettyLn $ P.string version
-  pure (PullRemoteBranchI (Just ns) (Path.Path' {Path.unPath' = Left abs})  SyncMode.Complete) -- todo add version and such 
--- RLM Note: These inputs and events can be used Input has a PullRemoteBranchI data constructor 
-
 main
   :: FilePath
   -> Maybe ReadRemoteNamespace
@@ -192,27 +119,14 @@
 main dir defaultBaseLib initialPath (config, cancelConfig) initialInputs runtime codebase version serverBaseUrl = do
   dir' <- shortenDirectory dir 
   root <- fromMaybe Branch.empty . rightMay <$> Codebase.getRootBranch codebase
-<<<<<<< HEAD
-  testCB <- case defaultBaseLib of
-      Just ns@(_, _, path) | Branch.isOne root -> do 
-        putPrettyLn $ P.wrap "Downloading base: " <> P.string (show path)
-        freshCodebaseSetup dir' version ns <&> \cb -> [Right cb] 
-      -- _ -> welcomeMessage dir' version
-      _ -> do pure [] --RLM Note: temp 
-=======
-  welcome <- welcomeMessage dir' version
-  putPrettyLn $ 
-    case defaultBaseLib of
-      Just ns | Branch.isOne root ->
-        welcome <> P.newline <> P.newline <> hintFreshCodebase ns
-      _ -> welcome
->>>>>>> 9fd9f627
+  (welcomeCmds, welcomeMsg) <- Welcome.welcome defaultBaseLib root dir' version
+  putPrettyLn welcomeMsg
   eventQueue <- Q.newIO
   do
     -- we watch for root branch tip changes, but want to ignore ones we expect.
     rootRef                  <- newIORef root
     pathRef                  <- newIORef initialPath
-    initialInputsRef         <- newIORef (testCB ++ initialInputs)  --  RLM Notes: hacky shortcut would be to append hand-rolled input here? 
+    initialInputsRef         <- newIORef (welcomeCmds ++ initialInputs)  
     numberedArgsRef          <- newIORef []
     pageOutput               <- newIORef True
     cancelFileSystemWatch    <- watchFileSystem eventQueue dir
