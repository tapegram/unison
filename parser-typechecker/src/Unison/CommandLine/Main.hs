{-# LANGUAGE FlexibleContexts    #-}
{-# LANGUAGE OverloadedStrings   #-}
{-# LANGUAGE RankNTypes          #-}
{-# LANGUAGE ScopedTypeVariables #-}
{-# LANGUAGE TupleSections       #-}
{-# LANGUAGE ViewPatterns        #-}

module Unison.CommandLine.Main where

import Unison.Prelude

import Control.Concurrent.STM (atomically)
import Control.Exception (finally, catch, AsyncException(UserInterrupt), asyncExceptionFromException)
import Control.Monad.State (runStateT)
import Data.IORef
import Prelude hiding (readFile, writeFile)
import System.IO.Error (catchIOError)
import System.Exit (die)
import Unison.Codebase.Branch (Branch)
import qualified Unison.Codebase.Branch as Branch
import Unison.Codebase.Editor.Input (Input (..), Event)
import qualified Unison.Codebase.Editor.HandleInput as HandleInput
import qualified Unison.Codebase.Editor.HandleCommand as HandleCommand
import Unison.Codebase.Editor.Command (LoadSourceResult(..))
import Unison.Codebase.Runtime (Runtime)
import Unison.Codebase (Codebase)
import Unison.CommandLine
import Unison.PrettyTerminal
import Unison.CommandLine.InputPattern (ArgumentType (suggestions), InputPattern (aliases, patternName))
import Unison.CommandLine.InputPatterns (validInputs)
import Unison.CommandLine.OutputMessages (notifyUser, notifyNumbered, shortenDirectory)
import Unison.Parser (Ann)
import Unison.Var (Var)
import qualified Control.Concurrent.Async as Async
import qualified Data.Map as Map
import qualified Data.Text as Text
import qualified Data.Text.IO
import qualified System.Console.Haskeline as Line
import System.IO.Error (isDoesNotExistError)
import qualified Unison.Codebase.Path as Path
import qualified Unison.Codebase.Runtime as Runtime
import qualified Unison.Codebase as Codebase
import qualified Unison.CommandLine.InputPattern as IP
import qualified Unison.Util.Pretty as P
import qualified Unison.Util.TQueue as Q
import Text.Regex.TDFA

-- Expand a numeric argument like `1` or a range like `3-9`
expandNumber :: [String] -> String -> [String]
expandNumber numberedArgs s =
  maybe [s]
        (map (\i -> fromMaybe (show i) . atMay numberedArgs $ i - 1))
        expandedNumber
 where
  rangeRegex = "([0-9]+)-([0-9]+)" :: String
  (junk,_,moreJunk, ns) =
    s =~ rangeRegex :: (String, String, String, [String])
  expandedNumber =
    case readMay s of
      Just i -> Just [i]
      Nothing ->
        -- check for a range
        case (junk, moreJunk, ns) of
          ("", "", [from, to]) ->
            (\x y -> [x..y]) <$> readMay from <*> readMay to
          _ -> Nothing

getUserInput
  :: (MonadIO m, Line.MonadException m)
  => Map String InputPattern
  -> Codebase m v a
  -> Branch m
  -> Path.Absolute
  -> [String]
  -> m Input
getUserInput patterns codebase branch currentPath numberedArgs =
  Line.runInputT settings go
 where
  go = do
    line <- Line.getInputLine $
      P.toANSI 80 ((P.green . P.shown) currentPath <> fromString prompt)
    case line of
      Nothing -> pure QuitI
      Just l ->
        case words l of
          [] -> go
          ws ->
            case parseInput patterns . (>>= expandNumber numberedArgs) $ ws  of
              Left msg -> do
                liftIO $ putPrettyLn msg
                go
              Right i -> pure i
  settings    = Line.Settings tabComplete (Just ".unisonHistory") True
  tabComplete = Line.completeWordWithPrev Nothing " " $ \prev word ->
    -- User hasn't finished a command name, complete from command names
    if null prev
      then pure . exactComplete word $ Map.keys patterns
    -- User has finished a command name; use completions for that command
      else case words $ reverse prev of
        h : t -> fromMaybe (pure []) $ do
          p       <- Map.lookup h patterns
          argType <- IP.argType p (length t)
          pure $ suggestions argType word codebase branch currentPath
        _ -> pure []

asciiartUnison :: P.Pretty P.ColorText
asciiartUnison =
  P.red " _____"
    <> P.hiYellow "     _             "
    <> P.newline
    <> P.red "|  |  |"
    <> P.hiRed "___"
    <> P.hiYellow "|_|"
    <> P.hiGreen "___ "
    <> P.cyan "___ "
    <> P.purple "___ "
    <> P.newline
    <> P.red "|  |  |   "
    <> P.hiYellow "| |"
    <> P.hiGreen "_ -"
    <> P.cyan "| . |"
    <> P.purple "   |"
    <> P.newline
    <> P.red "|_____|"
    <> P.hiRed "_|_"
    <> P.hiYellow "|_|"
    <> P.hiGreen "___"
    <> P.cyan "|___|"
    <> P.purple "_|_|"

welcomeMessage :: FilePath -> P.Pretty P.ColorText
welcomeMessage dir =
  asciiartUnison
    <> P.newline
    <> P.newline
    <> P.linesSpaced
         [ P.wrap "Welcome to Unison!"
         , P.wrap
           (  "I'm currently watching for changes to .u files under "
           <> (P.group . P.blue $ fromString dir)
           )
         , P.wrap ("Type " <> P.hiBlue "help" <> " to get help. 😎")
         ]

hintFreshCodebase :: P.Pretty P.ColorText
hintFreshCodebase =
  P.wrap $ "Enter " <> P.hiBlue "pull https://github.com/unisonweb/base .base"
    <> "to set up the default base library. 🏗"

main
  :: forall v
  . Var v
  => FilePath
  -> Path.Absolute
  -> FilePath
  -> [Either Event Input]
  -> IO (Runtime v)
  -> Codebase IO v Ann
  -> IO ()
main dir initialPath configFile initialInputs startRuntime codebase = do
  dir' <- shortenDirectory dir
  root <- Codebase.getRootBranch codebase
  putPrettyLn $ if Branch.isOne root
    then welcomeMessage dir' <> P.newline <> P.newline <> hintFreshCodebase
    else welcomeMessage dir'
  eventQueue <- Q.newIO
  do
    runtime                  <- startRuntime
    -- we watch for root branch tip changes, but want to ignore ones we expect.
    rootRef                  <- newIORef root
    pathRef                  <- newIORef initialPath
    initialInputsRef         <- newIORef initialInputs
    numberedArgsRef          <- newIORef []
    pageOutput               <- newIORef True
    (config, cancelConfig)   <-
      catchIOError (watchConfig configFile) $ \_ ->
        die "Your .unisonConfig could not be loaded. Check that it's correct!"
    cancelFileSystemWatch    <- watchFileSystem eventQueue dir
    cancelWatchBranchUpdates <- watchBranchUpdates (Branch.headHash <$>
                                                      readIORef rootRef)
                                                   eventQueue
                                                   codebase
    let patternMap =
          Map.fromList
            $   validInputs
            >>= (\p -> (patternName p, p) : ((, p) <$> aliases p))
        getInput = do
          root <- readIORef rootRef
          path <- readIORef pathRef
          numberedArgs <- readIORef numberedArgsRef
          getUserInput patternMap codebase root path numberedArgs
        loadSourceFile :: Text -> IO LoadSourceResult
        loadSourceFile fname = do
          if allow $ Text.unpack fname
            then
              let handle :: IOException -> IO LoadSourceResult
                  handle e = do
                    case e of
                      _ | isDoesNotExistError e -> return InvalidSourceNameError
                      _ -> return LoadError
                  go = do
                    contents <- Data.Text.IO.readFile $ Text.unpack fname
                    return $ LoadSuccess contents
                  in catch go handle
            else return InvalidSourceNameError
        notify = notifyUser dir >=> (\o -> do
          ifM (readIORef pageOutput)
              (putPrettyNonempty o)
              (putPrettyLnUnpaged o))
    let
      awaitInput = do
        -- use up buffered input before consulting external events
        i <- readIORef initialInputsRef
        (case i of
          h:t -> writeIORef initialInputsRef t >> pure h
          [] ->
            -- Race the user input and file watch.
            Async.race (atomically $ Q.peek eventQueue) getInput >>= \case
              Left _ -> do
                let e = Left <$> atomically (Q.dequeue eventQueue)
                writeIORef pageOutput False
                e
              x      -> do
                writeIORef pageOutput True
                pure x) `catch` interruptHandler
      interruptHandler (asyncExceptionFromException -> Just UserInterrupt) = awaitInput
      interruptHandler _ = pure $ Right QuitI
      cleanup = do
        Runtime.terminate runtime
        cancelConfig
        cancelFileSystemWatch
        cancelWatchBranchUpdates
      loop state = do
        writeIORef pathRef (HandleInput._currentPath state)
        let free = runStateT (runMaybeT HandleInput.loop) state
        (o, state') <- HandleCommand.commandLine config awaitInput
                                     (writeIORef rootRef)
                                     runtime
<<<<<<< HEAD
                                     (notifyUser dir >=> putPrettyNonempty)
                                     (\o -> let (p, args) = notifyNumbered o in
                                      putPrettyNonempty p $> args)
=======
                                     notify
                                     loadSourceFile
>>>>>>> f6145de2
                                     codebase
                                     free
        case o of
          Nothing -> pure ()
          Just () -> do
            writeIORef numberedArgsRef (HandleInput._numberedArgs state')
            loop state'
    (`finally` cleanup)
      $ loop (HandleInput.loopState0 root initialPath)<|MERGE_RESOLUTION|>--- conflicted
+++ resolved
@@ -236,14 +236,10 @@
         (o, state') <- HandleCommand.commandLine config awaitInput
                                      (writeIORef rootRef)
                                      runtime
-<<<<<<< HEAD
-                                     (notifyUser dir >=> putPrettyNonempty)
+                                     notify
                                      (\o -> let (p, args) = notifyNumbered o in
                                       putPrettyNonempty p $> args)
-=======
-                                     notify
                                      loadSourceFile
->>>>>>> f6145de2
                                      codebase
                                      free
         case o of
