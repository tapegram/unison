{-# LANGUAGE FlexibleContexts    #-}
{-# LANGUAGE OverloadedStrings   #-}
{-# LANGUAGE RankNTypes          #-}
{-# LANGUAGE ScopedTypeVariables #-}
{-# LANGUAGE ViewPatterns        #-}

module Unison.CommandLine.InputPatterns where

import Unison.Prelude

import qualified Control.Lens.Cons as Cons
import Data.Bifunctor (first)
import Data.List (intercalate, sortOn, isPrefixOf)
import Data.List.Extra (nubOrdOn)
import qualified System.Console.Haskeline.Completion as Completion
import System.Console.Haskeline.Completion (Completion(Completion))
import Unison.Codebase (Codebase)
import Unison.Codebase.Editor.Input (Input)
import Unison.CommandLine.InputPattern
         ( ArgumentType(..)
         , InputPattern(InputPattern)
         , IsOptional(..)
         )
import Unison.CommandLine
import Unison.Util.Monoid (intercalateMap)
import qualified Data.Map as Map
import qualified Data.Set as Set
import qualified Data.Text as Text
import qualified Text.Megaparsec as P
import qualified Unison.Codebase.Branch as Branch
import qualified Unison.Codebase.Editor.Input as Input
import qualified Unison.Codebase.Path as Path
import qualified Unison.CommandLine.InputPattern as I
import qualified Unison.HashQualified as HQ
import qualified Unison.HashQualified' as HQ'
import qualified Unison.Name as Name
import qualified Unison.Names2 as Names
import qualified Unison.Util.ColorText as CT
import qualified Unison.Util.Pretty as P
import qualified Unison.Util.Relation as R
import qualified Unison.Codebase.Editor.SlurpResult as SR
import qualified Unison.Codebase.Editor.UriParser as UriParser
import Unison.Codebase.Editor.RemoteRepo (RemoteNamespace)

showPatternHelp :: InputPattern -> P.Pretty CT.ColorText
showPatternHelp i = P.lines [
  P.bold (fromString $ I.patternName i) <> fromString
    (if not . null $ I.aliases i
     then " (or " <> intercalate ", " (I.aliases i) <> ")"
     else ""),
  P.wrap $ I.help i ]

patternName :: InputPattern -> P.Pretty P.ColorText
patternName = fromString . I.patternName

-- `example list ["foo", "bar"]` (haskell) becomes `list foo bar` (pretty)
makeExample, makeExampleNoBackticks :: InputPattern -> [P.Pretty CT.ColorText] -> P.Pretty CT.ColorText
makeExample p args = P.group . backtick $ makeExampleNoBackticks p args

makeExampleNoBackticks p args =
  P.group $ intercalateMap " " id (P.nonEmpty $ fromString (I.patternName p) : args)

makeExample' :: InputPattern -> P.Pretty CT.ColorText
makeExample' p = makeExample p []

makeExampleEOS ::
  InputPattern -> [P.Pretty CT.ColorText] -> P.Pretty CT.ColorText
makeExampleEOS p args = P.group $
  backtick (intercalateMap " " id (P.nonEmpty $ fromString (I.patternName p) : args)) <> "."

helpFor :: InputPattern -> Either (P.Pretty CT.ColorText) Input
helpFor p = I.parse help [I.patternName p]

mergeBuiltins :: InputPattern
mergeBuiltins = InputPattern "builtins.merge" [] []
  "Adds all the builtins to `builtins.` in the current namespace."
  (const . pure $ Input.MergeBuiltinsI)

updateBuiltins :: InputPattern
updateBuiltins = InputPattern
  "builtins.update"
  []
  []
  (  "Adds all the builtins that are missing from this namespace, "
  <> "and deprecate the ones that don't exist in this version of Unison."
  )
  (const . pure $ Input.UpdateBuiltinsI)

todo :: InputPattern
todo = InputPattern
  "todo"
  []
  [(Optional, patchArg), (Optional, pathArg)]
  (P.wrapColumn2
    [ ( makeExample' todo
      , "lists the refactor work remaining in the default patch for the current"
        <> " namespace."
      )
    , ( makeExample todo ["<patch>"]
      , "lists the refactor work remaining in the given patch in the current "
        <> "namespace."
      )
    , ( makeExample todo ["<patch>", "[path]"]
      , "lists the refactor work remaining in the given patch in given namespace."
      )
    ]
  )
  (\case
    patchStr : ws -> mapLeft (warn . fromString) $ do
      patch  <- Path.parseSplit' Path.wordyNameSegment patchStr
      branch <- case ws of
        []        -> pure Path.relativeEmpty'
        [pathStr] -> Path.parsePath' pathStr
        _         -> Left "`todo` just takes a patch and one optional namespace"
      Right $ Input.TodoI (Just patch) branch
    [] -> Right $ Input.TodoI Nothing Path.relativeEmpty'
  )

load :: InputPattern
load = InputPattern
  "load"
  []
  [(Optional, noCompletions)]
  (P.wrapColumn2
    [ ( makeExample' load
      , "parses, typechecks, and evaluates the most recent scratch file."
      )
    , (makeExample load ["<scratch file>"]
      , "parses, typechecks, and evaluates the given scratch file."
      )
    ]
  )
  (\case
    [] -> pure $ Input.LoadI Nothing
    [file] -> pure $ Input.LoadI . Just $ file
    _ -> Left (I.help load))


add :: InputPattern
add =
  InputPattern
      "add"
      []
      [(ZeroPlus, noCompletions)]
      ("`add` adds to the codebase all the definitions from the most recently "
      <> "typechecked file."
      )
    $ \ws -> case traverse HQ'.fromString ws of
        Just ws -> pure $ Input.AddI ws
        Nothing ->
          Left
            . warn
            . P.lines
            . fmap fromString
            . ("I don't know what these refer to:\n" :)
            $ collectNothings HQ'.fromString ws

previewAdd :: InputPattern
previewAdd =
  InputPattern
      "add.preview"
      []
      [(ZeroPlus, noCompletions)]
      ("`add.preview` previews additions to the codebase from the most recently "
      <> "typechecked file. This command only displays cached typechecking "
      <> "results. Use `load` to reparse & typecheck the file if the context "
      <> "has changed."
      )
    $ \ws -> case traverse HQ'.fromString ws of
        Just ws -> pure $ Input.PreviewAddI ws
        Nothing ->
          Left
            . warn
            . P.lines
            . fmap fromString
            . ("I don't know what these refer to:\n" :)
            $ collectNothings HQ'.fromString ws

update :: InputPattern
update = InputPattern "update"
  []
  [(Optional, patchArg)
  ,(ZeroPlus, noCompletions)]
  (P.wrap (makeExample' update <> "works like"
      <> P.group (makeExample' add <> ",")
      <> "except that if a definition in the file has the same name as an"
      <> "existing definition, the name gets updated to point to the new"
      <> "definition. If the old definition has any dependents, `update` will"
      <> "add those dependents to a refactoring session, specified by an"
      <> "optional patch.")
   <> P.wrapColumn2
    [ (makeExample' update
      , "adds all definitions in the .u file, noting replacements in the"
       <> "default patch for the current namespace.")
    , (makeExample update ["<patch>"]
      , "adds all definitions in the .u file, noting replacements in the"
       <> "specified patch.")
    , (makeExample update ["<patch>", "foo", "bar"]
      , "adds `foo`, `bar`, and their dependents from the .u file, noting"
       <> "any replacements into the specified patch.")
    ]
  )
  (\case
    patchStr : ws -> do
      patch <- first fromString $ Path.parseSplit' Path.wordyNameSegment patchStr
      case traverse HQ'.fromString ws of
        Just ws -> Right $ Input.UpdateI (Just patch) ws
        Nothing ->
          Left . warn . P.lines . fmap fromString .
                ("I don't know what these refer to:\n" :) $
                collectNothings HQ'.fromString ws
    [] -> Right $ Input.UpdateI Nothing [] )

previewUpdate :: InputPattern
previewUpdate =
  InputPattern
      "update.preview"
      []
      [(ZeroPlus, noCompletions)]
      ("`update.preview` previews updates to the codebase from the most "
      <> "recently typechecked file. This command only displays cached "
      <> "typechecking results. Use `load` to reparse & typecheck the file if "
      <> "the context has changed."
      )
    $ \ws -> case traverse HQ'.fromString ws of
        Just ws -> pure $ Input.PreviewUpdateI ws
        Nothing ->
          Left
            . warn
            . P.lines
            . fmap fromString
            . ("I don't know what these refer to:\n" :)
            $ collectNothings HQ'.fromString ws

patch :: InputPattern
patch = InputPattern
  "patch"
  []
  [(Required, patchArg), (Optional, pathArg)]
  (  P.wrap
  $  makeExample' patch
  <> "rewrites any definitions that depend on "
  <> "definitions with type-preserving edits to use the updated versions of"
  <> "these dependencies."
  )
  (\case
    patchStr : ws -> first fromString $ do
      patch  <- Path.parseSplit' Path.wordyNameSegment patchStr
      branch <- case ws of
        [pathStr] -> Path.parsePath' pathStr
        _         -> pure Path.relativeEmpty'
      pure $ Input.PropagatePatchI patch branch
    [] ->
      Left
        $  warn
        $  makeExample' patch
        <> "takes a patch and an optional namespace."
  )

view :: InputPattern
<<<<<<< HEAD
view = InputPattern "view" [] [(OnePlus, definitionQueryArg)]
      "`view foo` prints the definition of `foo`."
      (pure . Input.ShowDefinitionI Input.ConsoleLocation)

display :: InputPattern
display = InputPattern "display" [] [(Required, definitionQueryArg)]
      "`display foo` prints a rendered version of the term `foo`."
      (\case
        [s] -> pure (Input.DisplayI Input.ConsoleLocation s)
        _ -> Left (I.help display))

displayTo :: InputPattern
displayTo = InputPattern "display.to" [] [(Required, noCompletions), (Required, definitionQueryArg)]
      (P.wrap $ makeExample displayTo ["<filename>", "foo"]
             <> "prints a rendered version of the term `foo` to the given file.")
      (\case
        [file,s] -> pure (Input.DisplayI (Input.FileLocation file) s)
        _ -> Left (I.help displayTo))

docs :: InputPattern
docs = InputPattern "docs" [] [(Required, definitionQueryArg)]
      ("`docs foo` shows documentation for the definition `foo`.")
=======
view = InputPattern
  "view"
  []
  [(OnePlus, exactDefinitionQueryArg)]
  "`view foo` prints the definition of `foo`."
  ( fmap (Input.ShowDefinitionI Input.ConsoleLocation)
  . traverse parseHashQualifiedName
  )

display :: InputPattern
display = InputPattern
  "display"
  []
  [(Required, exactDefinitionQueryArg)]
  "`display foo` prints a rendered version of the term `foo`."
  (\case
    [s] -> Input.DisplayI Input.ConsoleLocation <$> parseHashQualifiedName s
    _   -> Left (I.help display)
  )

displayTo :: InputPattern
displayTo = InputPattern
  "display.to"
  []
  [(Required, noCompletions), (Required, exactDefinitionQueryArg)]
  (  P.wrap
  $  makeExample displayTo ["<filename>", "foo"]
  <> "prints a rendered version of the term `foo` to the given file."
  )
  (\case
    [file, s] ->
      Input.DisplayI (Input.FileLocation file) <$> parseHashQualifiedName s
    _ -> Left (I.help displayTo)
  )

docs :: InputPattern
docs = InputPattern "docs" [] [(Required, exactDefinitionQueryArg)]
      "`docs foo` shows documentation for the definition `foo`."
>>>>>>> f8467a02
      (\case
        [s] -> first fromString $ Input.DocsI <$> Path.parseHQSplit' s
        _ -> Left (I.help docs))

undo :: InputPattern
undo = InputPattern "undo" [] []
      "`undo` reverts the most recent change to the codebase."
      (const $ pure Input.UndoI)

viewByPrefix :: InputPattern
<<<<<<< HEAD
viewByPrefix
  = InputPattern "view.recursive" [] [(OnePlus, definitionQueryArg)]
    "`view.recursive Foo` prints the definitions of `Foo` and `Foo.blah`."
    (pure . Input.ShowDefinitionByPrefixI Input.ConsoleLocation)
=======
viewByPrefix = InputPattern
  "view.recursive"
  []
  [(OnePlus, exactDefinitionQueryArg)]
  "`view.recursive Foo` prints the definitions of `Foo` and `Foo.blah`."
  ( fmap (Input.ShowDefinitionByPrefixI Input.ConsoleLocation)
  . traverse parseHashQualifiedName
  )
>>>>>>> f8467a02

find :: InputPattern
find = InputPattern
  "find"
  []
  [(ZeroPlus, fuzzyDefinitionQueryArg)]
  (P.wrapColumn2
    [ ("`find`", "lists all definitions in the current namespace.")
    , ( "`find foo`"
      , "lists all definitions with a name similar to 'foo' in the current "
        <> "namespace."
      )
    , ( "`find foo bar`"
      , "lists all definitions with a name similar to 'foo' or 'bar' in the "
        <> "current namespace."
      )
    ]
  )
  (pure . Input.SearchByNameI False False)

findShallow :: InputPattern
findShallow = InputPattern
  "list"
  ["ls"]
  [(Optional, pathArg)]
  (P.wrapColumn2
    [ ("`list`", "lists definitions and namespaces at the current level of the current namespace.")
    , ( "`list foo`", "lists the 'foo' namespace." )
    , ( "`list .foo`", "lists the '.foo' namespace." )
    ]
  )
  (\case
    [] -> pure $ Input.FindShallowI Path.relativeEmpty'
    [path] -> first fromString $ do
      p <- Path.parsePath' path
      pure $ Input.FindShallowI p
    _ -> Left (I.help findShallow)
  )

findVerbose :: InputPattern
findVerbose = InputPattern
  "find.verbose"
  ["list.verbose", "ls.verbose"]
  [(ZeroPlus, fuzzyDefinitionQueryArg)]
  (  "`find.verbose` searches for definitions like `find`, but includes hashes "
  <> "and aliases in the results."
  )
  (pure . Input.SearchByNameI True False)

findPatch :: InputPattern
findPatch = InputPattern
  "find.patch"
  ["list.patch", "ls.patch"]
  []
  (P.wrapColumn2
    [("`find.patch`", "lists all patches in the current namespace.")]
  )
  (pure . const Input.FindPatchI)

renameTerm :: InputPattern
renameTerm = InputPattern "move.term" ["rename.term"]
    [(Required, exactDefinitionTermQueryArg)
    ,(Required, newNameArg)]
    "`move.term foo bar` renames `foo` to `bar`."
    (\case
      [oldName, newName] -> first fromString $ do
        src <- Path.parseHQSplit' oldName
        target <- Path.parseSplit' Path.definitionNameSegment newName
        pure $ Input.MoveTermI src target
      _ -> Left . P.warnCallout $ P.wrap
        "`rename.term` takes two arguments, like `rename.term oldname newname`.")

renameType :: InputPattern
renameType = InputPattern "move.type" ["rename.type"]
    [(Required, exactDefinitionTypeQueryArg)
    ,(Required, newNameArg)]
    "`move.type foo bar` renames `foo` to `bar`."
    (\case
      [oldName, newName] -> first fromString $ do
        src <- Path.parseHQSplit' oldName
        target <- Path.parseSplit' Path.definitionNameSegment newName
        pure $ Input.MoveTypeI src target
      _ -> Left . P.warnCallout $ P.wrap
        "`rename.type` takes two arguments, like `rename.type oldname newname`.")

delete :: InputPattern
delete = InputPattern "delete" []
    [(OnePlus, definitionQueryArg)]
    "`delete foo` removes the term or type name `foo` from the namespace."
    (\case
      [query] -> first fromString $ do
        p <- Path.parseHQSplit' query
        pure $ Input.DeleteI p
      _ -> Left . P.warnCallout $ P.wrap
        "`delete` takes an argument, like `delete name`."
    )

deleteTerm :: InputPattern
deleteTerm = InputPattern "delete.term" []
    [(OnePlus, exactDefinitionTermQueryArg)]
    "`delete.term foo` removes the term name `foo` from the namespace."
    (\case
      [query] -> first fromString $ do
        p <- Path.parseHQSplit' query
        pure $ Input.DeleteTermI p
      _ -> Left . P.warnCallout $ P.wrap
        "`delete.term` takes an argument, like `delete.term name`."
    )

deleteType :: InputPattern
deleteType = InputPattern "delete.type" []
    [(OnePlus, exactDefinitionTypeQueryArg)]
    "`delete.type foo` removes the type name `foo` from the namespace."
    (\case
      [query] -> first fromString $ do
        p <- Path.parseHQSplit' query
        pure $ Input.DeleteTypeI p
      _ -> Left . P.warnCallout $ P.wrap
        "`delete.type` takes an argument, like `delete.type name`."
    )

deleteTermReplacementCommand :: String
deleteTermReplacementCommand = "delete.term-replacement"

deleteTypeReplacementCommand :: String
deleteTypeReplacementCommand = "delete.type-replacement"

deleteReplacement :: Bool -> InputPattern
deleteReplacement isTerm = InputPattern
  commandName
  []
  [(Required, exactDefinitionQueryArg), (Optional, patchArg)]
  (  P.string
  $  commandName
  <> " <patch>` removes any edit of the "
  <> str
  <> " `foo` "
  <> "from the patch `patch`, or the default patch if none is specified."
  )
  (\case
    query : patch -> do
      patch <-
        first fromString
        . traverse (Path.parseSplit' Path.wordyNameSegment)
        $ listToMaybe patch
      q <- parseHashQualifiedName query
      pure $ input q patch
    _ ->
      Left
        .  P.warnCallout
        .  P.wrapString
        $  commandName
        <> " needs arguments. See `help "
        <> commandName
        <> "`."
  )
 where
  input = if isTerm
    then Input.RemoveTermReplacementI
    else Input.RemoveTypeReplacementI
  str         = if isTerm then "term" else "type"
  commandName = if isTerm
    then deleteTermReplacementCommand
    else deleteTypeReplacementCommand

deleteTermReplacement :: InputPattern
deleteTermReplacement = deleteReplacement True

deleteTypeReplacement :: InputPattern
deleteTypeReplacement = deleteReplacement False

parseHashQualifiedName
  :: String -> Either (P.Pretty CT.ColorText) HQ.HashQualified
parseHashQualifiedName s =
  maybe
      (  Left
      .  P.warnCallout
      .  P.wrap
      $  P.string s
      <> " is not a well-formed name, hash, or hash-qualified name. "
      <> "I expected something like `foo`, `#abc123`, or `foo#abc123`."
      )
      Right
    $ HQ.fromString s

aliasTerm :: InputPattern
aliasTerm = InputPattern "alias.term" []
    [(Required, exactDefinitionTermQueryArg), (Required, newNameArg)]
    "`alias.term foo bar` introduces `bar` with the same definition as `foo`."
    (\case
      [oldName, newName] -> first fromString $ do
        source <- Path.parseShortHashOrHQSplit' oldName
        target <- Path.parseSplit' Path.definitionNameSegment newName
        pure $ Input.AliasTermI source target
      _ -> Left . warn $ P.wrap
        "`alias.term` takes two arguments, like `alias.term oldname newname`."
    )

aliasType :: InputPattern
aliasType = InputPattern "alias.type" []
    [(Required, exactDefinitionTypeQueryArg), (Required, newNameArg)]
    "`alias.type Foo Bar` introduces `Bar` with the same definition as `Foo`."
    (\case
      [oldName, newName] -> first fromString $ do
        source <- Path.parseShortHashOrHQSplit' oldName
        target <- Path.parseSplit' Path.definitionNameSegment newName
        pure $ Input.AliasTypeI source target
      _ -> Left . warn $ P.wrap
        "`alias.type` takes two arguments, like `alias.type oldname newname`."
    )

aliasMany :: InputPattern
aliasMany = InputPattern "alias.many" ["copy"]
  [(Required, definitionQueryArg), (OnePlus, exactDefinitionOrPathArg)]
  (P.group . P.lines $
    [ P.wrap $ P.group (makeExample aliasMany ["<relative1>", "[relative2...]", "<namespace>"])
      <> "creates aliases `relative1`, `relative2`, ... in the namespace `namespace`."
    , P.wrap $ P.group (makeExample aliasMany ["foo.foo", "bar.bar", ".quux"])
      <> "creates aliases `.quux.foo.foo` and `.quux.bar.bar`."
    ])
  (\case
    srcs@(_:_) Cons.:> dest -> first fromString $ do
      sourceDefinitions <- traverse Path.parseHQSplit srcs
      destNamespace <- Path.parsePath' dest
      pure $ Input.AliasManyI sourceDefinitions destNamespace
    _ -> Left (I.help aliasMany)
  )


cd :: InputPattern
cd = InputPattern "namespace" ["cd", "j"] [(Required, pathArg)]
    (P.wrapColumn2
      [ (makeExample cd ["foo.bar"],
          "descends into foo.bar from the current namespace.")
      , (makeExample cd [".cat.dog"],
          "sets the current namespace to the abolute namespace .cat.dog.") ])
    (\case
      [p] -> first fromString $ do
        p <- Path.parsePath' p
        pure . Input.SwitchBranchI $ p
      _ -> Left (I.help cd)
    )

back :: InputPattern
back = InputPattern "back" ["popd"] []
    (P.wrapColumn2
      [ (makeExample back [],
          "undoes the last" <> makeExample' cd <> "command.")
      ])
    (\case
      [] -> pure Input.PopBranchI
      _ -> Left (I.help cd)
    )

deleteBranch :: InputPattern
deleteBranch = InputPattern "delete.namespace" [] [(Required, pathArg)]
  "`delete.namespace <foo>` deletes the namespace `foo`"
   (\case
        ["."] -> first fromString .
          pure $ Input.DeleteBranchI Nothing
        [p] -> first fromString $ do
          p <- Path.parseSplit' Path.wordyNameSegment p
          pure . Input.DeleteBranchI $ Just p
        _ -> Left (I.help deleteBranch)
      )

deletePatch :: InputPattern
deletePatch = InputPattern "delete.patch" [] [(Required, patchArg)]
  "`delete.patch <foo>` deletes the patch `foo`"
   (\case
        [p] -> first fromString $ do
          p <- Path.parseSplit' Path.wordyNameSegment p
          pure . Input.DeletePatchI $ p
        _ -> Left (I.help deletePatch)
      )

movePatch :: String -> String -> Either (P.Pretty CT.ColorText) Input
movePatch src dest = first fromString $ do
  src <- Path.parseSplit' Path.wordyNameSegment src
  dest <- Path.parseSplit' Path.wordyNameSegment dest
  pure $ Input.MovePatchI src dest

copyPatch :: InputPattern
copyPatch = InputPattern "copy.patch"
   []
   [(Required, patchArg), (Required, newNameArg)]
   "`copy.patch foo bar` copies the patch `bar` to `foo`."
    (\case
      [src, dest] -> movePatch src dest
      _ -> Left (I.help copyPatch)
    )

renamePatch :: InputPattern
renamePatch = InputPattern "move.patch"
   ["rename.patch"]
   [(Required, patchArg), (Required, newNameArg)]
   "`move.patch foo bar` renames the patch `bar` to `foo`."
    (\case
      [src, dest] -> movePatch src dest
      _ -> Left (I.help renamePatch)
    )

renameBranch :: InputPattern
renameBranch = InputPattern "move.namespace"
   ["rename.namespace"]
   [(Required, pathArg), (Required, newNameArg)]
   "`move.namespace foo bar` renames the path `bar` to `foo`."
    (\case
      [".", dest] -> first fromString $ do
        dest <- Path.parseSplit' Path.wordyNameSegment dest
        pure $ Input.MoveBranchI Nothing dest
      [src, dest] -> first fromString $ do
        src <- Path.parseSplit' Path.wordyNameSegment src
        dest <- Path.parseSplit' Path.wordyNameSegment dest
        pure $ Input.MoveBranchI (Just src) dest
      _ -> Left (I.help renameBranch)
    )

history :: InputPattern
history = InputPattern "history" []
   [(Optional, pathArg)]
   (P.wrapColumn2 [
     (makeExample history [], "Shows the history of the current path."),
     (makeExample history [".foo"], "Shows history of the path .foo."),
     (makeExample history ["#9dndk3kbsk13nbpeu"],
       "Shows the history of the namespace with the given hash." <>
       "The full hash must be provided.")
     ])
    (\case
      [src] -> first fromString $ do
        p <- Input.parseBranchId src
        pure $ Input.HistoryI (Just 10) (Just 10) p
      [] -> pure $ Input.HistoryI (Just 10) (Just 10) (Right Path.currentPath)
      _ -> Left (I.help history)
    )

forkLocal :: InputPattern
forkLocal = InputPattern "fork" ["copy.namespace"] [(Required, pathArg)
                                   ,(Required, newNameArg)]
    (makeExample forkLocal ["src", "dest"] <> "creates the namespace `dest` as a copy of `src`.")
    (\case
      [src, dest] -> first fromString $ do
        src <- Input.parseBranchId src
        dest <- Path.parsePath' dest
        pure $ Input.ForkLocalBranchI src dest
      _ -> Left (I.help forkLocal)
    )

resetRoot :: InputPattern
resetRoot = InputPattern "reset-root" [] [(Required, pathArg)]
  (P.wrapColumn2 [
    (makeExample resetRoot [".foo"],
      "Reset the root namespace (along with its history) to that of the `.foo` namespace."),
    (makeExample resetRoot ["#9dndk3kbsk13nbpeu"],
      "Reset the root namespace (along with its history) to that of the namespace with hash `#9dndk3kbsk13nbpeu`.")
    ])
  (\case
    [src] -> first fromString $ do
     src <- Input.parseBranchId src
     pure $ Input.ResetRootI src
    _ -> Left (I.help resetRoot))

pull :: InputPattern
pull = InputPattern
  "pull"
  []
  [(Optional, gitUrlArg), (Optional, pathArg)]
  (P.lines
    [ P.wrap
      "The `pull` command merges a remote namespace into a local namespace."
    , ""
    , P.wrapColumn2
      [ ( "`pull remote local`"
        , "merges the remote namespace `remote`"
        <>"into the local namespace `local`."
        )
      , ( "`pull remote`"
        , "merges the remote namespace `remote`"
        <>"into the current namespace")
      , ( "`pull`"
        , "merges the remote namespace configured in `.unisonConfig`"
        <> "with the key `GitUrl.ns` where `ns` is the current namespace,"
        <> "into the current namespace")
      ]
    , ""
    , P.wrap "where `remote` is a git repository, optionally followed by `:`"
    <> "and an absolute remote path, such as:"
    , P.indentN 2 . P.lines $
      [P.backticked "https://github.com/org/repo"
      ,P.backticked "https://github.com/org/repo:.some.remote.path"
      ]
    ]
  )
  (\case
    []    -> Right $ Input.PullRemoteBranchI Nothing Path.relativeEmpty'
    [url] -> do
      ns <- first (fromString . show)
              (P.parse UriParser.repoPath "url" (Text.pack url))
      Right $ Input.PullRemoteBranchI (Just ns) Path.relativeEmpty'
    [url, path] -> do
      ns <- first (fromString . show)
              (P.parse UriParser.repoPath "url" (Text.pack url))
      p <- first fromString $ Path.parsePath' path
      pure $ Input.PullRemoteBranchI (Just ns) p
    _ -> Left (I.help pull)
  )

push :: InputPattern
push = InputPattern
  "push"
  []
  [(Optional, gitUrlArg), (Optional, pathArg)]
  (P.lines
    [ P.wrap
      "The `push` command merges a local namespace into a remote namespace."
    , ""
    , P.wrapColumn2
      [ ( "`push remote local`"
        , "merges the contents of the local namespace `local`"
          <>  "into the remote namespace `remote`."
        )
      , ( "`push remote`"
        , "publishes the current namespace into the remote namespace `remote`")
      , ( "`push`"
        , "publishes the current namespace"
        <> "into the remote namespace configured in `.unisonConfig`"
        <> "with the key `GitUrl.ns` where `ns` is the current namespace")
      ]
    , ""
    , P.wrap "where `remote` is a git repository, optionally followed by `:`"
    <> "and an absolute remote path, such as:"
    , P.indentN 2 . P.lines $
      [P.backticked "https://github.com/org/repo"
      ,P.backticked "https://github.com/org/repo:.some.remote.path"
      ]
    ]
  )
  (\case
    []    -> Right $ Input.PushRemoteBranchI Nothing Path.relativeEmpty'
    url : rest -> do
      (repo, sbh, path) <- first (fromString . show)
        (P.parse UriParser.repoPath "url" (Text.pack url))
      when (isJust sbh)
        $ Left "Can't push to a particular remote namespace hash."
      p <- case rest of
        [] -> Right Path.relativeEmpty'
        [path] -> first fromString $ Path.parsePath' path
        _ -> Left (I.help push)
      Right $ Input.PushRemoteBranchI (Just (repo, path)) p
  )

createPullRequest :: InputPattern
createPullRequest = InputPattern "pull-request.create" ["pr.create"]
  [(Required, gitUrlArg), (Required, gitUrlArg), (Optional, pathArg)]
  (P.group $ P.lines
    [ P.wrap $ makeExample createPullRequest ["base", "head"]
        <> "will generate a request to merge the remote repo `head`"
        <> "into the remote repo `base`."
    , ""
    , "example: " <>
      makeExampleNoBackticks createPullRequest ["https://github.com/unisonweb/base",
                                                "https://github.com/me/unison:.libs.pr.base" ]
    ])
  (\case
    [baseUrl, headUrl] -> first fromString $ do
      baseRepo <- parseUri "baseRepo" baseUrl
      headRepo <- parseUri "headRepo" headUrl
      pure $ Input.CreatePullRequestI baseRepo headRepo
    _ -> Left (I.help createPullRequest)
  )

loadPullRequest :: InputPattern
loadPullRequest = InputPattern "pull-request.load" ["pr.load"]
  [(Required, gitUrlArg), (Required, gitUrlArg), (Optional, pathArg)]
  (P.lines
   [P.wrap $ makeExample loadPullRequest ["base", "head"]
    <> "will load a pull request for merging the remote repo `head` into the"
    <> "remote repo `base`, staging each in the current namespace"
    <> "(so make yourself a clean spot to work first)."
   ,P.wrap $ makeExample loadPullRequest ["base", "head", "dest"]
     <> "will load a pull request for merging the remote repo `head` into the"
     <> "remote repo `base`, staging each in `dest`, which must be empty."
   ])
  (\case
    [baseUrl, headUrl] -> first fromString $ do
      baseRepo <- parseUri "baseRepo" baseUrl
      headRepo <- parseUri "topicRepo" headUrl
      pure $ Input.LoadPullRequestI baseRepo headRepo Path.relativeEmpty'
    [baseUrl, headUrl, dest] -> first fromString $ do
      baseRepo <- parseUri "baseRepo" baseUrl
      headRepo <- parseUri "topicRepo" headUrl
      destPath <- Path.parsePath' dest
      pure $ Input.LoadPullRequestI baseRepo headRepo destPath
    _ -> Left (I.help loadPullRequest)
  )
parseUri :: IsString b => String -> String -> Either b RemoteNamespace
parseUri label input =
  first (fromString . show)
    (P.parse UriParser.repoPath label (Text.pack input))

mergeLocal :: InputPattern
mergeLocal = InputPattern "merge" [] [(Required, pathArg)
                                     ,(Optional, pathArg)]
 (P.column2 [
   ("`merge src`", "merges `src` namespace into the current namespace"),
   ("`merge src dest`", "merges `src` namespace into the `dest` namespace")])
 (\case
      [src] -> first fromString $ do
        src <- Path.parsePath' src
        pure $ Input.MergeLocalBranchI src Path.relativeEmpty'
      [src, dest] -> first fromString $ do
        src <- Path.parsePath' src
        dest <- Path.parsePath' dest
        pure $ Input.MergeLocalBranchI src dest
      _ -> Left (I.help mergeLocal)
 )

diffNamespace :: InputPattern
diffNamespace = InputPattern
  "diff.namespace"
  []
  [(Required, pathArg), (Required, pathArg)]
  (P.column2
    [ ( "`diff.namespace before after`"
      , P.wrap
        "shows how the namespace `after` differs from the namespace `before`"
      )
    ]
  )
  (\case
    [before, after] -> first fromString $ do
      before <- Path.parsePath' before
      after <- Path.parsePath' after
      pure $ Input.DiffNamespaceI before after
    _ -> Left $ I.help diffNamespace
  )

previewMergeLocal :: InputPattern
previewMergeLocal = InputPattern
  "merge.preview"
  []
  [(Required, pathArg), (Optional, pathArg)]
  (P.column2
    [ ( "`merge.preview src`"
      , "shows how the current namespace will change after a `merge src`."
      )
    , ( "`merge.preview src dest`"
      , "shows how `dest` namespace will change after a `merge src dest`."
      )
    ]
  )
  (\case
    [src] -> first fromString $ do
      src <- Path.parsePath' src
      pure $ Input.PreviewMergeLocalBranchI src Path.relativeEmpty'
    [src, dest] -> first fromString $ do
      src  <- Path.parsePath' src
      dest <- Path.parsePath' dest
      pure $ Input.PreviewMergeLocalBranchI src dest
    _ -> Left (I.help previewMergeLocal)
  )

replaceEdit
  :: (HQ.HashQualified -> HQ.HashQualified -> Maybe Input.PatchPath -> Input)
  -> String
  -> InputPattern
replaceEdit f s = self
 where
  self = InputPattern
    ("replace." <> s)
    []
    [ (Required, definitionQueryArg)
    , (Required, definitionQueryArg)
    , (Optional, patchArg)
    ]
    (P.wrapColumn2
      [ ( makeExample self ["<from>", "<to>", "<patch>"]
        , "Replace the "
        <> P.string s
        <> " <from> in the given patch "
        <> "with the "
        <> P.string s
        <> " <to>."
        )
      , ( makeExample self ["<from>", "<to>"]
        , "Replace the "
        <> P.string s
        <> "<from> with <to> in the default patch."
        )
      ]
    )
    (\case
      source : target : patch -> do
        patch <-
          first fromString
          <$> traverse (Path.parseSplit' Path.wordyNameSegment)
          $   listToMaybe patch
        sourcehq <- parseHashQualifiedName source
        targethq <- parseHashQualifiedName target
        pure $ f sourcehq targethq patch
      _ -> Left $ I.help self
    )

replaceType :: InputPattern
replaceType = replaceEdit Input.ReplaceTypeI "type"

replaceTerm :: InputPattern
replaceTerm = replaceEdit Input.ReplaceTermI "term"

viewReflog :: InputPattern
viewReflog = InputPattern
  "reflog"
  []
  []
  "`reflog` lists the changes that have affected the root namespace"
  (\case
    [] -> pure Input.ShowReflogI
    _  -> Left . warn . P.string
              $ I.patternName viewReflog ++ " doesn't take any arguments.")

edit :: InputPattern
edit = InputPattern
  "edit"
  []
  [(OnePlus, definitionQueryArg)]
  (  "`edit foo` prepends the definition of `foo` to the top of the most "
  <> "recently saved file."
  )
  ( fmap (Input.ShowDefinitionI Input.LatestFileLocation)
  . traverse parseHashQualifiedName
  )

topicNameArg :: ArgumentType
topicNameArg =
  ArgumentType "topic" $ \q _ _ _ -> pure (exactComplete q $ Map.keys helpTopicsMap)

helpTopics :: InputPattern
helpTopics = InputPattern
  "help-topics"
  ["help-topic"]
  [(Optional, topicNameArg)]
  ( "`help-topics` lists all topics and `help-topics <topic>` shows an explanation of that topic." )
  (\case
    [] -> Left topics
    [topic] -> case Map.lookup topic helpTopicsMap of
       Nothing -> Left . warn $ "I don't know of that topic. Try `help-topics`."
       Just t -> Left t
    _ -> Left $ warn "Use `help-topics <topic>` or `help-topics`."
  )
  where
    topics = P.callout "🌻" $ P.lines [
      "Here's a list of topics I can tell you more about: ",
      "",
      P.indentN 2 $ P.sep "\n" (P.string <$> Map.keys helpTopicsMap),
      "",
      aside "Example" "use `help filestatus` to learn more about that topic."
      ]

helpTopicsMap :: Map String (P.Pretty P.ColorText)
helpTopicsMap = Map.fromList [
  ("testcache", testCacheMsg),
  ("filestatus", fileStatusMsg),
  ("messages.disallowedAbsolute", disallowedAbsoluteMsg),
  ("namespaces", pathnamesMsg)
  ]
  where
  blankline = ("","")
  fileStatusMsg = P.callout "📓" . P.lines $ [
    P.wrap $ "Here's a list of possible status messages you might see"
          <> "for definitions in a .u file.", "",
    P.wrapColumn2 [
      (P.bold $ SR.prettyStatus SR.Collision,
       "A definition with the same name as an existing definition. Doing" <>
       "`update` instead of `add` will turn this failure into a successful" <>
       "update."),
      blankline,
      (P.bold $ SR.prettyStatus SR.Conflicted,
       "A definition with the same name as an existing definition." <>
       "Resolving the conflict and then trying an `update` again will" <>
       "turn this into a successful update."),
      blankline,
      (P.bold $ SR.prettyStatus SR.TermExistingConstructorCollision,
       "A definition with the same name as an existing constructor for " <>
       "some data type. Rename your definition or the data type before" <>
       "trying again to `add` or `update`."),
      blankline,
      (P.bold $ SR.prettyStatus SR.ConstructorExistingTermCollision,
       "A type defined in the file has a constructor that's named the" <>
       "same as an existing term. Rename that term or your constructor" <>
       "before trying again to `add` or `update`."),
      blankline,
      (P.bold $ SR.prettyStatus SR.BlockedDependency,
       "This definition was blocked because it dependended on " <>
       "a definition with a failed status."),
      blankline,
      (P.bold $ SR.prettyStatus SR.ExtraDefinition,
       "This definition was added because it was a dependency of" <>
       "a definition explicitly selected.")
      ]
   ]
  testCacheMsg = P.callout "🎈" . P.lines $ [
    P.wrap $ "Unison caches the results of " <> P.blue "test>"
          <> "watch expressions. Since these expressions are pure and"
          <> "always yield the same result when evaluated, there's no need"
          <> "to run them more than once!",
    "",
    P.wrap $ "A test is rerun only if it has changed, or if one"
          <> "of the definitions it depends on has changed."
    ]
  pathnamesMsg = P.callout "\129488" . P.lines $ [
    P.wrap $ "There are two kinds of namespaces," <> P.group (P.blue "absolute" <> ",")
          <> "such as" <> P.group ("(" <> P.blue ".foo.bar")
          <> "or" <> P.group (P.blue ".base.math.+" <> ")")
          <> "and" <> P.group (P.green "relative" <> ",")
          <> "such as" <> P.group ("(" <> P.green "math.sqrt")
          <> "or" <> P.group (P.green "util.List.++" <> ")."),
    "",
    P.wrap $ "Relative names are converted to absolute names by prepending the current namespace."
          <> "For example, if your Unison prompt reads:", "",
      P.indentN 2 $ P.blue ".foo.bar>", "",
    "and your .u file looks like:", "",
      P.indentN 2 $ P.green "x" <> " = 41", "",
    P.wrap $
      "then doing an" <> P.blue "add" <>
      "will create the definition with the absolute name" <>
      P.group (P.blue ".foo.bar.x" <> " = 41"),
    "",
    P.wrap $
      "and you can refer to" <> P.green "x" <> "by its absolute name " <>
      P.blue ".foo.bar.x" <> "elsewhere" <> "in your code. For instance:", "",
    P.indentN 2 $
      "answerToLifeTheUniverseAndEverything = " <> P.blue ".foo.bar.x" <> " + 1"
    ]

  disallowedAbsoluteMsg = P.callout "\129302" . P.lines $ [
    P.wrap $
      "Although I can understand absolute (ex: .foo.bar) or" <>
      "relative (ex: util.math.sqrt) references to existing definitions" <>
      P.group ("(" <> P.blue "help namespaces") <> "to learn more)," <>
      "I can't yet handle giving new definitions with absolute names in a .u file.",
    "",
    P.wrap $ "As a workaround, you can give definitions with a relative name"
          <> "temporarily (like `exports.blah.foo`) and then use `move.*` "
          <> "or `merge` commands to move stuff around afterwards."
    ]

help :: InputPattern
help = InputPattern
    "help" ["?"] [(Optional, commandNameArg)]
    "`help` shows general help and `help <cmd>` shows help for one command."
    (\case
      [] -> Left $ intercalateMap "\n\n" showPatternHelp
        (sortOn I.patternName validInputs)
      [isHelp -> Just msg] -> Left msg
      [cmd] -> case Map.lookup cmd commandsByName of
        Nothing  -> Left . warn $ "I don't know of that command. Try `help`."
        Just pat -> Left $ showPatternHelp pat
      _ -> Left $ warn "Use `help <cmd>` or `help`.")
    where
      commandsByName = Map.fromList [
        (n, i) | i <- validInputs, n <- I.patternName i : I.aliases i ]
      isHelp s = Map.lookup s helpTopicsMap

quit :: InputPattern
quit = InputPattern "quit" ["exit", ":q"] []
  "Exits the Unison command line interface."
  (\case
    [] -> pure Input.QuitI
    _  -> Left "Use `quit`, `exit`, or <Ctrl-D> to quit."
  )

viewPatch :: InputPattern
viewPatch = InputPattern "view.patch" [] [(Required, patchArg)]
    (P.wrapColumn2
      [ ( makeExample' viewPatch
        , "Lists all the edits in the default patch."
        )
      , ( makeExample viewPatch ["<patch>"]
        , "Lists all the edits in the given patch."
        )
      ]
    )
  (\case
    []         -> Right $ Input.ListEditsI Nothing
    [patchStr] -> mapLeft fromString $ do
      patch <- Path.parseSplit' Path.wordyNameSegment patchStr
      Right $ Input.ListEditsI (Just patch)
    _ -> Left $ warn "`view.patch` takes a patch and that's it."
   )

link :: InputPattern
link = InputPattern
  "link"
  []
  [(Required, definitionQueryArg), (OnePlus, definitionQueryArg)]
  (fromString $ concat
    [ "`link metadata defn` creates a link to `metadata` from `defn`. "
    , "Use `links defn` or `links defn <type>` to view outgoing links, "
    , "and `unlink metadata defn` to remove a link. The `defn` can be either the "
    , "name of a term or type, multiple such names, or a range like `1-4` "
    , "for a range of definitions listed by a prior `find` command."
    ]
  )
  (\case
    dest : srcs -> first fromString $ do
      srcs <- traverse Path.parseHQSplit' srcs
      dest <- Path.parseHQSplit' dest
      Right $ Input.LinkI srcs dest
    _ -> Left (I.help link)
  )

links :: InputPattern
links = InputPattern
  "links"
  []
  [(Required, definitionQueryArg), (Optional, definitionQueryArg)]
  (P.column2 [
    (makeExample links ["defn"], "shows all outgoing links from `defn`."),
    (makeExample links ["defn", "<type>"], "shows all links of the given type.") ])
  (\case
    src : rest -> first fromString $ do
      src <- Path.parseHQSplit' src
      let ty = case rest of
            [] -> Nothing
            _  -> Just $ unwords rest
       in Right $ Input.LinksI src ty
    _ -> Left (I.help links)
  )

unlink :: InputPattern
unlink = InputPattern
  "unlink"
  ["delete.link"]
  [(Required, definitionQueryArg), (OnePlus, definitionQueryArg)]
  (fromString $ concat
    [ "`unlink metadata defn` removes a link to `detadata` from `defn`."
    , "The `defn` can be either the "
    , "name of a term or type, multiple such names, or a range like `1-4` "
    , "for a range of definitions listed by a prior `find` command."
    ])
  (\case
    dest : srcs -> first fromString $ do
      srcs <- traverse Path.parseHQSplit' srcs
      dest <- Path.parseHQSplit' dest
      Right $ Input.UnlinkI srcs dest
    _ -> Left (I.help unlink)
  )

names :: InputPattern
names = InputPattern "names" []
  [(Required, definitionQueryArg)]
  "`names foo` shows the hash and all known names for `foo`."
  (\case
    [thing] -> case HQ.fromString thing of
      Just hq -> Right $ Input.NamesI hq
      Nothing -> Left $ "I was looking for one of these forms: "
                       <> P.blue "foo .foo.bar foo#abc #abcde .foo.bar#asdf"
    _ -> Left (I.help names)
  )

debugNumberedArgs :: InputPattern
debugNumberedArgs = InputPattern "debug.numberedArgs" [] []
  "Dump the contents of the numbered args state."
  (const $ Right Input.DebugNumberedArgsI)

debugBranchHistory :: InputPattern
debugBranchHistory = InputPattern "debug.history" []
  [(Optional, noCompletions)]
  "Dump codebase history, compatible with bit-booster.com/graph.html"
  (const $ Right Input.DebugBranchHistoryI)

test :: InputPattern
test = InputPattern "test" [] []
    "`test` runs unit tests for the current branch."
    (const $ pure $ Input.TestI True True)

execute :: InputPattern
execute = InputPattern
  "run"
  []
  []
  (P.wrapColumn2
    [ ( "`run mymain`"
      , "Runs `!mymain`, where `mymain` is searched for in the most recent"
        <> "typechecked file, or in the codebase."
      )
    ]
  )
  (\case
    [w] -> pure . Input.ExecuteI $ w
    _   -> Left $ showPatternHelp execute
  )

validInputs :: [InputPattern]
validInputs =
  [ help
  , helpTopics
  , load
  , add
  , previewAdd
  , update
  , previewUpdate
  , delete
  , forkLocal
  , mergeLocal
  , previewMergeLocal
  , diffNamespace
  , names
  , push
  , pull
  , createPullRequest
  , loadPullRequest
  , cd
  , back
  , deleteBranch
  , renameBranch
  , deletePatch
  , renamePatch
  , copyPatch
  , find
  , findShallow
  , findVerbose
  , view
  , display
  , displayTo
  , docs
  , findPatch
  , viewPatch
  , undo
  , history
  , edit
  , renameTerm
  , deleteTerm
  , aliasTerm
  , renameType
  , deleteType
  , aliasType
  , aliasMany
  , todo
  , patch
  , link
  , unlink
  , links
  , replaceTerm
  , replaceType
  , deleteTermReplacement
  , deleteTypeReplacement
  , test
  , execute
  , viewReflog
  , resetRoot
  , quit
  , updateBuiltins
  , mergeBuiltins
  , debugNumberedArgs
  , debugBranchHistory
  ]

commandNames :: [String]
commandNames = validInputs >>= \i -> I.patternName i : I.aliases i

commandNameArg :: ArgumentType
commandNameArg =
  ArgumentType "command" $ \q _ _ _ -> pure (exactComplete q (commandNames <> Map.keys helpTopicsMap))

exactDefinitionOrPathArg :: ArgumentType
exactDefinitionOrPathArg =
  ArgumentType "definition or path" $
    bothCompletors
      (bothCompletors
        (termCompletor exactComplete)
        (typeCompletor exactComplete))
      (pathCompletor exactComplete (Set.map Path.toText . Branch.deepPaths))

fuzzyDefinitionQueryArg :: ArgumentType
fuzzyDefinitionQueryArg =
  -- todo: improve this
  ArgumentType "fuzzy definition query" $
    bothCompletors (termCompletor fuzzyComplete)
                   (typeCompletor fuzzyComplete)

definitionQueryArg :: ArgumentType
definitionQueryArg = fuzzyDefinitionQueryArg { typeName = "definition query" }

exactDefinitionTypeQueryArg :: ArgumentType
exactDefinitionTypeQueryArg =
  ArgumentType "term definition query" $ typeCompletor exactComplete

exactDefinitionTermQueryArg :: ArgumentType
exactDefinitionTermQueryArg =
  ArgumentType "term definition query" $ termCompletor exactComplete

typeCompletor :: Applicative m
              => (String -> [String] -> [Completion])
              -> String
              -> Codebase m v a
              -> Branch.Branch m
              -> Path.Absolute
              -> m [Completion]
typeCompletor filterQuery = pathCompletor filterQuery go where
  go = Set.map HQ'.toText . R.dom . Names.types . Names.names0ToNames . Branch.toNames0

termCompletor :: Applicative m
              => (String -> [String] -> [Completion])
              -> String
              -> Codebase m v a
              -> Branch.Branch m
              -> Path.Absolute
              -> m [Completion]
termCompletor filterQuery = pathCompletor filterQuery go where
  go = Set.map HQ'.toText . R.dom . Names.terms . Names.names0ToNames . Branch.toNames0

patchArg :: ArgumentType
patchArg = ArgumentType "patch" $ pathCompletor
  exactComplete
  (Set.map Name.toText . Map.keysSet . Branch.deepEdits)

bothCompletors
  :: (Monad m)
  => (String -> t2 -> t3 -> t4 -> m [Completion])
  -> (String -> t2 -> t3 -> t4 -> m [Completion])
  -> String -> t2 -> t3 -> t4 -> m [Completion]
bothCompletors c1 c2 q code b currentPath = do
  suggestions1 <- c1 q code b currentPath
  suggestions2 <- c2 q code b currentPath
  pure . fixupCompletion q
       . nubOrdOn Completion.display
       $ suggestions1 ++ suggestions2

pathCompletor
  :: Applicative f
  => (String -> [String] -> [Completion])
  -> (Branch.Branch0 m -> Set Text)
  -> String
  -> codebase
  -> Branch.Branch m
  -> Path.Absolute
  -> f [Completion]
pathCompletor filterQuery getNames query _code b p = let
  b0root = Branch.head b
  b0local = Branch.getAt0 (Path.unabsolute p) b0root
  -- todo: if these sets are huge, maybe trim results
  in pure . filterQuery query . map Text.unpack $
       toList (getNames b0local) ++
       if "." `isPrefixOf` query then
         map ("." <>) (toList (getNames b0root))
       else
         []

pathArg :: ArgumentType
pathArg = ArgumentType "namespace" $
  pathCompletor exactComplete (Set.map Path.toText . Branch.deepPaths)

newNameArg :: ArgumentType
newNameArg = ArgumentType "new-name" $
  pathCompletor prefixIncomplete
    (Set.map ((<> ".") . Path.toText) . Branch.deepPaths)

noCompletions :: ArgumentType
noCompletions = ArgumentType "word" I.noSuggestions

-- Arya: I could imagine completions coming from previous git pulls
gitUrlArg :: ArgumentType
gitUrlArg = ArgumentType "git-url" $ \input _ _ _ -> case input of
  "gh" -> complete "https://github.com/"
  "gl" -> complete "https://gitlab.com/"
  "bb" -> complete "https://bitbucket.com/"
  "ghs" -> complete "git@github.com:"
  "gls" -> complete "git@gitlab.com:"
  "bbs" -> complete "git@bitbucket.com:"
  _ -> pure []
  where complete s = pure [Completion s s False]

collectNothings :: (a -> Maybe b) -> [a] -> [a]
collectNothings f as = [ a | (Nothing, a) <- map f as `zip` as ]<|MERGE_RESOLUTION|>--- conflicted
+++ resolved
@@ -258,34 +258,10 @@
   )
 
 view :: InputPattern
-<<<<<<< HEAD
-view = InputPattern "view" [] [(OnePlus, definitionQueryArg)]
-      "`view foo` prints the definition of `foo`."
-      (pure . Input.ShowDefinitionI Input.ConsoleLocation)
-
-display :: InputPattern
-display = InputPattern "display" [] [(Required, definitionQueryArg)]
-      "`display foo` prints a rendered version of the term `foo`."
-      (\case
-        [s] -> pure (Input.DisplayI Input.ConsoleLocation s)
-        _ -> Left (I.help display))
-
-displayTo :: InputPattern
-displayTo = InputPattern "display.to" [] [(Required, noCompletions), (Required, definitionQueryArg)]
-      (P.wrap $ makeExample displayTo ["<filename>", "foo"]
-             <> "prints a rendered version of the term `foo` to the given file.")
-      (\case
-        [file,s] -> pure (Input.DisplayI (Input.FileLocation file) s)
-        _ -> Left (I.help displayTo))
-
-docs :: InputPattern
-docs = InputPattern "docs" [] [(Required, definitionQueryArg)]
-      ("`docs foo` shows documentation for the definition `foo`.")
-=======
 view = InputPattern
   "view"
   []
-  [(OnePlus, exactDefinitionQueryArg)]
+  [(OnePlus, definitionQueryArg)]
   "`view foo` prints the definition of `foo`."
   ( fmap (Input.ShowDefinitionI Input.ConsoleLocation)
   . traverse parseHashQualifiedName
@@ -295,18 +271,19 @@
 display = InputPattern
   "display"
   []
-  [(Required, exactDefinitionQueryArg)]
+  [(Required, definitionQueryArg)]
   "`display foo` prints a rendered version of the term `foo`."
   (\case
     [s] -> Input.DisplayI Input.ConsoleLocation <$> parseHashQualifiedName s
     _   -> Left (I.help display)
   )
+
 
 displayTo :: InputPattern
 displayTo = InputPattern
   "display.to"
   []
-  [(Required, noCompletions), (Required, exactDefinitionQueryArg)]
+  [(Required, noCompletions), (Required, definitionQueryArg)]
   (  P.wrap
   $  makeExample displayTo ["<filename>", "foo"]
   <> "prints a rendered version of the term `foo` to the given file."
@@ -318,9 +295,8 @@
   )
 
 docs :: InputPattern
-docs = InputPattern "docs" [] [(Required, exactDefinitionQueryArg)]
+docs = InputPattern "docs" [] [(Required, definitionQueryArg)]
       "`docs foo` shows documentation for the definition `foo`."
->>>>>>> f8467a02
       (\case
         [s] -> first fromString $ Input.DocsI <$> Path.parseHQSplit' s
         _ -> Left (I.help docs))
@@ -331,21 +307,14 @@
       (const $ pure Input.UndoI)
 
 viewByPrefix :: InputPattern
-<<<<<<< HEAD
-viewByPrefix
-  = InputPattern "view.recursive" [] [(OnePlus, definitionQueryArg)]
-    "`view.recursive Foo` prints the definitions of `Foo` and `Foo.blah`."
-    (pure . Input.ShowDefinitionByPrefixI Input.ConsoleLocation)
-=======
 viewByPrefix = InputPattern
   "view.recursive"
   []
-  [(OnePlus, exactDefinitionQueryArg)]
+  [(OnePlus, definitionQueryArg)]
   "`view.recursive Foo` prints the definitions of `Foo` and `Foo.blah`."
   ( fmap (Input.ShowDefinitionByPrefixI Input.ConsoleLocation)
   . traverse parseHashQualifiedName
   )
->>>>>>> f8467a02
 
 find :: InputPattern
 find = InputPattern
@@ -477,7 +446,7 @@
 deleteReplacement isTerm = InputPattern
   commandName
   []
-  [(Required, exactDefinitionQueryArg), (Optional, patchArg)]
+  [(Required, if isTerm then exactDefinitionTermQueryArg else exactDefinitionTypeQueryArg), (Optional, patchArg)]
   (  P.string
   $  commandName
   <> " <patch>` removes any edit of the "
