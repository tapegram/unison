--- conflicted
+++ resolved
@@ -257,12 +257,9 @@
   | PatternArityMismatch loc (Type v loc) Int
   -- A variable is defined twice in the same block
   | DuplicateDefinitions (NonEmpty (v, [loc]))
-<<<<<<< HEAD
-  | ConcatPatternWithoutConstantLength loc (Type v loc)
-=======
   -- A let rec where things that aren't guarded cyclicly depend on each other
   | UnguardedLetRecCycle [v] [(v, Term v loc)]
->>>>>>> 8480e1f2
+  | ConcatPatternWithoutConstantLength loc (Type v loc)
   deriving Show
 
 errorTerms :: ErrorNote v loc -> [Term v loc]
@@ -897,7 +894,7 @@
       ((v, v') :) <$> checkPattern scrutineeType p'
     Pattern.SequenceLiteral loc ps -> do
       vt <- lift $ do
-        v <- freshNamed "v"
+        v <- freshenVar Var.inferOther
         let vt = Type.existentialp loc v
         appendContext $ context [existential v]
         subtype (Type.app loc (Type.vector loc) vt) scrutineeType
@@ -906,7 +903,7 @@
     Pattern.SequenceOp loc l op r -> do
       let (locL, locR) = (Pattern.loc l, Pattern.loc r)
       vt <- lift $ do
-        v <- freshNamed "v"
+        v <- freshenVar Var.inferOther
         let vt = Type.existentialp loc v
         appendContext $ context [existential v]
         -- todo: `Type.vector loc` is super-probably wrong;
