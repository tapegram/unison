{-# LANGUAGE RecordWildCards #-}
{-# LANGUAGE BangPatterns #-}
{-# LANGUAGE OverloadedStrings #-}
{-# LANGUAGE PatternSynonyms #-}
{-# LANGUAGE ViewPatterns #-}

module Unison.Typechecker.Context
  ( synthesizeClosed
  , ErrorNote(..)
  , CompilerBug (..)
  , InfoNote(..)
  , Cause(..)
  , Context(..)
  , ActualArgCount
  , ExpectedArgCount
  , ConstructorId
  , Element(..)
  , PathElement(..)
  , Term
  , Type
  , TypeVar
  , Result(..)
  , errorTerms
  , innermostErrorTerm
  , lookupAnn
  , lookupSolved
  , apply
  , isEqual
  , isSubtype
  , isRedundant
  , Suggestion(..)
  , SuggestionMatch(..)
  , isExact
  , typeErrors
  , infoNotes
  , Unknown(..)
  )
where

import Unison.Prelude

import           Control.Lens                   (over, _2)
import qualified Control.Monad.Fail            as MonadFail
import           Control.Monad.Reader.Class
import           Control.Monad.State            ( get
                                                , put
                                                , StateT
                                                , runStateT
                                                , evalState
                                                )
import           Data.Bifunctor                 ( first
                                                , second
                                                )
import qualified Data.Foldable                 as Foldable
import           Data.Functor.Compose           ( Compose(..) )
import           Data.List
import           Data.List.NonEmpty             ( NonEmpty )
import qualified Data.Map                      as Map
import qualified Data.Sequence                 as Seq
import           Data.Sequence.NonEmpty         ( NESeq )
import qualified Data.Sequence.NonEmpty        as NESeq
import qualified Data.Set                      as Set
import qualified Data.Text                     as Text
import qualified Unison.ABT                    as ABT
import qualified Unison.Blank                  as B
import           Unison.DataDeclaration         ( DataDeclaration
                                                , EffectDeclaration
                                                )
import qualified Unison.DataDeclaration        as DD
import           Unison.Pattern                 ( Pattern )
import qualified Unison.Pattern                as Pattern
import           Unison.Reference               ( Reference )
import           Unison.Referent                ( Referent )
import qualified Unison.Term                   as Term
import qualified Unison.Type                   as Type
import           Unison.Typechecker.Components  ( minimize' )
import qualified Unison.Typechecker.TypeLookup as TL
import qualified Unison.Typechecker.TypeVar    as TypeVar
import           Unison.Typechecker.TypeVar     (Polarity(Positive, Negative, Invariant))
import           Unison.Var                     ( Var )
import qualified Unison.Var                    as Var
import qualified Unison.TypePrinter            as TP

type TypeVar v loc = TypeVar.TypeVar (B.Blank loc) v
type Type v loc = Type.Type (TypeVar v loc) loc
type Term v loc = Term.Term' (TypeVar v loc) v loc
type Monotype v loc = Type.Monotype (TypeVar v loc) loc
type RedundantTypeAnnotation = Bool

pattern Universal v = Var (TypeVar.Universal v)
pattern Existential b v <- Var (TypeVar.Existential b v _)

existential :: v -> Element v loc
existential v = Var (TypeVar.Existential B.Blank v Invariant)

existential' :: Ord v => a -> B.Blank loc -> v -> Type.Type (TypeVar v loc) a
existential' a blank v = ABT.annotatedVar a (TypeVar.Existential blank v Invariant)

existentialp :: Ord v => a -> v -> Type v a
existentialp a = existential' a B.Blank

universal' :: Ord v => a -> v -> Type.Type (TypeVar v loc) a
universal' a v = ABT.annotatedVar a (TypeVar.Universal v)

-- | Elements of an ordered algorithmic context
data Element v loc
  -- | A variable declaration
  = Var (TypeVar v loc) 
  -- | `v` is solved to some monotype
  | Solved (B.Blank loc) v (Monotype v loc)
  -- | `v` has type `a`, maybe quantified
  | Ann v (Type v loc)
  -- | used for scoping
  | Marker v


instance (Ord loc, Var v) => Eq (Element v loc) where
  Var v == Var v2                = v == v2
  Solved _ v t == Solved _ v2 t2 = v == v2 && t == t2
  Ann v t == Ann v2 t2           = v == v2 && t == t2
  Marker v == Marker v2          = v == v2
  _ == _ = False

data Env v loc = Env { freshId :: Word64, ctx :: Context v loc }

type DataDeclarations v loc = Map Reference (DataDeclaration v loc)
type EffectDeclarations v loc = Map Reference (EffectDeclaration v loc)

data Result v loc a = Success (Seq (InfoNote v loc)) a
                    | TypeError (NESeq (ErrorNote v loc)) (Seq (InfoNote v loc))
                    | CompilerBug (CompilerBug v loc)
                                  (Seq (ErrorNote v loc)) -- type errors before hitting the bug
                                  (Seq (InfoNote v loc))  -- info notes before hitting the bug
                    deriving (Functor)

instance Applicative (Result v loc) where
  pure = Success mempty
  CompilerBug bug es is <*> _                       = CompilerBug bug es is
  r                     <*> CompilerBug bug es' is' = CompilerBug bug (typeErrors r <> es') (infoNotes r <> is')
  TypeError es is       <*> r'                      = TypeError (es NESeq.|>< (typeErrors r')) (is <> infoNotes r')
  Success is _          <*> TypeError es' is'       = TypeError es' (is <> is')
  Success is f          <*> Success is' a           = Success (is <> is') (f a)

instance Monad (Result v loc) where
  s@(Success _ a)       >>= f = s *> f a
  TypeError es is       >>= _ = TypeError es is
  CompilerBug bug es is >>= _ = CompilerBug bug es is

btw' :: InfoNote v loc -> Result v loc ()
btw' note = Success (Seq.singleton note) ()

typeError :: Cause v loc -> Result v loc a
typeError cause = TypeError (pure $ ErrorNote cause mempty) mempty

compilerBug :: CompilerBug v loc -> Result v loc a
compilerBug bug = CompilerBug bug mempty mempty

typeErrors :: Result v loc a -> Seq (ErrorNote v loc)
typeErrors = \case
  TypeError es _     -> NESeq.toSeq es
  CompilerBug _ es _ -> es
  Success _ _        -> mempty

infoNotes :: Result v loc a -> Seq (InfoNote v loc)
infoNotes = \case
  TypeError _ is     -> is
  CompilerBug _ _ is -> is
  Success is _       -> is

mapErrors :: (ErrorNote v loc -> ErrorNote v loc) -> Result v loc a -> Result v loc a
mapErrors f r = case r of
  TypeError es is -> TypeError (f <$> es) is
  CompilerBug bug es is -> CompilerBug bug (f <$> es) is
  s@(Success _ _) -> s

newtype MT v loc f a = MT {
  runM :: MEnv v loc -> f (a, Env v loc)
}

-- | Typechecking monad
type M v loc = MT v loc (Result v loc)

-- | Typechecking computation that, unless it crashes
-- with a compiler bug, always produces a value.
type TotalM v loc = MT v loc (Either (CompilerBug v loc))

liftResult :: Result v loc a -> M v loc a
liftResult r = MT (\m -> (, env m) <$> r)

liftTotalM :: TotalM v loc a -> M v loc a
liftTotalM (MT m) = MT $ \menv -> case m menv of
  Left bug -> CompilerBug bug mempty mempty
  Right a  -> Success mempty a

-- errorNote :: Cause v loc -> M v loc ()
-- errorNote = liftResult . errorNote

btw :: InfoNote v loc -> M v loc ()
btw = liftResult . btw'

modEnv :: (Env v loc -> Env v loc) -> M v loc ()
modEnv f = modEnv' $ ((), ) . f

modEnv' :: (Env v loc -> (a, Env v loc)) -> M v loc a
modEnv' f = MT (\menv -> pure . f $ env menv)

data Unknown = Data | Effect deriving Show

data CompilerBug v loc
  = UnknownDecl Unknown Reference (Map Reference (DataDeclaration v loc))
  | UnknownConstructor Unknown Reference Int (DataDeclaration v loc)
  | UndeclaredTermVariable v (Context v loc)
  | RetractFailure (Element v loc) (Context v loc)
  | EmptyLetRec (Term v loc) -- the body of the empty let rec
  | PatternMatchFailure
  | EffectConstructorHadMultipleEffects (Type v loc)
  | FreeVarsInTypeAnnotation (Set (TypeVar v loc))
  | UnannotatedReference Reference
  | MalformedPattern (Pattern loc)
  | UnknownTermReference Reference
  | UnknownExistentialVariable v (Context v loc)
  -- `IllegalContextExtension ctx elem msg`
  --     extending `ctx` with `elem` would make `ctx` ill-formed, as explained by `msg`
  | IllegalContextExtension (Context v loc) (Element v loc) String
  | OtherBug String
  deriving Show

data PathElement v loc
  = InSynthesize (Term v loc)
  | InSubtype (Type v loc) (Type v loc)
  | InCheck (Term v loc) (Type v loc)
  | InInstantiateL v (Type v loc)
  | InInstantiateR (Type v loc) v
  | InSynthesizeApp (Type v loc) (Term v loc) Int
  | InFunctionCall [v] (Term v loc) (Type v loc) [Term v loc]
  | InAndApp
  | InOrApp
  | InIfCond
  | InIfBody loc -- location of `then` expression
  | InVectorApp loc -- location of 1st vector element
  | InMatch loc -- location of 1st case body
  | InMatchGuard
  | InMatchBody
  deriving Show

type ExpectedArgCount = Int
type ActualArgCount = Int
type ConstructorId = Int

data SuggestionMatch = Exact | WrongType | WrongName
  deriving (Ord, Eq, Show)

data Suggestion v loc =
  Suggestion { suggestionName :: Text
             , suggestionType :: Type v loc
             , suggestionReplacement :: Either v Referent
             , suggestionMatch :: SuggestionMatch
             }
  deriving (Eq, Show)

isExact :: Suggestion v loc -> Bool
isExact Suggestion {..} = suggestionMatch == Exact

data ErrorNote v loc = ErrorNote {
  cause :: Cause v loc,
  path :: Seq (PathElement v loc)
} deriving Show

-- `Decision v loc fqn` is a decision to replace the name v at location loc
-- with the fully qualified name fqn.
data InfoNote v loc
  = SolvedBlank (B.Recorded loc) v (Type v loc)
  | Decision v loc (Term.Term v loc)
  | TopLevelComponent [(v, Type.Type v loc, RedundantTypeAnnotation)]
  deriving (Show)

topLevelComponent :: Var v => [(v, Type.Type v loc, RedundantTypeAnnotation)] -> InfoNote v loc
topLevelComponent = TopLevelComponent . fmap (over _2 removeSyntheticTypeVars)

-- The typechecker generates synthetic type variables as part of type inference.
-- This function converts these synthetic type variables to regular named type
-- variables guaranteed to not collide with any other type variables.
--
-- It also attempts to pick "nice" type variable names, based on what sort of
-- synthetic type variable it is and what type variable names are not already
-- being used.
removeSyntheticTypeVars :: Var v => Type.Type v loc -> Type.Type v loc
removeSyntheticTypeVars typ =
  flip evalState (Set.fromList (ABT.allVars typ), mempty) $ ABT.vmapM go typ
  where
  go v | Var.User _ <- Var.typeOf v = pure v -- user-provided type variables left alone
       | otherwise                  = do
         (used,curMappings) <- get
         case Map.lookup v curMappings of
           Nothing -> do
             let v' = pickName used (Var.typeOf v)
             put (Set.insert v' used, Map.insert v v' curMappings)
             pure v'
           Just v' -> pure v'
  pickName used vt = ABT.freshIn used . Var.named $ case vt of
    -- for each type of variable, we have some preferred variable
    -- names that we like, if they aren't already being used
    Var.Inference Var.Ability -> pick ["g","h","m","p"]
    Var.Inference Var.Input -> pick ["a","b","c","i","j"]
    Var.Inference Var.Output -> pick ["r","o"]
    Var.Inference Var.Other -> pick ["t","u","w"]
    Var.Inference Var.TypeConstructor -> pick ["f","k","d"]
    Var.Inference Var.TypeConstructorArg -> pick ["v","w","y"]
    Var.User n -> n
    _ -> defaultName
    where
      used1CharVars = Set.fromList $ ABT.allVars typ >>= \v ->
        case Text.unpack (Var.name . Var.reset $ v) of
          [ch] -> [Text.singleton ch]
          _ -> []
      pick ns@(n:_) = fromMaybe n $ find (`Set.notMember` used1CharVars) ns
      pick [] = error "impossible"
      defaultName = "x"

data Cause v loc
  = TypeMismatch (Context v loc)
  | IllFormedType (Context v loc)
  | UnknownSymbol loc v
  | UnknownTerm loc v [Suggestion v loc] (Type v loc)
  | AbilityCheckFailure [Type v loc] [Type v loc] (Context v loc) -- ambient, requested
  | EffectConstructorWrongArgCount ExpectedArgCount ActualArgCount Reference ConstructorId
  | MalformedEffectBind (Type v loc) (Type v loc) [Type v loc] -- type of ctor, type of ctor result
  -- Type of ctor, number of arguments we got
  | PatternArityMismatch loc (Type v loc) Int
  -- A variable is defined twice in the same block
  | DuplicateDefinitions (NonEmpty (v, [loc]))
  -- A let rec where things that aren't guarded cyclicly depend on each other
  | UnguardedLetRecCycle [v] [(v, Term v loc)]
  | ConcatPatternWithoutConstantLength loc (Type v loc)
  | HandlerOfUnexpectedType loc (Type v loc)
  | DataEffectMismatch Unknown Reference (DataDeclaration v loc)
  deriving Show

errorTerms :: ErrorNote v loc -> [Term v loc]
errorTerms n = Foldable.toList (path n) >>= \e -> case e of
  InCheck e _           -> [e]
  InSynthesizeApp _ e _ -> [e]
  InSynthesize e        -> [e]
  _                     -> [ ]

innermostErrorTerm :: ErrorNote v loc -> Maybe (Term v loc)
innermostErrorTerm n = listToMaybe $ errorTerms n

solveBlank :: B.Recorded loc -> v -> Type v loc -> M v loc ()
solveBlank blank v typ = btw $ SolvedBlank blank v typ

-- Add `p` onto the end of the `path` of this `ErrorNote`
scope' :: PathElement v loc -> ErrorNote v loc -> ErrorNote v loc
scope' p (ErrorNote cause path) = ErrorNote cause (path `mappend` pure p)

-- Add `p` onto the end of the `path` of any `ErrorNote`s emitted by the action
scope :: PathElement v loc -> M v loc a -> M v loc a
scope p (MT m) = MT (mapErrors (scope' p) . m)

-- | The typechecking environment
data MEnv v loc = MEnv {
  env :: Env v loc,                    -- The typechecking state
  dataDecls :: DataDeclarations v loc, -- Data declarations in scope
  effectDecls :: EffectDeclarations v loc -- Effect declarations in scope
}

newtype Context v loc = Context [(Element v loc, Info v loc)]

data Info v loc =
  Info { existentialVars :: Set v -- set of existentials seen so far
       , solvedExistentials :: Map v (Monotype v loc) -- `v` is solved to some monotype
       , universalVars :: Set v -- set of universals seen so far
       , termVarAnnotations :: Map v (Type v loc)
       , allVars :: Set v -- all variables seen so far
       , previouslyTypecheckedVars :: Set v -- term vars already typechecked
       }

-- | The empty context
context0 :: Context v loc
context0 = Context []

occursAnn :: Var v => Ord loc => TypeVar v loc -> Context v loc -> Bool
occursAnn v (Context eis) = any p es
  where
  es = fst <$> eis
  p (Ann _ ty) = v `Set.member` ABT.freeVars (applyCtx es ty)
  p _ = False

-- | Focuses on the first element in the list that satisfies the predicate.
-- Returns `(prefix, focusedElem, suffix)`, where `prefix` is in reverse order.
focusAt :: (a -> Bool) -> [a] -> Maybe ([a], a, [a])
focusAt p xs = go [] xs where
  go _ [] = Nothing
  go l (h:t) = if p h then Just (l, h, t) else go (h:l) t

-- | Delete from the end of this context up to and including
-- the given `Element`. Returns `Nothing` if the element is not found.
retract0 :: (Var v, Ord loc) => Element v loc -> Context v loc -> Maybe (Context v loc, [Element v loc])
retract0 e (Context ctx) = case focusAt (\(e',_) -> e' == e) ctx of
  Just (discarded, _, remaining) ->
    -- note: no need to recompute used variables; any suffix of the
    -- context snoc list is also a valid context
    Just (Context remaining, map fst discarded)
  Nothing -> Nothing

-- | Adds a marker to the end of the context, runs the `body` and then discards
-- from the end of the context up to and including the marker. Returns the result
-- of `body` and the discarded context (not including the marker), respectively.
-- Freshened `markerHint` is used to create the marker.
markThenRetract :: (Var v, Ord loc) => v -> M v loc a -> M v loc (a, [Element v loc])
markThenRetract markerHint body = do
  v <- freshenVar markerHint
  extendContext (Marker v)
  a <- body
  (a,) <$> doRetract (Marker v)
 where
  doRetract :: (Var v, Ord loc) => Element v loc -> M v loc [Element v loc]
  doRetract e = do
    ctx <- getContext
    case retract0 e ctx of
      Nothing             -> compilerCrash (RetractFailure e ctx)
      Just (t, discarded) -> do
        let solved =
              [ (b, v, inst $ Type.getPolytype sa)
              | Solved (B.Recorded b) v sa <- discarded
              ]
            unsolved =
              [ (b, v, inst $ existential' (B.loc b) b' v)
              | Existential b'@(B.Recorded b) v <- discarded
              ]
            go (b, v, sa) = solveBlank b v sa
            inst = apply ctx
        Foldable.traverse_ go (solved ++ unsolved)
        setContext t
        pure discarded

markThenRetract0 :: (Var v, Ord loc) => v -> M v loc a -> M v loc ()
markThenRetract0 markerHint body = () <$ markThenRetract markerHint body

-- unsolved' :: Context v loc -> [(B.Blank loc, v)]
-- unsolved' (Context ctx) = [(b,v) | (Existential b v, _) <- ctx]

replace :: (Var v, Ord loc) => Element v loc -> [Element v loc] -> Context v loc -> M v loc (Context v loc)
replace e focus ctx =
  case breakAt e ctx of
    Just (l, _, r) -> l `extendN` (focus <> r)
    Nothing -> pure ctx

breakAt :: (Var v, Ord loc)
        => Element v loc
        -> Context v loc
        -> Maybe (Context v loc, Element v loc, [Element v loc])
breakAt m (Context xs) =
  case focusAt (\(e,_) -> e === m) xs of
    Just (r, m, l) ->
      -- l is a suffix of xs and is already a valid context
      Just (Context l, fst m, map fst r)
    Nothing -> Nothing
  where
    Existential _ v === Existential _ v2 | v == v2 = True
    Universal v     === Universal v2 | v == v2 = True
    Marker v        === Marker v2 | v == v2 = True
    _ === _ = False


-- | ordered Γ α β = True <=> Γ[α^][β^]
ordered :: (Var v, Ord loc) => Context v loc -> v -> v -> Bool
ordered ctx v v2 = Set.member v (existentials (retract' (existential v2) ctx))
 where
  -- Like `retract`, but returns the empty context if retracting would remove
  -- all elements.
  retract'
    :: (Var v, Ord loc) => Element v loc -> Context v loc -> Context v loc
  retract' e ctx = maybe context0 fst $ retract0 e ctx

-- env0 :: Env v loc
-- env0 = Env 0 context0

debugEnabled :: Bool
debugEnabled = False

debugShow :: Show a => a -> Bool
debugShow e | debugEnabled = traceShow e False
debugShow _ = False

debugPatternsEnabled :: Bool
debugPatternsEnabled = False

_logContext :: (Ord loc, Var v) => String -> M v loc ()
_logContext msg = when debugEnabled $ do
  ctx <- getContext
  let !_ = trace ("\n"++msg ++ ": " ++ show ctx) ()
  setContext ctx

usedVars :: Ord v => Context v loc -> Set v
usedVars = allVars . info

fromMEnv :: (MEnv v loc -> a) -> M v loc a
fromMEnv f = f <$> ask

getContext :: M v loc (Context v loc)
getContext = fromMEnv $ ctx . env

setContext :: Context v loc -> M v loc ()
setContext ctx = modEnv (\e -> e { ctx = ctx })

modifyContext :: (Context v loc -> M v loc (Context v loc)) -> M v loc ()
modifyContext f = do
  c <- getContext
  c <- f c
  setContext c

appendContext :: (Var v, Ord loc) => [Element v loc] -> M v loc ()
appendContext = traverse_ extendContext

extendContext :: Var v => Element v loc -> M v loc ()
extendContext e = isReserved (varOf e) >>= \case
  True -> modifyContext (extend e)
  False -> getContext >>= \ctx -> compilerCrash $
    IllegalContextExtension ctx e $
      "Extending context with a variable that is not reserved by the typechecking environment." <>
      " That means `freshenVar` is allowed to return it as a fresh variable, which would be wrong."

replaceContext :: (Var v, Ord loc) => Element v loc -> [Element v loc] -> M v loc ()
replaceContext elem replacement =
  fromMEnv (\menv -> find (not . (`isReservedIn` env menv) . varOf) replacement) >>= \case
    Nothing -> modifyContext (replace elem replacement)
    Just e -> getContext >>= \ctx -> compilerCrash $
      IllegalContextExtension ctx e $
        "Extending context with a variable that is not reserved by the typechecking environment." <>
        " That means `freshenVar` is allowed to return it as a fresh variable, which would be wrong."

varOf :: Element v loc -> v
varOf (Var tv) = TypeVar.underlying tv
varOf (Solved _ v _) = v
varOf (Ann v _) = v
varOf (Marker v) = v

isReserved :: Var v => v -> M v loc Bool
isReserved v = fromMEnv $ (v `isReservedIn`) . env

isReservedIn :: Var v => v -> Env v loc -> Bool
isReservedIn v e = freshId e > Var.freshId v

universals :: Ord v => Context v loc -> Set v
universals = universalVars . info

existentials :: Ord v => Context v loc -> Set v
existentials = existentialVars . info

-- | "Reserves" the given variables in this typechecking environment,
-- i.e. ensures that they won't be returned from `freshenVar` as fresh.
reserveAll :: (Var v, Foldable t) => t v -> M v loc ()
reserveAll vs =
  let maxId = foldr (max . Var.freshId) 0 vs
  in modEnv (\e -> e { freshId = freshId e `max` maxId + 1})

freshenVar :: Var v => v -> M v0 loc v
freshenVar v = modEnv'
  (\e ->
    let id = freshId e in (Var.freshenId id v, e { freshId = freshId e + 1 })
  )

freshenTypeVar :: Var v => TypeVar v loc -> M v loc v
freshenTypeVar v = modEnv'
  (\e ->
    let id = freshId e
    in  (Var.freshenId id (TypeVar.underlying v), e { freshId = id + 1 })
  )

isClosed :: Var v => Term v loc -> M v loc Bool
isClosed e = Set.null <$> freeVars e

freeVars :: Var v => Term v loc -> M v loc (Set v)
freeVars e = do
  ctx <- getContext
  pure $ ABT.freeVars e `Set.difference` previouslyTypecheckedVars (info ctx)

-- todo: do we want this to return a location for the aspect of the type that was not well formed
-- todo: or maybe a note / list of notes, or an M
-- | Check that the type is well formed wrt the given `Context`, see Figure 7 of paper
wellformedType :: Var v => Context v loc -> Type v loc -> Bool
wellformedType c t = case t of
  Type.Var' (TypeVar.Existential _ v _) -> Set.member v (existentials c)
  Type.Var' (TypeVar.Universal v) -> Set.member v (universals c)
  Type.Ref' _ -> True
  Type.Arrow' i o -> wellformedType c i && wellformedType c o
  Type.Ann' t' _ -> wellformedType c t'
  Type.App' x y -> wellformedType c x && wellformedType c y
  Type.Effect1' e a -> wellformedType c e && wellformedType c a
  Type.Effects' es -> all (wellformedType c) es
  Type.IntroOuterNamed' _ t -> wellformedType c t
  Type.Forall' t' ->
    let (v,ctx2) = extendUniversal c
    in wellformedType ctx2 (ABT.bind t' (universal' (ABT.annotation t) v))
  _ -> error $ "Match failure in wellformedType: " ++ show t
  where
  -- | Extend this `Context` with a single variable, guaranteed fresh
  extendUniversal ctx =
    let v          = Var.freshIn (usedVars ctx) (Var.named "var")
        Right ctx' = extend' (Universal v) ctx
    in (v, ctx')

-- | Return the `Info` associated with the last element of the context, or the zero `Info`.
info :: Ord v => Context v loc -> Info v loc
info (Context []) = Info mempty mempty mempty mempty mempty mempty
info (Context ((_,i):_)) = i

-- | Add an element onto the end of this `Context`. Takes `O(log N)` time,
-- including updates to the accumulated `Info` value.
-- Fail if the new context is not well formed (see Figure 7 of paper).
extend' :: Var v => Element v loc -> Context v loc -> Either (CompilerBug v loc) (Context v loc)
extend' e c@(Context ctx) = Context . (:ctx) . (e,) <$> i' where
  Info es ses us uas vs pvs = info c
  -- see figure 7
  i' = case e of
    Var v -> case v of
      -- UvarCtx - ensure no duplicates
      TypeVar.Universal v -> if Set.notMember v vs
        then pure $ Info es ses (Set.insert v us) uas (Set.insert v vs) pvs
        else crash $ "variable " <> show v <> " already defined in the context"
      -- EvarCtx - ensure no duplicates, and that this existential is not solved earlier in context
      TypeVar.Existential _ v _ -> if Set.notMember v vs
        then pure $ Info (Set.insert v es) ses us uas (Set.insert v vs) pvs
        else crash $ "variable " <> show v <> " already defined in the context"
    -- SolvedEvarCtx - ensure `v` is fresh, and the solution is well-formed wrt the context
    Solved _ v sa@(Type.getPolytype -> t)
      | Set.member v vs          -> crash $ "variable " <> show v <> " already defined in the context"
      | not (wellformedType c t) -> crash $ "type " <> show t <> " is not well-formed wrt the context"
      | otherwise                -> pure $
          Info (Set.insert v es) (Map.insert v sa ses) us uas (Set.insert v vs) pvs
    -- VarCtx - ensure `v` is fresh, and annotation is well-formed wrt the context
    Ann v t
      | Set.member v vs          -> crash $ "variable " <> show v <> " already defined in the context"
      | not (wellformedType c t) -> crash $ "type " <> show t <> " is not well-formed wrt the context"
      | otherwise                -> pure $
          Info es ses us (Map.insert v t uas) (Set.insert v vs)
                ((if Set.null (Type.freeVars t) then Set.insert v else id) pvs)
    -- MarkerCtx - note that since a Marker is always the first mention of a variable, suffices to
    -- just check that `v` is not previously mentioned
    Marker v -> if Set.notMember v vs
      then pure $ Info es ses us uas (Set.insert v vs) pvs
      else crash $ "marker variable " <> show v <> " already defined in the context"
  crash reason = Left $ IllegalContextExtension c e reason

extend :: Var v => Element v loc -> Context v loc -> M v loc (Context v loc)
extend e c = either compilerCrash pure $ extend' e c

-- | Add the given elements onto the end of the given `Context`.
-- Fail if the new context is not well-formed.
extendN :: Var v => Context v loc -> [Element v loc] -> M v loc (Context v loc)
extendN ctx es = foldM (flip extend) ctx es

-- | doesn't combine notes
orElse :: M v loc a -> M v loc a -> M v loc a
orElse m1 m2 = MT go where
  go menv = runM m1 menv <|> runM m2 menv
  s@(Success _ _)         <|> _ = s
  TypeError _ _           <|> r = r
  CompilerBug _ _ _       <|> r = r -- swallowing bugs for now: when checking whether a type annotation
                                    -- is redundant, typechecking without that annotation might result in
                                    -- a CompilerBug that we want `orElse` to recover from

-- getMaybe :: Result v loc a -> Result v loc (Maybe a)
-- getMaybe = hoistMaybe Just

-- hoistMaybe :: (Maybe a -> Maybe b) -> Result v loc a -> Result v loc b
-- hoistMaybe f (Result es is a) = Result es is (f a)

getDataDeclarations :: M v loc (DataDeclarations v loc)
getDataDeclarations = fromMEnv dataDecls

getEffectDeclarations :: M v loc (EffectDeclarations v loc)
getEffectDeclarations = fromMEnv effectDecls

compilerCrash :: CompilerBug v loc -> M v loc a
compilerCrash bug = liftResult $ compilerBug bug

failWith :: Cause v loc -> M v loc a
failWith cause = liftResult $ typeError cause

compilerCrashResult :: CompilerBug v loc -> Result v loc a
compilerCrashResult bug = CompilerBug bug mempty mempty

getDataDeclaration :: Reference -> M v loc (DataDeclaration v loc)
getDataDeclaration r = do
  ddecls <- getDataDeclarations
  case Map.lookup r ddecls of
    Nothing -> getEffectDeclarations >>= \edecls ->
      case Map.lookup r edecls of
        Nothing -> compilerCrash (UnknownDecl Data r ddecls)
        Just decl ->
          liftResult . typeError
            $ DataEffectMismatch Effect r (DD.toDataDecl decl)
    Just decl -> pure decl

getEffectDeclaration :: Reference -> M v loc (EffectDeclaration v loc)
getEffectDeclaration r = do
  edecls <- getEffectDeclarations
  case Map.lookup r edecls of
    Nothing -> getDataDeclarations >>= \ddecls ->
      case Map.lookup r ddecls of
        Nothing -> compilerCrash
          $ UnknownDecl Effect r (DD.toDataDecl <$> edecls)
        Just decl ->
          liftResult . typeError $ DataEffectMismatch Data r decl
    Just decl -> pure decl

getDataConstructorType :: (Var v, Ord loc) => Reference -> Int -> M v loc (Type v loc)
getDataConstructorType = getConstructorType' Data getDataDeclaration

getEffectConstructorType :: (Var v, Ord loc) => Reference -> Int -> M v loc (Type v loc)
getEffectConstructorType = getConstructorType' Effect go where
  go r = DD.toDataDecl <$> getEffectDeclaration r

-- Encountered an unknown constructor in the typechecker; unknown constructors
-- should have been detected earlier though.
getConstructorType' :: Var v
                    => Unknown
                    -> (Reference -> M v loc (DataDeclaration v loc))
                    -> Reference
                    -> Int
                    -> M v loc (Type v loc)
getConstructorType' kind get r cid = do
  decl <- get r
  case drop cid (DD.constructors decl) of
    [] -> compilerCrash $ UnknownConstructor kind r cid decl
    (_v, typ) : _ -> pure $ ABT.vmap TypeVar.Universal typ

extendUniversal :: (Var v) => v -> M v loc v
extendUniversal v = do
  v' <- freshenVar v
  extendContext (Universal v')
  pure v'

extendExistentialWithPolarity :: (Var v) => Polarity -> v -> M v loc v
extendExistentialWithPolarity p v = do
  v' <- freshenVar v
  extendContext (Var (TypeVar.Existential B.Blank v' p))
  pure v'

extendExistential :: (Var v) => v -> M v loc v
extendExistential = extendExistentialWithPolarity Invariant -- todo: reviewme

extendExistentialTV :: Var v => Polarity -> v -> M v loc (TypeVar v loc)
extendExistentialTV p v =
  TypeVar.Existential B.Blank <$> extendExistentialWithPolarity p v <*> pure p

notMember :: (Var v, Ord loc) => v -> Set (TypeVar v loc) -> Bool
notMember v s =
  Set.notMember (TypeVar.Universal v) s &&
  Set.notMember (TypeVar.Existential B.Blank v Invariant) s

-- | Replace any existentials with their solution in the context
apply :: (Var v, Ord loc) => Context v loc -> Type v loc -> Type v loc
apply ctx = apply' (solvedExistentials . info $ ctx)

-- | Replace any existentials with their solution in the context (given as a list of elements)
applyCtx :: (Var v, Ord loc) => [Element v loc] -> Type v loc -> Type v loc
applyCtx elems = apply' $ Map.fromList [ (v, sa) | Solved _ v sa <- elems ]

apply' :: (Var v, Ord loc) => Map v (Monotype v loc) -> Type v loc -> Type v loc
apply' _ t | Set.null (Type.freeVars t) = t
apply' solvedExistentials t = go t where
  go t = case t of
    Type.Var' (TypeVar.Universal _) -> t
    Type.Ref' _ -> t
    Type.Var' (TypeVar.Existential _ v _) ->
      maybe t (\(Type.Monotype t') -> go t') (Map.lookup v solvedExistentials)
    Type.Arrow' i o -> Type.arrow a (go i) (go o)
    Type.App' x y -> Type.app a (go x) (go y)
    Type.Ann' v k -> Type.ann a (go v) k
    Type.Effect1' e t -> Type.effect1 a (go e) (go t)
    Type.Effects' es -> Type.effects a (map go es)
    Type.ForallNamed' v t' -> Type.forall a v (go t')
    Type.IntroOuterNamed' v t' -> Type.introOuter a v (go t')
    _ -> error $ "Match error in Context.apply': " ++ show t
    where a = ABT.annotation t

loc :: ABT.Term f v loc -> loc
loc = ABT.annotation

-- | Post-processes an action that wants abilities by filtering out
-- some handled abilities.
withEffects
  :: Var v
  => Ord loc
  => [Type v loc]
  -> M v loc [Type v loc]
  -> M v loc [Type v loc]
withEffects handled act = do
  want <- expandAbilities =<< act
  handled <- expandAbilities handled
  pruneWanted [] want handled

synthesizeApps
  :: (Foldable f, Var v, Ord loc)
  => Type v loc
  -> f (Term v loc) -> M v loc (Type v loc, [Type v loc])
synthesizeApps ft args =
  foldM go (ft, []) $ Foldable.toList args `zip` [1..]
  where go (ft, want) arg = do
          ctx <- getContext
          (t, rwant) <- synthesizeApp (apply ctx ft) arg
          (t,) <$> coalesceWanted rwant want

-- | Synthesize the type of the given term, `arg` given that a function of
-- the given type `ft` is being applied to `arg`. Update the context in
-- the process.
-- e.g. in `(f:t) x` -- finds the type of (f x) given t and x.
synthesizeApp
  :: (Var v, Ord loc)
  => Type v loc
  -> (Term v loc, Int)
  -> M v loc (Type v loc, [Type v loc])
synthesizeApp ft arg | debugEnabled && traceShow ("synthesizeApp"::String, ft, arg) False = undefined
synthesizeApp (Type.stripIntroOuters -> Type.Effect'' es ft) argp@(arg, argNum) =
  scope (InSynthesizeApp ft arg argNum) $ do
    (t, w) <- go ft
    (t,) <$> coalesceWanted es w
  where
  go (Type.Forall' body) = do -- Forall1App
    v <- ABT.freshen body freshenTypeVar
    appendContext [existential v]
    let ft2 = ABT.bindInheritAnnotation body (existential' () B.Blank v)
    synthesizeApp ft2 argp
  go (Type.Arrow' i o0) = do -- ->App
    let (es, o) = Type.stripEffect o0
    (o,) <$> checkWantedScoped es arg i
  -- todo: reviewme should we use polarity info here?
  go (Type.Var' (TypeVar.Existential b a _p)) = do -- a^App
    [i,e,o] <- traverse freshenVar [Var.named "i", Var.inferAbility, Var.named "o"]
    let it = existential' (loc ft) B.Blank i
        ot = existential' (loc ft) B.Blank o
        et = existential' (loc ft) B.Blank e
        soln = Type.Monotype (Type.arrow (loc ft)
                                         it
                                         (Type.effect (loc ft) [et] ot))
        ctxMid = [existential o, existential e,
                  existential i, Solved b a soln]
    replaceContext (existential a) ctxMid
    synthesizeApp (Type.getPolytype soln) argp
  go _ = getContext >>= \ctx -> failWith $ TypeMismatch ctx
synthesizeApp _ _ = error "unpossible - Type.Effect'' pattern always succeeds"

-- For arity 3, creates the type `∀ a . a -> a -> a -> Sequence a`
-- For arity 2, creates the type `∀ a . a -> a -> Sequence a`
vectorConstructorOfArity :: (Var v, Ord loc) => loc -> Int -> M v loc (Type v loc)
vectorConstructorOfArity loc arity = do
  let elementVar = Var.named "elem"
      args = replicate arity (loc, Type.var loc elementVar)
      resultType = Type.app loc (Type.list loc) (Type.var loc elementVar)
      vt = Type.forall loc elementVar (Type.arrows args resultType)
  pure vt

generalizeAndUnTypeVar :: Var v => Type v a -> Type.Type v a
generalizeAndUnTypeVar t =
  Type.cleanup . ABT.vmap TypeVar.underlying . Type.generalize (Set.toList $ ABT.freeVars t) $ t

generalizeExistentials'
  :: Var v => Type v a -> Type v a
generalizeExistentials' t =
  Type.generalize (filter isExistential . Set.toList $ ABT.freeVars t) t
  where
  isExistential TypeVar.Existential{} = True
  isExistential _ = False

noteTopLevelType
  :: (Ord loc, Var v)
  => ABT.Subst f v a
  -> Term v loc
  -> Type v loc
  -> M v loc ()
noteTopLevelType e binding typ = case binding of
  Term.Ann' strippedBinding _ -> do
    inferred <- (Just <$> synthesizeTop strippedBinding) `orElse` pure Nothing
    case inferred of
      Nothing -> btw $ topLevelComponent
        [(Var.reset (ABT.variable e), generalizeAndUnTypeVar typ, False)]
      Just inferred -> do
        redundant <- isRedundant typ inferred
        btw $ topLevelComponent
          [(Var.reset (ABT.variable e), generalizeAndUnTypeVar typ, redundant)]
  -- The signature didn't exist, so was definitely redundant
  _ -> btw $ topLevelComponent
    [(Var.reset (ABT.variable e), generalizeAndUnTypeVar typ, True)]

synthesizeTop
  :: Var v
  => Ord loc
  => Term v loc
  -> M v loc (Type v loc)
synthesizeTop tm = do
  (ty, want) <- synthesize tm
  ctx <- getContext
  want <- substAndDefaultWanted want (out ctx)
  when (not $ null want) . failWith $
    AbilityCheckFailure
      []
      (Type.flattenEffects =<< want)
      ctx
  applyM ty
  where
  out (Context es) = fmap fst es

-- | Synthesize the type of the given term, updating the context in
-- the process.  Also collect wanted abilities.
-- | Figure 11 from the paper
synthesize
  :: Var v
  => Ord loc
  => Term v loc
  -> M v loc (Type v loc, [Type v loc])
synthesize e | debugShow ("synthesize"::String, e) = undefined
synthesize e = scope (InSynthesize e) $
  case minimize' e of
    Left es -> failWith (DuplicateDefinitions es)
    Right e -> do
      (Type.Effect'' es t, want) <- synthesizeWanted e
      want <- coalesceWanted es want
      pure (t, want)

wantRequest
  :: Var v => Ord loc => Type v loc -> (Type v loc, [Type v loc])
wantRequest ~(Type.Effect'' es t) = (t, es)

synthesizeWanted
  :: Var v
  => Ord loc
  => Term v loc
  -> M v loc (Type v loc, [Type v loc])
synthesizeWanted (Term.Var' v) = getContext >>= \ctx ->
  case lookupAnn ctx v of -- Var
    Nothing -> compilerCrash $ UndeclaredTermVariable v ctx
    -- variables accesses are pure
    Just t -> pure (t, [])
synthesizeWanted (Term.Ref' h)
  = compilerCrash $ UnannotatedReference h
synthesizeWanted (Term.Ann' (Term.Ref' _) t)
  -- innermost Ref annotation assumed to be correctly provided by
  -- `synthesizeClosed`
  --
  -- Top level references don't have their own effects.
  | Set.null s = (,[]) <$> existentializeArrows t
  | otherwise = compilerCrash $ FreeVarsInTypeAnnotation s
  where s = ABT.freeVars t
synthesizeWanted (Term.Constructor' r cid)
  -- Constructors do not have effects
  = (,[]) . Type.purifyArrows <$> getDataConstructorType r cid
synthesizeWanted (Term.Request' r cid) =
  fmap wantRequest . ungeneralize . Type.purifyArrows
    =<< getEffectConstructorType r cid
synthesizeWanted (Term.Let1Top' top binding e) = do
  isClosed <- isClosed binding
  -- note: no need to freshen binding, it can't refer to v
  ((tb, wb), ctx2) <- markThenRetract Var.inferOther $ do
    _ <- extendExistential Var.inferOther
    synthesize binding
  -- regardless of whether we generalize existentials, we'll need to
  -- process the wanted abilities with respect to things falling out
  -- of scope.
  wb <- substAndDefaultWanted wb ctx2
  -- If the binding has no free variables, we generalize over its
  -- existentials
  tbinding <-
    if isClosed then pure $ generalizeExistentials ctx2 tb
    else applyM . applyCtx ctx2 $ tb
  v' <- ABT.freshen e freshenVar
  appendContext [Ann v' tbinding]
  (t, w) <- synthesize (ABT.bindInheritAnnotation e (Term.var () v'))
  t <- applyM t
  when top $ noteTopLevelType e binding tbinding
  want <- coalesceWanted w wb
  -- doRetract $ Ann v' tbinding
  pure (t, want)
synthesizeWanted (Term.LetRecNamed' [] body) = synthesizeWanted body
synthesizeWanted (Term.LetRecTop' isTop letrec) = do
  ((t, want), ctx2) <- markThenRetract (Var.named "let-rec-marker") $ do
    e <- annotateLetRecBindings isTop letrec
    synthesize e
  want <- substAndDefaultWanted want ctx2
  pure (generalizeExistentials ctx2 t, want)
synthesizeWanted (Term.Handle' h body) = do
  -- To synthesize a handle block, we first synthesize the handler h,
  -- then push its allowed abilities onto the current ambient set when
  -- checking the body. Assuming that works, we also verify that the
  -- handler only uses abilities in the current ambient set.
  (ht, hwant) <- synthesize h
  ht <- ungeneralize =<< applyM ht
  ctx <- getContext
  case ht of
    -- common case, like `h : Request {Remote} a -> b`, brings
    -- `Remote` into ambient when checking `body`
    Type.Arrow' (Type.Apps' (Type.Ref' ref) [et,i]) o | ref == Type.effectRef -> do
      let es = Type.flattenEffects et
      bwant <- withEffects es $ checkWanted [] body i
      o <- applyM o
      let (oes, o') = Type.stripEffect o
      want <- coalesceWanted (oes ++ bwant) hwant
      pure (o', want)
    -- degenerate case, like `handle x -> 10 in ...`
    -- todo: reviewme - I think just generate a type error in this case
    --       reviewme - if keeping this, should we use polarity info?
    -- Currently assuming no effects are handled.
    Type.Arrow' (i@(Type.Var' (TypeVar.Existential _ v@(lookupSolved ctx -> Nothing) _))) o -> do
      r <- extendExistential v
      let rt = existentialp (loc i) r
          e0 = Type.apps (Type.ref (loc i) Type.effectRef)
                 [(loc i, Type.effects (loc i) []), (loc i, rt)]
      subtype i e0
      o <- applyM o
      let (oes, o') = Type.stripEffect o
      want <- checkWanted oes body rt
      pure (o', want)
    _ -> failWith $ HandlerOfUnexpectedType (loc h) ht

synthesizeWanted (Term.Ann' e t) = checkScoped e t
synthesizeWanted (Term.Apps' f args) = do -- ->EEEEE
  (ft, fwant) <- synthesize f
  ctx <- getContext
  (vs, ft) <- ungeneralize' ft
  (at, awant) <- scope (InFunctionCall vs f ft args)
    $ synthesizeApps (apply ctx ft) args
  (at,) <$> coalesceWanted awant fwant


-- From here down, the term location is used in the result, so it is
-- more convenient to use pattern guards.
synthesizeWanted e
  -- literals
  | Term.Float' _ <- e = pure (Type.float l, []) -- 1I=>
  | Term.Int' _ <- e = pure (Type.int l, []) -- 1I=>
  | Term.Nat' _ <- e = pure (Type.nat l, []) -- 1I=>
  | Term.Boolean' _ <- e = pure (Type.boolean l, [])
  | Term.Text' _ <- e = pure (Type.text l, [])
  | Term.Char' _ <- e = pure (Type.char l, [])
  | Term.TermLink' _ <- e = pure (Type.termLink l, [])
  | Term.TypeLink' _ <- e = pure (Type.typeLink l, [])

  | Term.Blank' blank <- e = do
    v <- freshenVar Var.blank
<<<<<<< HEAD
    -- todo: reviewme for use of Polarity
    appendContext [Var (TypeVar.Existential blank v Invariant)]
    pure (existential' l blank v, [])

  | Term.Sequence' v <- e = do
    ft <- vectorConstructorOfArity l (Foldable.length v)
=======
    appendContext [Existential blank v]
    pure $ existential' l blank v -- forall (TypeVar.Universal v) (Type.universal v)
  go (Term.Ann' (Term.Ref' _) t) = case ABT.freeVars t of
    s | Set.null s ->
      -- innermost Ref annotation assumed to be correctly provided by `synthesizeClosed`
      existentializeArrows t
    s -> compilerCrash $ FreeVarsInTypeAnnotation s
  go (Term.Ref' h) = compilerCrash $ UnannotatedReference h
  go (Term.Constructor' r cid) =
    Type.purifyArrows <$> getDataConstructorType r cid
  go (Term.Request' r cid) =
    ungeneralize . Type.purifyArrows =<< getEffectConstructorType r cid
  go (Term.Ann' e t) = checkScoped e t
  go (Term.Float' _) = pure $ Type.float l -- 1I=>
  go (Term.Int' _) = pure $ Type.int l -- 1I=>
  go (Term.Nat' _) = pure $ Type.nat l -- 1I=>
  go (Term.Boolean' _) = pure $ Type.boolean l
  go (Term.Text' _) = pure $ Type.text l
  go (Term.Char' _) = pure $ Type.char l
  go (Term.TermLink' _) = pure $ Type.termLink l
  go (Term.TypeLink' _) = pure $ Type.typeLink l
  go (Term.Apps' f args) = do -- ->EEEEE
    ft <- synthesize f
    ctx <- getContext
    (vs, ft) <- ungeneralize' ft
    scope (InFunctionCall vs f ft args) $ synthesizeApps (apply ctx ft) args
  go (Term.List' v) = do
    ft <- vectorConstructorOfArity (loc e) (Foldable.length v)
>>>>>>> dddf896e
    case Foldable.toList v of
      [] -> pure (ft, [])
      v1 : _ ->
        scope (InVectorApp (ABT.annotation v1)) $ synthesizeApps ft v

  -- ->I=> (Full Damas Milner rule)
  | Term.Lam' body <- e = do
    -- arya: are there more meaningful locations we could put into and
    -- pull out of the abschain?)
    [arg, i, e, o] <- sequence [ ABT.freshen body freshenVar
                               , freshenVar (ABT.variable body)
                               , freshenVar Var.inferAbility
                               , freshenVar Var.inferOutput ]
    let it = existential' l B.Blank i
        ot = existential' l B.Blank o
        et = existential' l B.Blank e
    appendContext $
      [existential i, existential e, existential o, Ann arg it]
    body' <- pure $ ABT.bindInheritAnnotation body (Term.var() arg)
    if Term.isLam body'
      then checkWithAbilities [] body' ot
      else checkWithAbilities [et] body' ot
    ctx <- getContext
    let t = apply ctx $ Type.arrow l it (Type.effect l [et] ot)
    pure (t, [])

  | Term.If' cond t f <- e = do
    cwant <- scope InIfCond $ check cond (Type.boolean l)
    (ty, bwant) <-
      scope (InIfBody $ ABT.annotation t)
        $ synthesizeApps (Type.iff2 l) [t, f]
    (ty,) <$> coalesceWanted bwant cwant

  | Term.And' a b <- e
  = scope InAndApp $ synthesizeApps (Type.andor' l) [a, b]

  | Term.Or' a b <- e
  = scope InOrApp $ synthesizeApps (Type.andor' l) [a, b]

  | Term.Match' scrutinee cases <- e = do
    (scrutineeType, swant) <- synthesize scrutinee
    outputTypev <- freshenVar (Var.named "match-output")
    let outputType = existential' l B.Blank outputTypev
    appendContext [existential outputTypev]
    cwant <- checkCases scrutineeType outputType cases
    want <- coalesceWanted cwant swant
    ctx <- getContext
    pure $ (apply ctx outputType, want)
  where l = loc e

synthesizeWanted _e = compilerCrash PatternMatchFailure

checkCases
  :: Var v
  => Ord loc
  => Type v loc
  -> Type v loc
  -> [Term.MatchCase loc (Term v loc)]
  -> M v loc [Type v loc]
checkCases _ _ [] = pure []
checkCases scrutType outType cases@(Term.MatchCase _ _ t : _)
  = scope (InMatch (ABT.annotation t)) $ do
      mes <- requestType (cases <&> \(Term.MatchCase p _ _) -> p)
      for_ mes $ \es -> applyM scrutType >>= \sty -> do
        v <- freshenVar Var.inferPatternPureV
        let lo = loc scrutType
            vt = existentialp lo v
        appendContext [existential v]
        subtype (Type.effectV lo (lo, Type.effects lo es) (lo, vt)) sty
      coalesceWanteds =<< traverse (checkCase scrutType outType) cases

getEffect
  :: Var v => Ord loc => Reference -> Int -> M v loc (Type v loc)
getEffect ref cid = do
  ect <- getEffectConstructorType ref cid
  uect <- ungeneralize ect
  let final (Type.Arrow' _ o) = final o
      final t = t
  case final uect of
    Type.Effect'' [et] _ -> pure et
    t@(Type.Effect'' _ _) ->
      compilerCrash $ EffectConstructorHadMultipleEffects t
    _ -> compilerCrash PatternMatchFailure

requestType
  :: Var v => Ord loc => [Pattern loc] -> M v loc (Maybe [Type v loc])
requestType ps = getCompose . fmap fold $ traverse single ps
  where
  single (Pattern.As _ p) = single p
  single Pattern.EffectPure{} = Compose . pure . Just $ []
  single (Pattern.EffectBind _ ref cid _ _)
    = Compose $ Just . pure <$> getEffect ref cid
  single _ = Compose $ pure Nothing

checkCase :: forall v loc . (Var v, Ord loc)
          => Type v loc
          -> Type v loc
          -> Term.MatchCase loc (Term v loc)
          -> M v loc [Type v loc]
checkCase scrutineeType outputType (Term.MatchCase pat guard rhs) = do
  scrutineeType <- applyM scrutineeType
  outputType <- applyM outputType
  markThenRetractWanted Var.inferOther $ do
    let peel t = case t of
                  ABT.AbsN' vars bod -> (vars, bod)
                  _ -> ([], t)
        (rhsvs, rhsbod) = peel rhs
        mayGuard = snd . peel <$> guard
    (substs, remains) <- runStateT (checkPattern scrutineeType pat) rhsvs
    unless (null remains) $ compilerCrash (MalformedPattern pat)
    let subst = ABT.substsInheritAnnotation (second (Term.var ()) <$> substs)
        rhs' = subst rhsbod
        guard' = subst <$> mayGuard
    gwant <- for guard' $ \g -> scope InMatchGuard $
      checkWantedScoped [] g (Type.boolean (loc g))
    outputType <- applyM outputType
    scope InMatchBody $
      checkWantedScoped (fromMaybe [] gwant) rhs' outputType

-- For example:
--   match scrute with
--     (x, [42,y,Foo z]) -> blah x y z
--
-- scrutineeType will just be the type of `scrute`
-- The starting state will be the variables [x,y,z] (extracted from the Abs-chain on the RHS of the ->)
-- The output (assuming no type errors) is [(x,x'), (y,y'), (z,z')]
-- where x', y', z' are freshened versions of x, y, z. These will be substituted
-- into `blah x y z` to produce `blah x' y' z'` before typechecking it.
checkPattern
  :: (Var v, Ord loc)
  => Type v loc
  -> Pattern loc
  -> StateT [v] (M v loc) [(v, v)]
checkPattern tx ty | (debugEnabled || debugPatternsEnabled) && traceShow ("checkPattern"::String, tx, ty) False = undefined
checkPattern scrutineeType0 p =
  lift (ungeneralize scrutineeType0) >>= \scrutineeType -> case p of
    Pattern.Unbound _    -> pure []
    Pattern.Var     _loc -> do
      v  <- getAdvance p
      v' <- lift $ freshenVar v
      lift . appendContext $ [Ann v' scrutineeType]
      pure [(v, v')]
    -- Ex: [42, y, Foo z]
    Pattern.SequenceLiteral loc ps -> do
      vt <- lift $ do
        v <- freshenVar Var.inferOther
        let vt = existentialp loc v
        appendContext [existential v]
        -- ['a] <: scrutineeType, where 'a is fresh existential
        subtype (Type.app loc (Type.list loc) vt) scrutineeType
        applyM vt
      join <$> traverse (checkPattern vt) ps
    Pattern.SequenceOp loc l op r -> do
      let (locL, locR) = (Pattern.loc l, Pattern.loc r)
      vt <- lift $ do
        v <- freshenVar Var.inferOther
        let vt = existentialp loc v
        appendContext [existential v]
        -- todo: `Type.list loc` is super-probably wrong;
        -- I'm thinking it should be Ann.Intrinsic, but we don't
        -- have access to that here.
        subtype (Type.app loc (Type.list loc) vt) scrutineeType
        applyM vt
      case op of
        Pattern.Cons -> do
          lvs <- checkPattern vt l
          -- todo: same `Type.list loc` thing
          rvs <- checkPattern (Type.app locR (Type.list locR) vt) r
          pure $ lvs ++ rvs
        Pattern.Snoc -> do
          -- todo: same `Type.list loc` thing
          lvs <- checkPattern (Type.app locL (Type.list locL) vt) l
          rvs <- checkPattern vt r
          pure $ lvs ++ rvs
        Pattern.Concat ->
          case (l, r) of
            (p, _) | isConstLen p -> f
            (_, p) | isConstLen p -> f
            (_, _) -> lift . failWith $
              ConcatPatternWithoutConstantLength loc (Type.app loc (Type.list loc) vt)
          where
            f = liftA2 (++) (g locL l) (g locR r)
            -- todo: same `Type.list loc` thing
            g l p = checkPattern (Type.app l (Type.list l) vt) p

            -- Only pertains to sequences, returns False if not a sequence
            isConstLen :: Pattern loc -> Bool
            isConstLen p = case p of
              Pattern.SequenceLiteral _ _ -> True
              Pattern.SequenceOp _ l op r -> case op of
                Pattern.Snoc -> isConstLen l
                Pattern.Cons -> isConstLen r
                Pattern.Concat -> isConstLen l && isConstLen r
              Pattern.As _ p -> isConstLen p
              _ -> False
    -- TODO: provide a scope here for giving a good error message
    Pattern.Boolean loc _ ->
      lift $ subtype (Type.boolean loc) scrutineeType $> mempty
    Pattern.Int loc _ ->
      lift $ subtype (Type.int loc) scrutineeType $> mempty
    Pattern.Nat loc _ ->
      lift $ subtype (Type.nat loc) scrutineeType $> mempty
    Pattern.Float loc _ ->
      lift $ subtype (Type.float loc) scrutineeType $> mempty
    Pattern.Text loc _ ->
      lift $ subtype (Type.text loc) scrutineeType $> mempty
    Pattern.Char loc _  ->
      lift $ subtype (Type.char loc) scrutineeType $> mempty
    Pattern.Constructor loc ref cid args -> do
      dct  <- lift $ getDataConstructorType ref cid
      udct <- lift $ skolemize forcedData dct
      unless (Type.arity udct == length args)
        . lift
        . failWith
        $ PatternArityMismatch loc dct (length args)
      let step (Type.Arrow' i o, vso) pat =
            (\vso' -> (o, vso ++ vso')) <$> checkPattern i pat
          step _ _ =
            lift . failWith $ PatternArityMismatch loc dct (length args)
      (overall, vs) <- foldM step (udct, []) args
      st            <- lift $ applyM scrutineeType
      lift $ subtype overall st
      pure vs
    Pattern.As _loc p' -> do
      v  <- getAdvance p
      v' <- lift $ freshenVar v
      lift . appendContext $ [Ann v' scrutineeType]
      ((v, v') :) <$> checkPattern scrutineeType p'
    -- ex: { a } -> a
    -- ex: { (x, 42) } -> a
    Pattern.EffectPure loc p -> do
      vt <- lift $ do
        v <- freshenVar Var.inferPatternPureV
        e <- freshenVar Var.inferPatternPureE
        let vt = existentialp loc v
        let et = existentialp loc e
        appendContext [existential v, existential e]
        subtype (Type.effectV loc (loc, et) (loc, vt)) scrutineeType
        applyM vt
      checkPattern vt p
    -- ex: { Stream.emit x -> k } -> ...
    Pattern.EffectBind loc ref cid args k -> do
      -- scrutineeType should be a supertype of `Effect e vt`
      -- for fresh existentials `e` and `vt`
      e <- lift $ extendExistential Var.inferPatternBindE
      v <- lift $ extendExistential Var.inferPatternBindV
      let evt = Type.effectV loc (loc, existentialp loc e)
                                 (loc, existentialp loc v)
      lift $ subtype evt scrutineeType
      ect  <- lift $ getEffectConstructorType ref cid
      uect <- lift $ skolemize forcedEffect ect
      unless (Type.arity uect == length args)
        . lift
        . failWith
        . PatternArityMismatch loc ect
        $ length args
      let step (Type.Arrow' i o, vso) pat =
            (\vso' -> (o, vso ++ vso')) <$> checkPattern i pat
          step _ _ =
            lift . failWith $ PatternArityMismatch loc ect (length args)
      (ctorOutputType, vs) <- foldM step (uect, []) args
      case ctorOutputType of
        -- an effect ctor should have exactly 1 effect!
        Type.Effect'' [et] it -> do
          -- expecting scrutineeType to be `Effect et vt`

          -- ensure that the variables in `et` unify with those from
          -- the scrutinee.
          lift $ do
            res <- Type.flattenEffects <$> applyM (existentialp loc e)
            abilityCheck' res [et]

          st <- lift $ applyM scrutineeType
          case st of
            Type.App' _ vt ->
              let kt = Type.arrow (Pattern.loc k)
                                  it
                                  (Type.effect (Pattern.loc k) [et] vt)
              in (vs ++) <$> checkPattern kt k
            _ -> lift . compilerCrash $ PatternMatchFailure
        _ -> lift . compilerCrash $ EffectConstructorHadMultipleEffects
          ctorOutputType
 where

  getAdvance :: Pattern loc -> StateT [v] (M v loc) v
  getAdvance p = do
    vs <- get
    case vs of
      []       -> lift $ compilerCrash (MalformedPattern p)
      (v : vs) -> do
        put vs
        pure v

applyM :: (Var v, Ord loc) => Type v loc -> M v loc (Type v loc)
applyM t = (`apply` t) <$> getContext

lookupAnn :: Ord v => Context v loc -> v -> Maybe (Type v loc)
lookupAnn ctx v = Map.lookup v (termVarAnnotations . info $ ctx)

lookupSolved :: Ord v => Context v loc -> v -> Maybe (Monotype v loc)
lookupSolved ctx v = Map.lookup v (solvedExistentials . info $ ctx)

resetContextAfter :: a -> M v loc a -> M v loc a
resetContextAfter x a = do
  ctx <- getContext
  a <- a `orElse` pure x
  setContext ctx
  pure a

-- | Synthesize and generalize the type of each binding in a let rec.
-- Updates the context so that all bindings are annotated with
-- their type. Also returns the freshened version of `body`.
-- See usage in `synthesize` and `check` for `LetRec'` case.
annotateLetRecBindings
  :: (Var v, Ord loc)
  => Term.IsTop
  -> ((v -> M v loc v) -> M v loc ([(v, Term v loc)], Term v loc))
  -> M v loc (Term v loc)
annotateLetRecBindings isTop letrec =
  -- If this is a top-level letrec, then emit a TopLevelComponent note,
  -- which asks if the user-provided type annotations were needed.
  if isTop
  then do
    -- First, typecheck (using annotateLetRecBindings') the bindings with any
    -- user-provided annotations.
    (body, vts) <- annotateLetRecBindings' True
    -- Then, try typechecking again, but ignoring any user-provided annotations.
    -- This will infer whatever type.  If it altogether fails to typecheck here
    -- then, ...(1)
    withoutAnnotations  <-
      resetContextAfter Nothing $ Just <$> annotateLetRecBindings' False
    -- convert from typechecker TypeVar back to regular `v` vars
    let unTypeVar (v, t) = (v, generalizeAndUnTypeVar t)
    case withoutAnnotations of
      Just (_, vts') -> do
        r <- and <$> zipWithM isRedundant (fmap snd vts) (fmap snd vts')
        btw $ topLevelComponent ((\(v,b) -> (Var.reset v, b,r)) . unTypeVar <$> vts)
      -- ...(1) we'll assume all the user-provided annotations were needed
      Nothing -> btw
        $ topLevelComponent ((\(v, b) -> (Var.reset v, b, False)) . unTypeVar <$> vts)
    pure body
  -- If this isn't a top-level letrec, then we don't have to do anything special
  else fst <$> annotateLetRecBindings' True
 where
  annotateLetRecBindings' useUserAnnotations = do
    (bindings, body) <- letrec freshenVar
    let vs = map fst bindings
    ((bindings, bindingTypes), ctx2) <- markThenRetract Var.inferOther $ do
      let f (v, binding) = case binding of
            -- If user has provided an annotation, we use that
            Term.Ann' e t | useUserAnnotations -> do
              -- Arrows in `t` with no ability lists get an attached fresh
              -- existential to allow inference of required abilities
              t2 <- existentializeArrows =<< applyM t
              pure (Term.ann (loc binding) e t2, t2)
            -- If we're not using an annotation, we make one up. There's 2 cases:

            lam@(Term.Lam' _) ->
              -- If `e` is a lambda of arity K, we immediately refine the
              -- existential to `a1 ->{e1} a2 ... ->{eK} r`. This gives better
              -- inference of the lambda's ability variables in conjunction with
              -- handling of lambdas in `check` judgement.
              (lam,) <$> existentialFunctionTypeFor lam
            e -> do
              -- Anything else, just make up a fresh existential
              -- which will be refined during typechecking of the binding
              vt <- extendExistential v
              pure $ (e, existential' (loc binding) B.Blank vt)
      (bindings, bindingTypes) <- unzip <$> traverse f bindings
      appendContext (zipWith Ann vs bindingTypes)
      -- check each `bi` against its type
      Foldable.for_ (zip bindings bindingTypes) $ \(b, t) ->
        -- note: elements of a cycle have to be pure, otherwise order of effects
        -- is unclear and chaos ensues
        checkScopedWith b t []
      ensureGuardedCycle (vs `zip` bindings)
      pure (bindings, bindingTypes)
    -- compute generalized types `gt1, gt2 ...` for each binding `b1, b2...`;
    -- add annotations `v1 : gt1, v2 : gt2 ...` to the context
    let bindingArities = Term.arity <$> bindings
        gen bindingType _arity = generalizeExistentials ctx2 bindingType
        bindingTypesGeneralized = zipWith gen bindingTypes bindingArities
        annotations             = zipWith Ann vs bindingTypesGeneralized
    appendContext annotations
    pure (body, vs `zip` bindingTypesGeneralized)

ensureGuardedCycle :: Var v => [(v, Term v loc)] -> M v loc ()
ensureGuardedCycle bindings = let
  -- We make sure that nonLambdas can depend only on lambdas, not on each other
  nonLambdas = Set.fromList [ v | (v, b) <- bindings, Term.arity b == 0 ]
  (notok, ok) = partition f bindings
  f (v, b) =
    if Set.member v nonLambdas then
      not $ Set.null (ABT.freeVars b `Set.intersection` nonLambdas)
    else False
  in if length ok == length bindings then pure ()
     else failWith $ UnguardedLetRecCycle (fst <$> notok) bindings

existentialFunctionTypeFor :: Var v => Term v loc -> M v loc (Type v loc)
existentialFunctionTypeFor lam@(Term.LamNamed' v body) = do
  v <- extendExistential v
  e <- extendExistential Var.inferAbility
  o <- existentialFunctionTypeFor body
  pure $ Type.arrow (loc lam)
                    (existentialp (loc lam) v)
                    (Type.effect (loc lam) [existentialp (loc lam) e] o)
existentialFunctionTypeFor e = do
  v <- extendExistential Var.inferOutput
  pure $ existentialp (loc e) v

existentializeArrows :: Var v => Type v loc -> M v loc (Type v loc)
existentializeArrows t = do
  -- todo: reviewme
  let positiveVar = extendExistentialTV Positive Var.inferAbility
  let negativeVar = extendExistentialTV Negative Var.inferAbility
  t <- Type.existentializeArrows positiveVar negativeVar t
  pure t

ungeneralize :: (Var v, Ord loc) => Type v loc -> M v loc (Type v loc)
ungeneralize t = snd <$> ungeneralize' t

ungeneralize' :: (Var v, Ord loc) => Type v loc -> M v loc ([v], Type v loc)
ungeneralize' (Type.Forall' t) = do
  v <- ABT.freshen t freshenTypeVar
  appendContext [existential v]
  t <- pure $ ABT.bindInheritAnnotation t (existential' () B.Blank v)
  first (v:) <$> ungeneralize' t
ungeneralize' t = pure ([], t)

skolemize
  :: Var v
  => Ord loc
  => (Type v loc -> Set (TypeVar v loc))
  -> Type v loc
  -> M v loc (Type v loc)
skolemize forced (Type.ForallsNamed' vs ty) = do
  urn <- for uvs $ \u -> (,) u <$> freshenTypeVar u
  srn <- for svs $ \u -> (,) u <$> freshenTypeVar u
  let uctx = existential . snd <$> urn
      sctx = Universal . snd <$> srn
      rn = (fmap (existential' () B.Blank) <$> urn)
        ++ (fmap (universal' ()) <$> srn)
  appendContext $ uctx ++ sctx
  pure $ foldl (flip $ uncurry ABT.substInheritAnnotation) ty rn
  where
  fovs = forced ty
  (uvs, svs) = partition (`Set.member` fovs) vs
skolemize _ ty = pure ty

forcedEffect :: Type v loc -> Set (TypeVar v loc)
forcedEffect (Type.Arrow' _ o) = forcedEffect o
forcedEffect (Type.Effect1' es _) = Type.freeVars es
forcedEffect _ = Set.empty

forcedData :: Type v loc -> Set (TypeVar v loc)
forcedData (Type.Arrow' _ o) = forcedData o
forcedData ty = Type.freeVars ty

-- | Apply the context to the input type, then convert any unsolved existentials
-- to universals.
generalizeExistentials :: (Var v, Ord loc) => [Element v loc] -> Type v loc -> Type v loc
generalizeExistentials ctx ty0 = generalizeP pred ctx ty
  where
  gens = Set.fromList $ mapMaybe (fmap snd . existentialP) ctx

  ty = discardCovariant gens $ applyCtx ctx ty0
  fvs = Type.freeVars ty

  pred e
    | pe@(Just (tv, _)) <- existentialP e
    , tv `Set.member` fvs = pe
    | otherwise = Nothing


generalizeP
  :: Var v
  => Ord loc
  => (Element v loc -> Maybe (TypeVar v loc, v))
  -> [Element v loc]
  -> Type v loc
  -> Type v loc
generalizeP p ctx0 ty = foldr gen (applyCtx ctx0 ty) ctx
  where
  ctx = mapMaybe p ctx0

  gen (tv, v) t
    | tv `ABT.isFreeIn` t
    -- location of the forall is just the location of the input type
    -- and the location of each quantified variable is just inherited
    -- from its source location
    = Type.forall (loc t) (TypeVar.Universal v)
        (ABT.substInheritAnnotation tv (universal' () v) t)
   -- don't bother introducing a forall if type variable is unused
    | otherwise = t

existentialP :: Element v loc -> Maybe (TypeVar v loc, v)
existentialP (Var (TypeVar.Existential _ v p)) -- reviewme
  = Just (TypeVar.Existential B.Blank v p, v)
existentialP _ = Nothing

variableP :: Element v loc -> Maybe (TypeVar v loc, v)
variableP (Var (TypeVar.Existential _ v p)) -- reviewme
  = Just (TypeVar.Existential B.Blank v p, v)
variableP (Var tv@(TypeVar.Universal v)) = Just (tv, v)
variableP _ = Nothing

-- This checks `e` against the type `t`, but if `t` is a `∀`, any ∀-quantified
-- variables are freshened and substituted into `e`. This should be called whenever
-- a term is being checked against a type due to a user-provided signature on `e`.
-- See its usage in `synthesize` and `annotateLetRecBindings`.
checkScoped
  :: forall v loc
   . (Var v, Ord loc)
  => Term v loc -> Type v loc -> M v loc (Type v loc, [Type v loc])
checkScoped e (Type.Forall' body) = do
  v <- ABT.freshen body freshenTypeVar
  ((ty, want), pop) <- markThenRetract v $ do
    x <- extendUniversal v
    let e' = Term.substTypeVar (ABT.variable body) (universal' () x) e
    checkScoped e' (ABT.bindInheritAnnotation body (universal' () x))
  want <- substAndDefaultWanted want pop
  pure (generalizeP variableP pop ty, want)
checkScoped e t = do
  t <- existentializeArrows t
  (t,) <$> check e t

checkScopedWith
  :: Var v
  => Ord loc
  => Term v loc
  -> Type v loc
  -> [Type v loc]
  -> M v loc ()
checkScopedWith tm ty ab = do
  (_, want) <- checkScoped tm ty
  subAbilities want ab

markThenRetractWanted
  :: Var v
  => Ord loc
  => v
  -> M v loc [Type v loc]
  -> M v loc [Type v loc]
markThenRetractWanted v m
  = markThenRetract v m >>= uncurry substAndDefaultWanted

coalesceWanted
  :: Var v
  => Ord loc
  => [Type v loc]
  -> [Type v loc]
  -> M v loc [Type v loc]
-- TODO: Might need fleshing out to ensure complete lack of duplication.
coalesceWanted [] old = pure old
coalesceWanted (n:new) old
  | Just o <- find (headMatch n) old = do
    subtype n o
    new <- expandAbilities new
    old <- expandAbilities old
    coalesceWanted new old
  | Type.Var' u <- n = do
    ctx <- getContext
    (new, old) <-
      -- Only add existential variables to the wanted list if they
      -- occur in a type we're trying to infer in the context. If
      -- they don't, they were added as instantiations of polymorphic
      -- types that might as well just be instantiated to {}.
      if keep ctx u
        then pure (new, n:old)
        else do
          defaultAbility n
          new <- expandAbilities new
          old <- expandAbilities old
          pure (new, old)
    coalesceWanted new old
  | otherwise = coalesceWanted new (n:old)
  where
  keep ctx u@TypeVar.Existential{} = occursAnn u ctx
  keep _ _ = True

coalesceWanteds
  :: Var v => Ord loc => [[Type v loc]] -> M v loc [Type v loc]
coalesceWanteds = foldM (flip coalesceWanted) []

-- | This implements the subtraction of handled effects from the
-- wanted effects of its body. Similar to merging, it presumes that
-- only one occurrence of each concrete ability is in play in the
-- scope, and will impose subtyping relations between the wanted and
-- handled abilities.
pruneWanted
  :: Var v
  => Ord loc
  => [Type v loc]
  -> [Type v loc]
  -> [Type v loc]
  -> M v loc [Type v loc]
pruneWanted acc [] _ = pure acc
pruneWanted acc (w:want) handled
  | Just h <- find (headMatch w) handled = do
    subtype w h
    want <- expandAbilities want
    handled <- expandAbilities handled
    pruneWanted acc want handled
  | otherwise = pruneWanted (w:acc) want handled

-- | Processes wanted effects with respect to a portion of context
-- that is being discarded. This has the following consequences:
--   - All solved variables are substituted into the wanted abilities
--   - Effects that would involve escaping universal variables cause
--     an error, because they cannot possibly be satisfied.
--   - Unsolved existential abilities are defaulted to the empty row
--   - Abilities containing unsolved existentials that are going out
--     of scope cause an error, because it is unclear what they ought
--     to be solved to.
substAndDefaultWanted
  :: Var v
  => Ord loc
  => [Type v loc]
  -> [Element v loc]
  -> M v loc [Type v loc]
substAndDefaultWanted want ctx
  | want <- fmap (applyCtx ctx) want
  , want <- filter q want
  = coalesceWanted want []
  where
  p (Var v@TypeVar.Existential{}) = Just v
  p _ = Nothing

  outScope = Set.fromList $ mapMaybe p ctx

  q (Type.Var' u) = u `Set.notMember` outScope
  q _ = True

-- Defaults unsolved ability variables to the empty row
defaultAbility :: Var v => Ord loc => Type v loc -> M v loc Bool
defaultAbility e@(Type.Var' (TypeVar.Existential b v _)) = do
  instantiateL b v eff0 `orElse` pure ()
  pure True
  where
  eff0 = Type.effects (loc e) []
defaultAbility _ = pure False

-- Discards existential ability variables that only occur in covariant
-- position in the type. This is a useful step before generalization,
-- because it eliminates unnecessary variable parameterization.
--
-- Expects a fully substituted type, so that it is unnecessary to
-- check if an existential in the type has been solved.
discardCovariant :: Var v => Set v -> Type v loc -> Type v loc
discardCovariant _ ty | debugShow ("discardCovariant", ty) = undefined
discardCovariant gens ty
  = ABT.rewriteDown (strip $ keepVarsT True ty) ty
  where
  keepVarsT pos (Type.Arrow' i o)
    = keepVarsT (not pos) i <> keepVarsT pos o
  keepVarsT pos (Type.Effect1' e o)
    = keepVarsT pos e <> keepVarsT pos o
  keepVarsT pos (Type.Effects' es) = foldMap (keepVarsE pos) es
  keepVarsT pos (Type.ForallNamed' _ t) = keepVarsT pos t
  keepVarsT pos (Type.IntroOuterNamed' _ t) = keepVarsT pos t
  keepVarsT _ t = foldMap exi $ Type.freeVars t

  exi (TypeVar.Existential _ v _) = Set.singleton v
  exi _ = mempty

  keepVarsE pos (Type.Var' (TypeVar.Existential _ v _))
    | pos, v `Set.member` gens = mempty
    | otherwise = Set.singleton v
  keepVarsE pos e = keepVarsT pos e

  strip keep t@(Type.Effect1' es0 o)
    = Type.effect (loc t) (discard keep $ Type.flattenEffects es0) o
  strip _ t = t

  discard keep es = filter p es
    where
    p (Type.Var' (TypeVar.Existential _ v _)) = v `Set.member` keep
    p _ = True

checkWantedScoped
  :: Var v
  => Ord loc
  => [Type v loc]
  -> Term v loc
  -> Type v loc
  -> M v loc [Type v loc]
checkWantedScoped want m ty
  = scope (InCheck m ty) $ checkWanted want m ty

checkWanted
  :: Var v
  => Ord loc
  => [Type v loc]
  -> Term v loc
  -> Type v loc
  -> M v loc [Type v loc]
-- ForallI
checkWanted want m (Type.Forall' body) = do
  v <- ABT.freshen body freshenTypeVar
  markThenRetractWanted v $ do
    x <- extendUniversal v
    checkWanted want m
      $ ABT.bindInheritAnnotation body (universal' () x)
-- =>I
-- Lambdas are pure, so they add nothing to the wanted set
checkWanted want (Term.Lam' body) (Type.Arrow'' i es o) = do
  x <- ABT.freshen body freshenVar
  markThenRetract0 x $ do
    extendContext (Ann x i)
    body <- pure $ ABT.bindInheritAnnotation body (Term.var () x)
    checkWithAbilities es body o
  pure want
checkWanted want (Term.Let1' binding m) t = do
  v <- ABT.freshen m freshenVar
  (tbinding, wbinding) <- synthesize binding
  want <- coalesceWanted wbinding want
  markThenRetractWanted v $ do
    extendContext (Ann v tbinding)
    checkWanted want (ABT.bindInheritAnnotation m (Term.var () v)) t
checkWanted want (Term.LetRecNamed' [] m) t
  = checkWanted want m t
-- letrec can't have effects, so it doesn't extend the wanted set
checkWanted want (Term.LetRecTop' isTop lr) t
  = markThenRetractWanted (Var.named "let-rec-marker") $ do
      e <- annotateLetRecBindings isTop lr
      checkWanted want e t
checkWanted want e t = do
  (u, wnew) <- synthesize e
  ctx <- getContext
  subtype (apply ctx u) (apply ctx t)
  coalesceWanted wnew want

-- | Check that under the current context:
--     `m` has type `t` with abilities `es`,
-- updating the context in the process.
checkWithAbilities
  :: Var v
  => Ord loc
  => [Type v loc]
  -> Term v loc
  -> Type v loc
  -> M v loc ()
checkWithAbilities es m t = do
  want <- check m t
  subAbilities want es
  -- traverse_ defaultAbility es

-- | Check that under the given context:
--     `m` has type `t`
-- updating the context in the process.
check
  :: Var v
  => Ord loc
  => Term v loc
  -> Type v loc
  -> M v loc [Type v loc]
check m t | debugShow ("check" :: String, m, t) = undefined
check m0 t0 = scope (InCheck m0 t0) $ do
  ctx <- getContext
  case minimize' m0 of
    Left m -> failWith $ DuplicateDefinitions m
    Right m
      | not (wellformedType ctx t0)
     -> failWith $ IllFormedType ctx
      | Type.Var' TypeVar.Existential{} <- t0
     -> applyM t0 >>= checkWanted [] m
      | otherwise
     -> checkWanted [] m (Type.stripIntroOuters t0)

-- | `subtype ctx t1 t2` returns successfully if `t1` is a subtype of `t2`.
-- This may have the effect of altering the context.
subtype :: forall v loc . (Var v, Ord loc) => Type v loc -> Type v loc -> M v loc ()
subtype tx ty | debugEnabled && traceShow ("subtype"::String, tx, ty) False = undefined
subtype tx ty = scope (InSubtype tx ty) $ do
  ctx <- getContext
  go (ctx :: Context v loc) (Type.stripIntroOuters tx) (Type.stripIntroOuters ty)
  where -- Rules from figure 9
  go :: Context v loc -> Type v loc -> Type v loc -> M v loc ()
  go _ (Type.Ref' r) (Type.Ref' r2) | r == r2 = pure () -- `Unit`
  go ctx t1@(Type.Var' (TypeVar.Universal v1)) t2@(Type.Var' (TypeVar.Universal v2)) -- `Var`
    | v1 == v2 && wellformedType ctx t1 && wellformedType ctx t2
    = pure ()
  -- todo: reviewme - I think it's correct not to care about polarity here
  go ctx t1@(Type.Var' (TypeVar.Existential _ v1 _)) t2@(Type.Var' (TypeVar.Existential _ v2 _)) -- `Exvar`
    | v1 == v2 && wellformedType ctx t1 && wellformedType ctx t2
    = pure ()
  go _ (Type.Arrow' i1 o1) (Type.Arrow' i2 o2) = do -- `-->`
    subtype i2 i1; ctx' <- getContext
    subtype (apply ctx' o1) (apply ctx' o2)
  go _ (Type.App' x1 y1) (Type.App' x2 y2) = do -- analogue of `-->`
    subtype x1 x2
    -- We don't know the variance of the type argument, so we assume
    -- (conservatively) that it's invariant, see
    -- discussion https://github.com/unisonweb/unison/issues/512
    y1 <- applyM y1; y2 <- applyM y2
    equate y1 y2
  go _ t (Type.Forall' t2) = do
    v <- ABT.freshen t2 freshenTypeVar
    markThenRetract0 v $ do
      v' <- extendUniversal v
      t2 <- pure $ ABT.bindInheritAnnotation t2 (universal' () v')
      subtype t t2
  go _ (Type.Forall' t) t2 = do
    v0 <- ABT.freshen t freshenTypeVar
    markThenRetract0 v0 $ do
      v <- extendExistential v0
      t <- pure $ ABT.bindInheritAnnotation t (existential' () B.Blank v)
      t1 <- applyM t
      subtype t1 t2
  go _ (Type.Effect1' e1 a1) (Type.Effect1' e2 a2) = do
    subtype e1 e2
    ctx <- getContext
    subtype (apply ctx a1) (apply ctx a2)
  go _ a (Type.Effect1' _e2 a2) = subtype a a2
  go _ (Type.Effect1' es a) a2 = do
     subtype es (Type.effects (loc es) [])
     subtype a a2
  -- todo: reviewme should this use polarity in some way?
  go ctx (Type.Var' (TypeVar.Existential b v _p)) t -- `InstantiateL`
    | Set.member v (existentials ctx) && notMember v (Type.freeVars t) =
    instantiateL b v t
  -- todo: reviewme should this use polarity in some way?
  go ctx t (Type.Var' (TypeVar.Existential b v _p)) -- `InstantiateR`
    | Set.member v (existentials ctx) && notMember v (Type.freeVars t) =
    instantiateR t b v
  go ctx (Type.Effects' es1) (Type.Effects' es2)
    = subAbilities es1 es2 `orElse` failWith (TypeMismatch ctx)
  go _ t t2@(Type.Effects' _) | expand t  = subtype (Type.effects (loc t) [t]) t2
  go _ t@(Type.Effects' _) t2 | expand t2 = subtype t (Type.effects (loc t2) [t2])
  go ctx _ _ = failWith $ TypeMismatch ctx

  expand :: Type v loc -> Bool
  expand t = case t of
    Type.Var' _ -> True
    Type.App' _ _ -> True
    Type.Ref' _ -> True
    _ -> False

equate :: Var v => Ord loc => Type v loc -> Type v loc -> M v loc ()
equate y1 y2 = do
  subtype y1 y2
  y1 <- applyM y1; y2 <- applyM y2
  -- performing the subtype check in both directions means
  -- the types must be equal
  subtype y2 y1


-- | Instantiate the given existential such that it is
-- a subtype of the given type, updating the context
-- in the process.
instantiateL :: (Var v, Ord loc) => B.Blank loc -> v -> Type v loc -> M v loc ()
instantiateL _ v t | debugEnabled && traceShow ("instantiateL"::String, v, t) False = undefined
instantiateL blank v (Type.stripIntroOuters -> t) = scope (InInstantiateL v t) $
  getContext >>= \ctx -> case Type.monotype t of
    Just t -> solve ctx v t >>= \case
      Just ctx -> setContext ctx -- InstLSolve
      Nothing -> go ctx
    Nothing -> go ctx
  where
    go ctx = case t of
      -- todo: reviewme - should use use polarity here?
      Type.Var' (TypeVar.Existential _ v2 _p) | ordered ctx v v2 -> -- InstLReach (both are existential, set v2 = v)
        solve ctx v2 (Type.Monotype (existentialp (loc t) v)) >>=
          maybe (failWith $ TypeMismatch ctx) setContext
      Type.Arrow' i o -> do -- InstLArr
        [i',o'] <- traverse freshenVar [nameFrom Var.inferInput i, nameFrom Var.inferOutput o]
        let s = Solved blank v (Type.Monotype (Type.arrow (loc t)
                                                 (existentialp (loc i) i')
                                                 (existentialp (loc o) o')))
        replaceContext (existential v)
                       [existential o', existential i', s]
        instantiateR i B.Blank i' -- todo: not sure about this, could also be `blank`
        applyM o >>= instantiateL B.Blank o'
      Type.App' x y -> do -- analogue of InstLArr
        [x', y'] <- traverse freshenVar [nameFrom Var.inferTypeConstructor x, nameFrom Var.inferTypeConstructorArg y]
        let s = Solved blank v (Type.Monotype (Type.app (loc t)
                                                  (existentialp (loc x) x')
                                                  (existentialp (loc y) y')))
        replaceContext (existential v)
                       [existential y', existential x', s]
        applyM x >>= instantiateL B.Blank x'
        applyM y >>= instantiateL B.Blank y'
      Type.Effect1' es vt -> do
        es' <- freshenVar Var.inferAbility
        vt' <- freshenVar Var.inferOther
        let t' = Type.effect1 (loc t) (existentialp (loc es) es')
                                      (existentialp (loc vt) vt')
            s = Solved blank v (Type.Monotype t')
        replaceContext (existential v)
                       [existential es', existential vt', s]
        applyM es >>= instantiateL B.Blank es'
        applyM vt >>= instantiateL B.Blank vt'
      Type.Effects' es -> do
        es' <- traverse (\e -> freshenVar (nameFrom Var.inferAbility e)) es
        let locs = loc <$> es
            t' = Type.effects (loc t) (uncurry existentialp <$> locs `zip` es')
            s = Solved blank v $ Type.Monotype t'
        replaceContext (existential v)
                       ((existential <$> es') ++ [s])
        Foldable.for_ (es' `zip` es) $ \(e',e) ->
          applyM e >>= instantiateL B.Blank e'
      Type.Forall' body -> do -- InstLIIL
        v0 <- ABT.freshen body freshenTypeVar
        markThenRetract0 v0 $ do
          v <- extendUniversal v0
          instantiateL B.Blank v (ABT.bindInheritAnnotation body (universal' () v))
      _ -> failWith $ TypeMismatch ctx

nameFrom :: Var v => v -> Type v loc -> v
nameFrom _ (Type.Var' v) = TypeVar.underlying (Var.reset v)
nameFrom ifNotVar _ = ifNotVar

refineEffectVar
  :: Var v
  => Ord loc
  => loc
  -> [Type v loc]
  -> B.Blank loc
  -> v
  -> M v loc ()
refineEffectVar _ es _ v
  | debugShow ("refineEffectVar", es, v) = undefined
refineEffectVar _ [] _ _ = pure ()
refineEffectVar l es blank v = do
  slack <- freshenVar Var.inferAbility
  evs <- traverse (\e -> freshenVar (nameFrom Var.inferAbility e)) es
  let locs = loc <$> es
      es' = zipWith existentialp locs evs
      t' = Type.effects l (existentialp l slack : es')
      s = Solved blank v (Type.Monotype t')
      vs = existential slack : fmap existential evs
  replaceContext (existential v) (vs ++ [s])
  Foldable.for_ (es `zip` evs) $ \(e,ev) ->
    getContext >>= \ctx -> instantiateR (apply ctx e) B.Blank ev

-- | Instantiate the given existential such that it is
-- a supertype of the given type, updating the context
-- in the process.
instantiateR :: (Var v, Ord loc) => Type v loc -> B.Blank loc -> v -> M v loc ()
instantiateR t _ v | debugEnabled && traceShow ("instantiateR"::String, t, v) False = undefined
instantiateR (Type.stripIntroOuters -> t) blank v = scope (InInstantiateR t v) $
  getContext >>= \ctx -> case Type.monotype t of
    Just t -> solve ctx v t >>= \case
      Just ctx -> setContext ctx -- InstRSolve
      Nothing -> go ctx
    Nothing -> go ctx
  where
    go ctx = case t of
      -- todo: reviewme - should we use polarity _p here?
      Type.Var' (TypeVar.Existential _ v2 _p) | ordered ctx v v2 -> -- InstRReach (both are existential, set v2 = v)
        solve ctx v2 (Type.Monotype (existentialp (loc t) v)) >>=
          maybe (failWith $ TypeMismatch ctx) setContext
      Type.Arrow' i o -> do -- InstRArrow
        [i', o'] <- traverse freshenVar [nameFrom Var.inferInput i, nameFrom Var.inferOutput o]
        let s = Solved blank v (Type.Monotype
                          (Type.arrow (loc t)
                            (existentialp (loc i) i')
                            (existentialp (loc o) o')))
        replaceContext (existential v)
                       [existential o', existential i', s]
        ctx <- instantiateL B.Blank i' i >> getContext
        instantiateR (apply ctx o) B.Blank o'
      Type.App' x y -> do -- analogue of InstRArr
        -- example foo a <: v' will
        -- 1. create foo', a', add these to the context
        -- 2. add v' = foo' a' to the context
        -- 3. recurse to refine the types of foo' and a'
        [x', y'] <- traverse freshenVar [nameFrom Var.inferTypeConstructor x, nameFrom Var.inferTypeConstructorArg y]
        let s = Solved blank v (Type.Monotype (Type.app (loc t) (existentialp (loc x) x') (existentialp (loc y) y')))
        replaceContext (existential v) [existential y', existential x', s]
        applyM x >>= \x -> instantiateR x B.Blank x'
        applyM y >>= \y -> instantiateR y B.Blank y'
      Type.Effect1' es vt -> do
        es' <- freshenVar (nameFrom Var.inferAbility es)
        vt' <- freshenVar (nameFrom Var.inferTypeConstructorArg vt)
        let t' = Type.effect1 (loc t) (existentialp (loc es) es')
                                      (existentialp (loc vt) vt')
            s = Solved blank v (Type.Monotype t')
        replaceContext (existential v)
                       [existential es', existential vt', s]
        applyM es >>= \es -> instantiateR es B.Blank es'
        applyM vt >>= \vt -> instantiateR vt B.Blank vt'
      Type.Effects' es -> do
        es' <- traverse (\e -> freshenVar (nameFrom Var.inferAbility e)) es
        let locs = loc <$> es
            t' = Type.effects (loc t) (uncurry existentialp <$> locs `zip` es')
            s = Solved blank v $ Type.Monotype t'
        replaceContext (existential v)
                       ((existential <$> es') ++ [s])
        Foldable.for_ (es `zip` es') $ \(e, e') -> do
          ctx <- getContext
          instantiateR (apply ctx e) B.Blank e'
      Type.Forall' body -> do -- InstRAIIL
        x' <- ABT.freshen body freshenTypeVar
        markThenRetract0 x' $ do
          appendContext [existential x']
          instantiateR (ABT.bindInheritAnnotation body (existential' () B.Blank x')) B.Blank v
      _ -> failWith $ TypeMismatch ctx

-- | solve (ΓL,α^,ΓR) α τ = (ΓL,α^ = τ,ΓR)
-- Solve the given existential variable to the given monotype.
-- If the given monotype is not well-formed at the context location
-- where the existential variable is introduced, return `Nothing`.
-- Fail with type mismatch if the existential is already solved to something else.
-- Fail with a compiler bug if the existential does not appear in the context at all.
solve :: (Var v, Ord loc) => Context v loc -> v -> Monotype v loc -> M v loc (Maybe (Context v loc))
solve ctx v t = case lookupSolved ctx v of
  Just t2 ->
    -- okay to solve something again if it's to an identical type
    if same t t2 then pure (Just ctx)
    else failWith $ TypeMismatch ctx
   where same t1 t2 = apply ctx (Type.getPolytype t1) == apply ctx (Type.getPolytype t2)
  Nothing -> case breakAt (existential v) ctx of
    Just (ctxL, Existential blank v, ctxR) ->
      if wellformedType ctxL (Type.getPolytype t)
      then Just <$> ctxL `extendN` ((Solved blank v t) : ctxR)
      else pure Nothing
    _ -> compilerCrash $ UnknownExistentialVariable v ctx

expandAbilities
  :: Var v => Ord loc => [Type v loc] -> M v loc [Type v loc]
expandAbilities
  = fmap (concatMap Type.flattenEffects) . traverse applyM

pruneAbilities
  :: Var v
  => Ord loc
  => M v loc ()
  -> [Type v loc]
  -> [Type v loc]
  -> M v loc [Type v loc]
pruneAbilities _ want0 have0
  | debugShow ("pruneAbilities", want0, have0) = undefined
pruneAbilities die want0 have0 = go [] want0 have0
  where
  isExistential (Type.Var' TypeVar.Existential{}) = True
  isExistential _ = False

  dflt = not $ any isExistential have0

  go acc [] _    = pure acc
  go acc (w:want) have
    | Just v <- find (headMatch w) have = do
      subtype v w `orElse` die
      want <- expandAbilities want
      have <- expandAbilities have
      go acc want have
    | dflt = do
      discard <- defaultAbility w
      want <- expandAbilities want
      have <- expandAbilities have
      if discard
        then go acc want have
        else go (w:acc) want have
    | otherwise = go (w:acc) want have

subAbilities
  :: Var v
  => Ord loc
  => [Type v loc]
  -> [Type v loc]
  -> M v loc ()
subAbilities want have
  | debugShow ("subAbilities", want, have) = undefined
subAbilities want have = do
  want <- expandAbilities want
  have <- expandAbilities have
  want <- expandAbilities =<< pruneAbilities die want have
  have <- expandAbilities have
  case (want , mapMaybe ex have) of
    ([], _) -> pure ()
    (want@(w:_), [(b, ve)]) ->
      refineEffectVar (loc w) want b ve -- `orElse` die
    _ -> die
  where
  ex (Type.Var' (TypeVar.Existential b v _)) = Just (b, v)
  ex _ = Nothing
  die = do
    ctx <- getContext
    failWith $ AbilityCheckFailure
                 (Type.flattenEffects . apply ctx =<< have)
                 (Type.flattenEffects . apply ctx =<< want)
                 ctx

-- This function deals with collecting up a list of used abilities
-- during inference. Example: when inferring `x -> Stream.emit 42`, an
-- ambient existential `e` ability is created for the lambda.  In the
-- body of the lambda, requests are made for various abilities and
-- this branch finds the first unsolved ambient ability, `e`, and
-- solves that to `{r, e'}` where `e'` is another fresh existential.
-- In this way, a lambda whose body uses multiple effects can be
-- inferred properly.
subAmbient
  :: Var v
  => Ord loc
  => M v loc ()
  -> [Type v loc]
  -> Type v loc
  -> M v loc ()
subAmbient die ambient r
  -- find unsolved existential, 'e, that appears in ambient
  | (b, e'):_ <- unsolveds = do
     -- introduce fresh existential 'e2 to context
     e2' <- extendExistential e'
     let et2 = Type.effects (loc r) [r, existentialp (loc r) e2']
     instantiateR et2 b e' `orElse` die
  | otherwise = die
  where
  unsolveds = (ambient >>= Type.flattenEffects >>= vars)
  vars (Type.Var' (TypeVar.Existential b v _p)) = [(b,v)]
  -- ^ todo: reviewme should polarity be used here?
  vars _ = []

abilityCheckSingle
  :: Var v
  => Ord loc
  => M v loc ()
  -> [Type v loc]
  -> Type v loc
  -> M v loc ()
abilityCheckSingle die ambient r
  -- Look in ambient for exact match of head of `r`
  --   Ex: given `State Nat`, `State` is the head
  --   Ex: given `IO`,        `IO` is the head
  --   Ex: given `a`, where there's an exact variable
  -- If yes for `a` in ambient, do `subtype a r` and done.
  | Just a <- find (headMatch r) ambient
  = subtype a r `orElse` die
  -- It's an unsolved existential, instantiate it to all of ambient
  | Type.Var' tv@(TypeVar.Existential b v _) <- r
  = let et2 = Type.effects (loc r) ambient
        acyclic
          | Set.member tv (Type.freeVars et2)
          -- just need to trigger `orElse` in this case
          = getContext >>= failWith . TypeMismatch
          | otherwise = instantiateR et2 b v
    in -- instantiate it to `{}` if can't cover all of ambient
       --
       -- todo: reviewme to decide if should do something with
       -- polarity here
       acyclic
         `orElse` instantiateR (Type.effects (loc r) []) b v
         `orElse` die
  | otherwise = subAmbient die ambient r

headMatch :: Var v => Ord loc => Type v loc -> Type v loc -> Bool
headMatch (Type.App' f _) (Type.App' f2 _) = headMatch f f2
headMatch r r2 = r == r2

abilityCheck'
  :: Var v => Ord loc => [Type v loc] -> [Type v loc] -> M v loc ()
abilityCheck' ambient0 requested0 = go ambient0 requested0
  where
  go _ [] = pure ()
  go ambient0 (r0:rs) = applyM r0 >>= \case
      Type.Effects' es -> go ambient0 (es ++ rs)
      r -> do
        ambient <-
          concatMap Type.flattenEffects
            <$> traverse applyM ambient0
        abilityCheckSingle die ambient r
        go ambient rs

  die = do
    ctx <- getContext
    failWith $ AbilityCheckFailure (apply ctx <$> ambient0)
                                   (apply ctx <$> requested0)
                                   ctx

verifyDataDeclarations :: (Var v, Ord loc) => DataDeclarations v loc -> Result v loc ()
verifyDataDeclarations decls = forM_ (Map.toList decls) $ \(_ref, decl) -> do
  let ctors = DD.constructors decl
  forM_ ctors $ \(_ctorName,typ) -> verifyClosed typ id

-- | public interface to the typechecker
synthesizeClosed
  :: (Var v, Ord loc)
  => [Type v loc]
  -> TL.TypeLookup v loc
  -> Term v loc
  -> Result v loc (Type v loc)
synthesizeClosed abilities lookupType term0 = let
  datas = TL.dataDecls lookupType
  effects = TL.effectDecls lookupType
  term = annotateRefs (TL.typeOfTerm' lookupType) term0
  in case term of
    Left missingRef ->
      compilerCrashResult (UnknownTermReference missingRef)
    Right term -> run datas effects $ do
      liftResult $  verifyDataDeclarations datas
                 *> verifyDataDeclarations (DD.toDataDecl <$> effects)
                 *> verifyClosedTerm term
      synthesizeClosed' abilities term

verifyClosedTerm :: forall v loc . Ord v => Term v loc -> Result v loc ()
verifyClosedTerm t = do
  ok1 <- verifyClosed t id
  let freeTypeVars = Map.toList $ Term.freeTypeVarAnnotations t
      reportError (v, locs) = for_ locs $ \loc ->
        typeError (UnknownSymbol loc (TypeVar.underlying v))
  for_ freeTypeVars reportError
  when (not ok1 || (not . null) freeTypeVars) $ compilerBug (OtherBug "impossible")

verifyClosed :: (Traversable f, Ord v) => ABT.Term f v a -> (v -> v2) -> Result v2 a Bool
verifyClosed t toV2 =
  let isBoundIn v t = Set.member v (snd (ABT.annotation t))
      loc t = fst (ABT.annotation t)
      go t@(ABT.Var' v) | not (isBoundIn v t) = typeError (UnknownSymbol (loc t) $ toV2 v)
      go _ = pure True
  in all id <$> ABT.foreachSubterm go (ABT.annotateBound t)

annotateRefs :: (Applicative f, Var v)
             => (Reference -> f (Type.Type v loc))
             -> Term v loc
             -> f (Term v loc)
annotateRefs synth = ABT.visit f where
  f r@(Term.Ref' h) = Just (Term.ann ra (Term.ref ra h) <$> (ge <$> synth h))
    where ra = ABT.annotation r
          ge t = ABT.vmap TypeVar.Universal $ t
  f _ = Nothing

run
  :: (Var v, Ord loc, Functor f)
  => DataDeclarations v loc
  -> EffectDeclarations v loc
  -> MT v loc f a
  -> f a
run datas effects m =
  fmap fst
    . runM m
    $ MEnv (Env 1 context0) datas effects

synthesizeClosed' :: (Var v, Ord loc)
                  => [Type v loc]
                  -> Term v loc
                  -> M v loc (Type v loc)
synthesizeClosed' abilities term = do
  -- save current context, for restoration when done
  ctx0 <- getContext
  setContext context0
  (t, ctx) <- markThenRetract (Var.named "start") $ do
    -- retract will cause notes to be written out for
    -- any `Blank`-tagged existentials passing out of scope
    (t, want) <- synthesize term
    t <$ subAbilities want abilities
  setContext ctx0 -- restore the initial context
  pure $ generalizeExistentials ctx t

-- Check if the given typechecking action succeeds.
succeeds :: M v loc a -> TotalM v loc Bool
succeeds m = do
  e <- ask
  case runM m e of
    Success _ _ -> pure True
    TypeError _ _ -> pure False
    CompilerBug bug _ _ -> MT (\_ -> Left bug)

-- Check if `t1` is a subtype of `t2`. Doesn't update the typechecking context.
isSubtype' :: (Var v, Ord loc) => Type v loc -> Type v loc -> TotalM v loc Bool
isSubtype' type1 type2 = succeeds $ do
  let vars = Set.toList $ Set.union (ABT.freeVars type1) (ABT.freeVars type2)
  reserveAll (TypeVar.underlying <$> vars)
  appendContext (Var <$> vars)
  subtype type1 type2

-- `isRedundant userType inferredType` returns `True` if the `userType`
-- is equal "up to inferred abilities" to `inferredType`.
--
-- Example: `userType` is `Nat -> Nat`, `inferredType` is `∀ a . a ->{IO} a`.
--           In this case, the signature isn't redundant, and we return
--           `False`.
-- Example: `userType` is (`∀ a . a -> a`) and inferred is `∀ z e . z ->{e} z`.
--           In this case, the signature IS redundant, and we return `True`.
isRedundant
  :: (Var v, Ord loc)
  => Type v loc
  -> Type v loc
  -> M v loc Bool
isRedundant userType0 inferredType0 = do
  ctx0 <- getContext
  -- the inferred type may have some unsolved existentials, which we generalize over
  -- before doing the comparison, otherwise it will just test equal to any
  -- concrete instantiation of those existentials. For instance, the
  -- inferred type `a -> a` for a existential `a` should get generalized
  -- to `∀ a . a -> a` before comparison to `Nat -> Nat`, otherwise the
  -- typechecker will solve `a = Nat` and call the types equal!
  userType <- existentializeArrows userType0
  inferredType <- generalizeExistentials' <$> applyM inferredType0
  -- We already know `inferred <: userType`, otherwise the user's given
  -- type would have caused the program not to typecheck! Ex: if user writes
  -- `: Nat -> Nat` when it has an inferred type of `a -> a`. So we only
  -- need to check the other direction to determine redundancy.
  (liftTotalM $ isSubtype' userType inferredType) <* setContext ctx0

-- Public interface to `isSubtype`
isSubtype
  :: (Var v, Ord loc) => Type v loc -> Type v loc -> Either (CompilerBug v loc) Bool
isSubtype t1 t2 =
  run Map.empty Map.empty (isSubtype' t1 t2)

isEqual
  :: (Var v, Ord loc) => Type v loc -> Type v loc -> Either (CompilerBug v loc) Bool
isEqual t1 t2 =
  (&&) <$> isSubtype t1 t2 <*> isSubtype t2 t1

instance (Var v) => Show (Element v loc) where
  show (Var v) = case v of
    TypeVar.Universal x -> "@" <> show x
    e -> show e
  show (Solved _ v t) = "'"++Text.unpack (Var.name v)++" = "++TP.pretty' Nothing mempty (Type.getPolytype t)
  show (Ann v t) = Text.unpack (Var.name v) ++ " : " ++
                   TP.pretty' Nothing mempty t
  show (Marker v) = "|"++Text.unpack (Var.name v)++"|"

instance (Ord loc, Var v) => Show (Context v loc) where
  show ctx@(Context es) = "Γ\n  " ++ (intercalate "\n  " . map (showElem ctx . fst)) (reverse es)
    where
    showElem _ctx (Var v) = case v of
      TypeVar.Universal x -> "@" <> show x
      e -> show e
    showElem ctx (Solved _ v (Type.Monotype t)) = "'"++Text.unpack (Var.name v)++" = "++ TP.pretty' Nothing mempty (apply ctx t)
    showElem ctx (Ann v t) = Text.unpack (Var.name v) ++ " : " ++ TP.pretty' Nothing mempty (apply ctx t)
    showElem _ (Marker v) = "|"++Text.unpack (Var.name v)++"|"

-- MEnv v loc -> (Seq (ErrorNote v loc), (a, Env v loc))
instance Monad f => Monad (MT v loc f) where
  return a = MT (\menv -> pure (a, env menv))
  m >>= f = MT go where
    go menv = do
      (a, env1) <- runM m menv
      runM (f a) (menv { env = env1 })

instance Monad f => MonadFail.MonadFail (MT v loc f) where
  fail = error

instance Monad f => Applicative (MT v loc f) where
  pure a = MT (\menv -> pure (a, env menv))
  (<*>) = ap

instance Functor f => Functor (MT v loc f) where
  fmap f (MT m) = MT (\menv -> fmap (first f) (m menv))

instance Monad f => MonadReader (MEnv v loc) (MT v loc f) where
  ask = MT (\e -> pure (e, env e))
  local f m = MT $ runM m . f<|MERGE_RESOLUTION|>--- conflicted
+++ resolved
@@ -1039,43 +1039,12 @@
 
   | Term.Blank' blank <- e = do
     v <- freshenVar Var.blank
-<<<<<<< HEAD
     -- todo: reviewme for use of Polarity
     appendContext [Var (TypeVar.Existential blank v Invariant)]
     pure (existential' l blank v, [])
 
-  | Term.Sequence' v <- e = do
+  | Term.List' v <- e = do
     ft <- vectorConstructorOfArity l (Foldable.length v)
-=======
-    appendContext [Existential blank v]
-    pure $ existential' l blank v -- forall (TypeVar.Universal v) (Type.universal v)
-  go (Term.Ann' (Term.Ref' _) t) = case ABT.freeVars t of
-    s | Set.null s ->
-      -- innermost Ref annotation assumed to be correctly provided by `synthesizeClosed`
-      existentializeArrows t
-    s -> compilerCrash $ FreeVarsInTypeAnnotation s
-  go (Term.Ref' h) = compilerCrash $ UnannotatedReference h
-  go (Term.Constructor' r cid) =
-    Type.purifyArrows <$> getDataConstructorType r cid
-  go (Term.Request' r cid) =
-    ungeneralize . Type.purifyArrows =<< getEffectConstructorType r cid
-  go (Term.Ann' e t) = checkScoped e t
-  go (Term.Float' _) = pure $ Type.float l -- 1I=>
-  go (Term.Int' _) = pure $ Type.int l -- 1I=>
-  go (Term.Nat' _) = pure $ Type.nat l -- 1I=>
-  go (Term.Boolean' _) = pure $ Type.boolean l
-  go (Term.Text' _) = pure $ Type.text l
-  go (Term.Char' _) = pure $ Type.char l
-  go (Term.TermLink' _) = pure $ Type.termLink l
-  go (Term.TypeLink' _) = pure $ Type.typeLink l
-  go (Term.Apps' f args) = do -- ->EEEEE
-    ft <- synthesize f
-    ctx <- getContext
-    (vs, ft) <- ungeneralize' ft
-    scope (InFunctionCall vs f ft args) $ synthesizeApps (apply ctx ft) args
-  go (Term.List' v) = do
-    ft <- vectorConstructorOfArity (loc e) (Foldable.length v)
->>>>>>> dddf896e
     case Foldable.toList v of
       [] -> pure (ft, [])
       v1 : _ ->
