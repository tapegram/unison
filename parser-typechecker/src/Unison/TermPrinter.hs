{-# LANGUAGE PatternSynonyms #-}
{-# LANGUAGE FlexibleContexts #-}
{-# LANGUAGE OverloadedStrings #-}
{-# LANGUAGE ScopedTypeVariables #-}

module Unison.TermPrinter where

import Unison.Prelude

import           Data.List
import           Data.List.Extra                ( dropEnd )
import qualified Data.Map                      as Map
import           Data.Maybe                     ( fromJust
                                                )
import qualified Data.Set                      as Set
import           Data.Text                      ( splitOn, unpack )
import qualified Data.Text                     as Text
import           Data.Vector                    ( )
import           Unison.ABT                     ( pattern AbsN', reannotateUp, annotation )
import qualified Unison.ABT                    as ABT
import qualified Unison.Blank                  as Blank
import qualified Unison.HashQualified          as HQ
import           Unison.Lexer                   ( symbolyId, showEscapeChar )
import           Unison.Name                    ( Name )
import qualified Unison.Name                   as Name
import           Unison.NamePrinter             ( styleHashQualified'' )
import qualified Unison.Pattern                as Pattern
import           Unison.PatternP                ( Pattern )
import qualified Unison.PatternP               as PatternP
import           Unison.Reference               ( Reference )
import qualified Unison.Referent               as Referent
import qualified Unison.Util.SyntaxText        as S
import           Unison.Util.SyntaxText         ( SyntaxText )
import           Unison.Term
import           Unison.Type                    ( Type )
import qualified Unison.Type                   as Type
import qualified Unison.TypePrinter            as TypePrinter
import           Unison.Var                     ( Var )
import qualified Unison.Var                    as Var
import           Unison.Util.Monoid             ( intercalateMap )
import qualified Unison.Util.Pretty             as PP
import           Unison.Util.Pretty             ( Pretty, ColorText )
import           Unison.PrettyPrintEnv          ( PrettyPrintEnv, Suffix, Prefix, Imports, elideFQN )
import qualified Unison.PrettyPrintEnv         as PrettyPrintEnv
import qualified Unison.DataDeclaration        as DD
import Unison.DataDeclaration (pattern TuplePattern, pattern TupleTerm')
import qualified Unison.ConstructorType as CT

pretty :: Var v => PrettyPrintEnv -> AnnotatedTerm v a -> Pretty ColorText
pretty env tm = PP.syntaxToColor $ pretty0 env (ac (-1) Normal Map.empty Maybe) (printAnnotate env tm)

pretty' :: Var v => Maybe Int -> PrettyPrintEnv -> AnnotatedTerm v a -> ColorText
pretty' (Just width) n t = PP.render width $ PP.syntaxToColor $ pretty0 n (ac (-1) Normal Map.empty Maybe) (printAnnotate n t)
pretty' Nothing      n t = PP.renderUnbroken $ PP.syntaxToColor $ pretty0 n (ac (-1) Normal Map.empty Maybe) (printAnnotate n t)

-- Information about the context in which a term appears, which affects how the
-- term should be rendered.
data AmbientContext = AmbientContext
  {
    -- The operator precedence of the enclosing context (a number from 0 to 11,
    -- or -1 to render without outer parentheses unconditionally).
    -- Function application has precedence 10.
    precedence :: Int
  , blockContext :: BlockContext
  , infixContext :: InfixContext
  , imports :: Imports
  , docContext :: DocLiteralContext
  }

-- Description of the position of this ABT node, when viewed in the
-- surface syntax.
data BlockContext
  -- This ABT node is at the top level of a TermParser.block.
  = Block
  | Normal
  deriving (Eq)

data InfixContext
  -- This ABT node is an infix operator being used in infix position.
  = Infix
  | NonInfix
  deriving (Eq)

data DocLiteralContext
  -- We won't try and render this ABT node or anything under it as a [: @Doc literal :]
  = No
  -- We'll keep checking as we recurse down
  | Maybe
  deriving (Eq)

{- Explanation of precedence handling

   We illustrate precedence rules as follows.

     >=10
       10f 10x

   This example shows that a function application f x is enclosed in
   parentheses whenever the ambient precedence around it is >= 10, and that
   when printing its two components, an ambient precedence of 10 is used in
   both places.

   The pretty-printer uses the following rules for printing terms.

     >=12
       let x = (-1)y
         1z

     >=11
       ! 11x
       ' 11x
       11x ?

     >=10
       10f 10x 10y ...

     >=3
       x -> 2y
       3x + 3y + ... 3z

     >=2
       if 0a then 0b else 0c
       handle 2h in 2b
       case 2x of
         a | 2g -> 0b

     >=0
       10a : 0Int


   And the following for patterns.

     >=11
       x@11p

     >=10
       Con 10p 10q ...

     -- never any external parens added around the following
       { p }
       { Eff 10p 10q ... -> 0k }

-}

pretty0
  :: Var v
  => PrettyPrintEnv
  -> AmbientContext
  -> AnnotatedTerm3 v PrintAnnotation
  -> Pretty SyntaxText
pretty0 
  n 
  a@AmbientContext 
  { precedence = p
  , blockContext = bc
  , infixContext = ic
  , imports = im
  , docContext = doc 
  } 
  term
  = specialCases term $ \case
    Var' v -> parenIfInfix name ic $ styleHashQualified'' (fmt S.Var) name
      -- OK since all term vars are user specified, any freshening was just added during typechecking
      where name = elideFQN im $ HQ.unsafeFromVar (Var.reset v)
    Ref' r -> parenIfInfix name ic $ styleHashQualified'' (fmt S.Reference) name
      where name = elideFQN im $ PrettyPrintEnv.termName n (Referent.Ref r)
    TermLink' r -> parenIfInfix name ic $
      fmt S.LinkKeyword "termLink " <> styleHashQualified'' (fmt S.Reference) name
      where name = elideFQN im $ PrettyPrintEnv.termName n r
    TypeLink' r -> parenIfInfix name ic $
      fmt S.LinkKeyword "typeLink " <> styleHashQualified'' (fmt S.Reference) name
      where name = elideFQN im $ PrettyPrintEnv.typeName n r
    Ann' tm t ->
      paren (p >= 0)
        $  pretty0 n (ac 10 Normal im doc) tm
        <> PP.hang (fmt S.TypeAscriptionColon " :" ) (TypePrinter.pretty0 n im 0 t)
    Int'     i  -> fmt S.NumericLiteral $ (if i >= 0 then l "+" else mempty) <> l (show i)
    Nat'     u  -> fmt S.NumericLiteral $ l $ show u
    Float'   f  -> fmt S.NumericLiteral $ l $ show f
    -- TODO How to handle Infinity, -Infinity and NaN?  Parser cannot parse
    --      them.  Haskell doesn't have literals for them either.  Is this
    --      function only required to operate on terms produced by the parser?
    --      In which case the code is fine as it stands.  If it can somehow run
    --      on values produced by execution (or, one day, on terms produced by
    --      metaprograms), then it needs to be able to print them (and then the
    --      parser ought to be able to parse them, to maintain symmetry.)
    Boolean' b  -> fmt S.BooleanLiteral $ if b then l "true" else l "false"
    Text'    s  -> fmt S.TextLiteral $ l $ show s
    Char'    c  -> fmt S.CharLiteral $ l $ case showEscapeChar c of
                                            Just c -> "?\\" ++ [c]
                                            Nothing -> '?': [c]
    Blank'   id -> fmt S.Blank $ l "_" <> l (fromMaybe "" (Blank.nameb id))
    Constructor' ref i -> styleHashQualified'' (fmt S.Constructor) $
      elideFQN im $ PrettyPrintEnv.termName n (Referent.Con ref i CT.Data)
    Request' ref i -> styleHashQualified'' (fmt S.Request) $
      elideFQN im $ PrettyPrintEnv.termName n (Referent.Con ref i CT.Effect)
    Handle' h body -> let (im', uses) = calcImports im body in
      paren (p >= 2)
        $ (fmt S.ControlKeyword "handle" `PP.hang` pretty0 n (ac 2 Normal im doc) h)
        <> PP.softbreak
        <> (fmt S.ControlKeyword "in" `PP.hang` uses [pretty0 n (ac 2 Block im' doc) body])
    App' x (Constructor' DD.UnitRef 0) ->
      paren (p >= 11) $ (fmt S.DelayForceChar $ l "!") <> pretty0 n (ac 11 Normal im doc) x
    LamNamed' v x | (Var.name v) == "()" ->
      paren (p >= 11) $ (fmt S.DelayForceChar $ l "'") <> pretty0 n (ac 11 Normal im doc) x
    Sequence' xs -> PP.group $
      (fmt S.DelimiterChar $ l "[") <> optSpace
          <> intercalateMap ((fmt S.DelimiterChar $ l ",") <> PP.softbreak <> optSpace <> optSpace)
                            (pretty0 n (ac 0 Normal im doc))
                            xs
          <> optSpace <> (fmt S.DelimiterChar $ l "]")
      where optSpace = PP.orElse "" " "
    If' cond t f -> paren (p >= 2) $
      if height > 0 then PP.lines [
        (fmt S.ControlKeyword "if ") <> pcond <> (fmt S.ControlKeyword " then") `PP.hang` pt,
        (fmt S.ControlKeyword "else") `PP.hang` pf
       ]
      else PP.spaced [
        (fmt S.ControlKeyword "if") `PP.hang` pcond <> ((fmt S.ControlKeyword " then") `PP.hang` pt),
        (fmt S.ControlKeyword "else") `PP.hang` pf
       ]
     where
       height = PP.preferredHeight pt `max` PP.preferredHeight pf
       pcond  = pretty0 n (ac 2 Block im doc) cond
       pt     = branch t
       pf     = branch f
       branch tm = let (im', uses) = calcImports im tm
                   in uses $ [pretty0 n (ac 0 Block im' doc) tm]
    And' x y ->
      paren (p >= 10) $ PP.spaced [
        pretty0 n (ac 10 Normal im doc) x,
        fmt S.ControlKeyword "&&",
        pretty0 n (ac 10 Normal im doc) y
      ]
    Or' x y ->
      paren (p >= 10) $ PP.spaced [
        pretty0 n (ac 10 Normal im doc) x,
        fmt S.ControlKeyword "||",
        pretty0 n (ac 10 Normal im doc) y
      ]
    LetRecNamed' bs e -> printLet bc bs e im' uses
    Lets' bs e -> printLet bc (map (\(_, v, binding) -> (v, binding)) bs) e im' uses
    Match' scrutinee branches -> paren (p >= 2) $
      ((fmt S.ControlKeyword "case ") <> pretty0 n (ac 2 Normal im doc) scrutinee <> (fmt S.ControlKeyword " of")) `PP.hang` bs
      where bs = PP.lines (map printCase branches)
    t -> l "error: " <> l (show t)
 where
  specialCases term go = case (term, binaryOpsPred) of 
    (DD.Doc, _) | doc == Maybe -> 
      if isDocLiteral term
      then prettyDoc n im term
      else pretty0 n (a {docContext = No}) term
    (TupleTerm' [x], _) -> let
      pair = parenIfInfix name ic $ styleHashQualified'' (fmt S.Constructor) name
        where name = elideFQN im $ PrettyPrintEnv.termName n (DD.pairCtorRef) in
      paren (p >= 10) $ pair `PP.hang`
        PP.spaced [pretty0 n (ac 10 Normal im doc) x, fmt S.Constructor "()" ]
    (TupleTerm' xs, _) -> paren True $ commaList xs
    BinaryAppsPred' apps lastArg -> paren (p >= 3) $
      binaryApps apps (pretty0 n (ac 3 Normal im doc) lastArg)
    _ -> case (term, nonForcePred) of
      AppsPred' f args ->
        paren (p >= 10) $ pretty0 n (ac 10 Normal im doc) f `PP.hang`
          PP.spacedMap (pretty0 n (ac 10 Normal im doc)) args
      _ -> case (term, nonUnitArgPred) of
        LamsNamedPred' vs body ->
          paren (p >= 3) $
            PP.group (varList vs <> fmt S.ControlKeyword " ->") `PP.hang` pretty0 n (ac 2 Block im doc) body
        _ -> go term

  sepList = sepList' (pretty0 n (ac 0 Normal im doc))
  sepList' f sep xs = fold $ intersperse sep (map f xs)
  varList = sepList' (PP.text . Var.name) PP.softbreak
  commaList = sepList (fmt S.DelimiterChar (l ",") <> PP.softbreak)

  printLet :: Var v
           => BlockContext
           -> [(v, AnnotatedTerm3 v PrintAnnotation)]
           -> AnnotatedTerm3 v PrintAnnotation
           -> Imports
           -> ([Pretty SyntaxText] -> Pretty SyntaxText)
           -> Pretty SyntaxText
  printLet sc bs e im' uses =
    paren ((sc /= Block) && p >= 12)
      $  letIntro
      $  (uses [(PP.lines (map printBinding bs ++
                            [PP.group $ pretty0 n (ac 0 Normal im' doc) e]))])
   where
    printBinding (v, binding) = if isBlank $ Var.nameStr v
      then pretty0 n (ac (-1) Normal im' doc) binding
      else prettyBinding0 n (ac (-1) Normal im' doc) (HQ.unsafeFromVar v) binding
    letIntro = case sc of
      Block  -> id
      Normal -> \x -> (fmt S.ControlKeyword "let") `PP.hang` x

  printCase :: Var v => MatchCase () (AnnotatedTerm3 v PrintAnnotation) -> Pretty SyntaxText
  printCase (MatchCase pat guard (AbsN' vs body)) =
    PP.group $ lhs `PP.hang` (uses [pretty0 n (ac 0 Block im' doc) body])
    where
    lhs = PP.group (fst (prettyPattern n (ac 0 Block im doc) (-1) vs pat) <> " ")
       <> printGuard guard
       <> (fmt S.ControlKeyword "->")
    printGuard (Just g0) = let
      -- strip off any Abs-chain around the guard, guard variables are rendered
      -- like any other variable, ex: case Foo x y | x < y -> ...
      g = case g0 of
        AbsN' _ g' -> g'
        _ -> g0
      in PP.group $ PP.spaced [(fmt S.DelimiterChar "|"), pretty0 n (ac 2 Normal im doc) g, ""]
    printGuard Nothing  = mempty
    (im', uses) = calcImports im body
  printCase _ = l "error"

  -- This predicate controls which binary functions we render as infix
  -- operators.  At the moment the policy is just to render symbolic
  -- operators as infix - not 'wordy' function names.  So we produce
  -- "x + y" and "foo x y" but not "x `foo` y".
  binaryOpsPred :: Var v => AnnotatedTerm3 v PrintAnnotation -> Bool
  binaryOpsPred = \case
    Ref' r | isSymbolic (PrettyPrintEnv.termName n (Referent.Ref r)) -> True
    Var' v | isSymbolic (HQ.unsafeFromVar v) -> True
    _ -> False

  nonForcePred :: AnnotatedTerm3 v PrintAnnotation -> Bool
  nonForcePred = \case  -- rename
    Constructor' DD.UnitRef 0 -> False
    Constructor' DD.DocRef _  -> False
    _                         -> True

  nonUnitArgPred :: Var v => v -> Bool
  nonUnitArgPred v = (Var.name v) /= "()"

  -- Render a binary infix operator sequence, like [(a2, f2), (a1, f1)],
  -- meaning (a1 `f1` a2) `f2` (a3 rendered by the caller), producing
  -- "a1 `f1` a2 `f2`".  Except the operators are all symbolic, so we won't
  -- produce any backticks.  We build the result out from the right,
  -- starting at `f2`.
  binaryApps
    :: Var v => [(AnnotatedTerm3 v PrintAnnotation, AnnotatedTerm3 v PrintAnnotation)]
             -> Pretty SyntaxText
             -> Pretty SyntaxText
  binaryApps xs last = unbroken `PP.orElse` broken
   -- todo: use `PP.column2` in the case where we need to break
   where
    unbroken = PP.spaced (ps ++ [last])
    broken = PP.column2 (psCols $ [""] ++ ps ++ [last])
    psCols ps = case take 2 ps of
      [x,y] -> (x,y) : psCols (drop 2 ps)
      [] -> []
      _ -> error "??"
    ps = join $ [r a f | (a, f) <- reverse xs ]
    r a f = [pretty0 n (ac 3 Normal im doc) a,
             pretty0 n (AmbientContext 10 Normal Infix im doc) f]

  (im', uses) = calcImports im term

prettyPattern
  :: forall v loc . Var v
  => PrettyPrintEnv
  -> AmbientContext
  -> Int
  -> [v]
  -> Pattern loc
  -> (Pretty SyntaxText, [v])
-- vs is the list of pattern variables used by the pattern, plus possibly a
-- tail of variables it doesn't use.  This tail is the second component of
-- the return value.
prettyPattern n c@(AmbientContext { imports = im }) p vs patt = case patt of
  PatternP.Char    _ c -> (fmt S.CharLiteral $ l $ case showEscapeChar c of
    Just c -> "?\\" ++ [c]
    Nothing -> '?': [c], vs)
  PatternP.Unbound _   -> (fmt S.DelimiterChar $ l "_", vs)
  PatternP.Var     _   -> let (v : tail_vs) = vs in (fmt S.Var $ l $ Var.nameStr v, tail_vs)
  PatternP.Boolean _ b -> (fmt S.BooleanLiteral $ if b then l "true" else l "false", vs)
  PatternP.Int     _ i -> (fmt S.NumericLiteral $ (if i >= 0 then l "+" else mempty) <> (l $ show i), vs)
  PatternP.Nat     _ u -> (fmt S.NumericLiteral $ l $ show u, vs)
  PatternP.Float   _ f -> (fmt S.NumericLiteral $ l $ show f, vs)
  PatternP.Text    _ t -> (fmt S.TextLiteral $ l $ show t, vs)
  TuplePattern pats | length pats /= 1 ->
    let (pats_printed, tail_vs) = patterns (-1) vs pats
    in  (PP.parenthesizeCommas pats_printed, tail_vs)
  PatternP.Constructor _ ref i [] ->
    (styleHashQualified'' (fmt S.Constructor) $ elideFQN im (PrettyPrintEnv.patternName n ref i), vs)
  PatternP.Constructor _ ref i pats ->
    let (pats_printed, tail_vs) = patternsSep 10 PP.softbreak vs pats
    in  ( paren (p >= 10)
          $ styleHashQualified'' (fmt S.Constructor) (elideFQN im (PrettyPrintEnv.patternName n ref i))
            `PP.hang` pats_printed
        , tail_vs)
  PatternP.As _ pat ->
    let (v : tail_vs)            = vs
        (printed, eventual_tail) = prettyPattern n c 11 tail_vs pat
    in  (paren (p >= 11) $ ((fmt S.Var $ l $ Var.nameStr v) <> (fmt S.DelimiterChar $ l "@") <> printed), eventual_tail)
  PatternP.EffectPure _ pat ->
    let (printed, eventual_tail) = prettyPattern n c (-1) vs pat
    in  (PP.sep " " [fmt S.DelimiterChar "{", printed, fmt S.DelimiterChar "}"], eventual_tail)
  PatternP.EffectBind _ ref i pats k_pat ->
    let (pats_printed , tail_vs      ) = patternsSep 10 PP.softbreak vs pats
        (k_pat_printed, eventual_tail) = prettyPattern n c 0 tail_vs k_pat
    in  ((fmt S.DelimiterChar "{" ) <>
          (PP.sep " " . PP.nonEmpty $ [
            styleHashQualified'' (fmt S.Request) $ elideFQN im (PrettyPrintEnv.patternName n ref i),
            pats_printed,
            fmt S.ControlKeyword "->",
            k_pat_printed]) <>
         (fmt S.DelimiterChar "}")
        , eventual_tail)
  PatternP.SequenceLiteral _ pats ->
    let (pats_printed, tail_vs) = patternsSep (-1) (fmt S.DelimiterChar ", ") vs pats
    in  ((fmt S.DelimiterChar "[") <> pats_printed <> (fmt S.DelimiterChar "]"), tail_vs)
  PatternP.SequenceOp _ l op r ->
    let (pl, lvs) = prettyPattern n c p vs l
        (pr, rvs) = prettyPattern n c (p + 1) lvs r
        f i s = (paren (p >= i) (pl <> " " <> (fmt S.Reference s) <> " " <> pr), rvs)
    in case op of
      Pattern.Cons -> f 9 "+:"
      Pattern.Snoc -> f 9 ":+"
      Pattern.Concat -> f 9 "++"
  t -> (l "error: " <> l (show t), vs)
 where
  l :: IsString s => String -> s
  l = fromString
  patterns p vs (pat : pats) =
    let (printed     , tail_vs      ) =
          prettyPattern n c p vs pat
        (rest_printed, eventual_tail) = patterns p tail_vs pats
    in  (printed : rest_printed, eventual_tail)
  patterns _ vs [] = ([], vs)
  patternsSep p sep vs pats = case patterns p vs pats of
    (printed, tail_vs) -> (PP.sep sep printed, tail_vs)

{- Render a binding, producing output of the form

foo : t -> u
foo a = ...

The first line is only output if the term has a type annotation as the
outermost constructor.

Binary functions with symbolic names are output infix, as follows:

(+) : t -> t -> t
a + b = ...

-}
<<<<<<< HEAD
prettyBinding ::
  Var v => PrettyPrintEnv -> HQ.HashQualified -> AnnotatedTerm2 v at ap v a -> Pretty SyntaxText
prettyBinding n hq t = prettyBinding0 n (ac (-1) Block Map.empty Maybe) hq t
=======
prettyBinding
  :: Var v
  => PrettyPrintEnv
  -> HQ.HashQualified
  -> AnnotatedTerm2 v at ap v a
  -> Pretty SyntaxText
prettyBinding n = prettyBinding0 n $ ac (-1) Block Map.empty
>>>>>>> 8797e5cf

prettyBinding' ::
  Var v => Int -> PrettyPrintEnv -> HQ.HashQualified -> AnnotatedTerm v a -> ColorText
prettyBinding' width n v t = PP.render width $ PP.syntaxToColor $ prettyBinding n v t

<<<<<<< HEAD
prettyBinding0 ::
  Var v => PrettyPrintEnv -> AmbientContext -> HQ.HashQualified -> AnnotatedTerm2 v at ap v a -> Pretty SyntaxText
prettyBinding0 env a@(AmbientContext { imports = im, docContext = doc }) v term = go (symbolic && isBinary term) term where
  go infix' = \case
    Ann' tm tp -> PP.lines [
      PP.group (renderName v <> PP.hang (fmt S.TypeAscriptionColon " :") (TypePrinter.pretty0 env im (-1) tp)),
      PP.group (prettyBinding0 env a v tm) ]
    LamsNamedOpt' vs body ->
      let
        (im', uses) = calcImports im body'
        -- In the case where we're being called from inside `pretty0`, this call to
        -- printAnnotate is unfortunately repeating work we've already done.
        body' = printAnnotate env body
      in PP.group $
        PP.group (defnLhs v vs <> (fmt S.BindingEquals " =")) `PP.hang`
        (uses [pretty0 env (ac (-1) Block im' doc) body'])
=======
prettyBinding0
  :: Var v
  => PrettyPrintEnv
  -> AmbientContext
  -> HQ.HashQualified
  -> AnnotatedTerm2 v at ap v a
  -> Pretty SyntaxText
prettyBinding0 env a@AmbientContext { imports = im } v term = go
  (symbolic && isBinary term)
  term
 where
  go infix' = \case
    Ann' tm tp -> PP.lines
      [ PP.group
        (renderName v <> PP.hang (fmt S.TypeAscriptionColon " :")
                                 (TypePrinter.pretty0 env im (-1) tp)
        )
      , PP.group (prettyBinding0 env a v tm)
      ]
    LamsNamedOrDelay' vs body ->
      let (im', uses) = calcImports im body'
          -- In the case where we're being called from inside `pretty0`, this
          -- call to printAnnotate is unfortunately repeating work we've already
          -- done.
          body'       = printAnnotate env body
      in  PP.group
            $         PP.group (defnLhs v vs <> fmt S.BindingEquals " =")
            `PP.hang` uses [pretty0 env (ac (-1) Block im') body']
>>>>>>> 8797e5cf
    t -> l "error: " <> l (show t)
   where
    defnLhs v vs
      | infix' = case vs of
        x : y : _ -> PP.sep
          " "
          [ fmt S.Var $ PP.text (Var.name x)
          , styleHashQualified'' (fmt S.Reference) $ elideFQN im v
          , fmt S.Var $ PP.text (Var.name y)
          ]
        _ -> l "error"
      | null vs = renderName v
      | otherwise = renderName v `PP.hang` args vs
    args = PP.spacedMap $ fmt S.Var . PP.text . Var.name
    renderName n =
      let n' = elideFQN im n
      in  parenIfInfix n' NonInfix $ styleHashQualified'' (fmt S.Reference) n'
  symbolic = isSymbolic v
  isBinary = \case
    Ann'              tm _ -> isBinary tm
    LamsNamedOrDelay' vs _ -> length vs == 2
    _                      -> False -- unhittable

isDocLiteral :: AnnotatedTerm3 v PrintAnnotation -> Bool
isDocLiteral term = case term of 
  DD.DocJoin segs -> all isDocLiteral segs
  DD.DocBlob _ -> True
  DD.DocLink (DD.LinkTerm (TermLink' _)) -> True
  DD.DocLink (DD.LinkType (TypeLink' _)) -> True
  DD.DocSource (DD.LinkTerm (TermLink' _)) -> True
  DD.DocSource (DD.LinkTerm (TypeLink' _)) -> True
  DD.DocSignature (TermLink' _) -> True
  DD.DocEvaluate (TermLink' _) -> True
  Ref' _ -> True  -- @[include]
  _ -> False

-- Similar to DisplayValues.displayDoc, but does not follow and expand references.
prettyDoc :: Var v => PrettyPrintEnv -> Imports -> AnnotatedTerm3 v a -> Pretty SyntaxText
prettyDoc n im term = PP.spaced [ fmt S.DocDelimiter $ l "[:"
                                , go term
                                , fmt S.DocDelimiter $ l ":]"]
  where
  go (DD.DocJoin segs) = foldMap go segs
  go (DD.DocBlob txt) = PP.paragraphyText (escaped txt) 
  go (DD.DocLink (DD.LinkTerm (TermLink' r))) = 
    (fmt S.DocDelimiter $ l "@") <> (fmt S.Reference $ fmtTerm r)
  go (DD.DocLink (DD.LinkType (TypeLink' r))) = 
    (fmt S.DocDelimiter $ l "@") <> (fmt S.Reference $ fmtType r)
  go (DD.DocSource (DD.LinkTerm (TermLink' r))) = 
    atKeyword "source" <> fmtTerm r
  go (DD.DocSource (DD.LinkType (TypeLink' r))) = 
    atKeyword "source" <> fmtType r
  go (DD.DocSignature (TermLink' r)) = 
    atKeyword "signature" <> fmtTerm r
  go (DD.DocEvaluate (TermLink' r)) = 
    atKeyword "evaluate" <> fmtTerm r
  go (Ref' r) = atKeyword "include" <> fmtTerm (Referent.Ref r)
  go _ = l $ "(invalid doc literal: " ++ show term ++ ")"
  fmtName s = styleHashQualified'' (fmt S.Reference) $ elideFQN im s
  fmtTerm r = fmtName $ PrettyPrintEnv.termName n r
  fmtType r = fmtName $ PrettyPrintEnv.typeName n r
  atKeyword w = 
    (fmt S.DocDelimiter $ l "@[") <> 
    (fmt S.DocKeyword $ l w) <> 
    (fmt S.DocDelimiter $ l "] ") 
  escaped = Text.replace "@" "\\@"
    
paren :: Bool -> Pretty SyntaxText -> Pretty SyntaxText
paren True  s = PP.group $ fmt S.Parenthesis "(" <> s <> fmt S.Parenthesis ")"
paren False s = PP.group s

parenIfInfix
  :: HQ.HashQualified -> InfixContext -> (Pretty SyntaxText -> Pretty SyntaxText)
parenIfInfix name ic =
  if isSymbolic name && ic == NonInfix then paren True else id

l :: IsString s => String -> Pretty s
l = fromString

isSymbolic :: HQ.HashQualified -> Bool
isSymbolic (HQ.NameOnly name) = isSymbolic' name
isSymbolic (HQ.HashQualified name _) = isSymbolic' name
isSymbolic (HQ.HashOnly _) = False

isSymbolic' :: Name -> Bool
isSymbolic' name = case symbolyId . Name.toString $ name of
  Right _ -> True
  _       -> False

isBlank :: String -> Bool
isBlank ('_' : rest) | (isJust ((readMaybe rest) :: Maybe Int)) = True
isBlank _ = False

ac :: Int -> BlockContext -> Imports -> DocLiteralContext -> AmbientContext
ac prec bc im doc = AmbientContext prec bc NonInfix im doc

fmt :: S.Element -> Pretty S.SyntaxText -> Pretty S.SyntaxText
fmt = PP.withSyntax

{- # FQN elision

   The term pretty-printer inserts `use` statements in some circumstances, to
   avoid the need for using fully-qualified names (FQNs) everywhere.  The
   following is an explanation and specification, as developed in issue #285.

   As an example, instead of

     foo p q r =
       if p then Util.bar q else Util.bar r

   we actually output the following.

     foo p q r =
       use Util bar
       if p then bar q else bar r

   Here, the `use` statement `use Util bar` has been inserted at the start of
   the block statement containing the `if`.  Within that scope, `Util.bar` can
   be referred to just with `bar`.  We say `Util` is the prefix, and `bar` is
   the suffix.

   When choosing where to place `use` statements, the pretty-printer tries to
   - float them down, deeper into the syntax tree, to keep them visually close
     to the use sites ('usages') of the names involved, but also tries to
   - minimize the number of repetitions of `use` statements for the same names
     by floating them up, towards the top of the syntax tree, so that one
     `use` statement takes effect over more name usages.

   It avoids producing output like the following.

     foo p q r =
       use My bar
       if p then bar q else Your.bar r

   Here `My.bar` is imported with a `use` statement, but `Your.bar` is not.
   We avoid this because it would be easy to misread `bar` as meaning
   `Your.bar`.  Instead both names are output fully qualified.

   This means that a `use` statement is only emitted for a name
   when the suffix is unique, across all the names referenced in the scope of
   the `use` statement.

   We don't emit a `use` statement for a name if it only occurs once within
   the scope (unless it's an infix operator, since they look nicer without
   a namespace qualifier.)

   The emitted code does not depend on Type-Driven Name Resolution (TDNR).
   For example, we emit
     foo =
       use Nat +
       1 + 2
   even though TDNR means that `foo = 1 + 2` would have had the same
   meaning.  That avoids the reader having to run typechecker logic in their
   head in order to know what functions are being called.

   Multi-level name qualification is allowed - like `Foo.Bar.baz`.  The
   pretty-printer tries to strip off as many sections of the prefix as
   possible, without causing a clash with other names.  If more sections
   can be stripped off, further down the tree, then it does this too.

   ## Specification

   We output a `use` statement for prefix P and suffix S at a given scope if
     - the scope is a block statement (so the `use` is syntactically valid)
     - the number of usages of the thing referred to by P.S within the scope
       - is > 1, or
       - is 1, and S is an infix operator
     - [uniqueness] there is no other Q with Q.S used in that scope
     - there is no longer prefix PP (and suffix s, with PP.s == P.S) which
       satisfies uniqueness
     - [narrowness] there is no block statement further down inside this one
       which contains all of the usages.

   Use statements in a block statement are sorted alphabetically by prefix.
   Suffixes covered by a single use statement are sorted alphabetically.
   Note that each `use` line cannot be line-broken.  Ideally they would
   fit the available space by splitting into multiple separate `use` lines.

   ## Algorithm

   Bubbling up from the leaves of the syntax tree, we calculate for each
   node, a `Map Suffix (Map Prefix Int)` (the 'usages map'), where the `Int`
   is the number of usages of Prefix.Suffix at/under that node.  (Note that
   a usage of `A.B.c` corresponds to two entries in the outer map.)  See
   `printAnnotate`.

   Once we have this decoration on all the terms, we start pretty-printing.
   As we recurse back down through the tree, we keep a `Map Name Suffix` (the
   'imports map'), to record the effect of all the `use` statements we've added
   in the nodes above.  When outputting names, we check this map to work out
   how to render them, using any suffix we find, or else falling back to the
   FQN.  At each block statement, each suffix in that term's usages map is a
   candidate to be imported with a use statement, subject to the various
   rules in the specification.

   # Debugging

   Start by enabling the tracing in elideFQN in PrettyPrintEnv.hs.

   There's also tracing in allInSubBlock to help when the narrowness check
   is playing up.

   # Semantics of imports

   Here is some background on how imports work.

   `use XYZ blah` brings `XYZ.blah` into scope, bound to the name `blah`. More
   generally, `use` is followed by a FQN prefix, then the local suffix.
   Concatenate the FQN prefix with the local suffix, with a dot between them,
   and you get the FQN, which is bound to the name equal to the local suffix.

   `use XYZ blah qux` is equivalent to the two statements (and this
   generalizes for any N symbols):
     use XYZ blah
     use XYZ qux

   This syntax works the same even if XYZ or blah have dots in them, so:
   `use Util.External My.Foo` brings `Util.External.My.Foo` into scope, bound
   to the name `My.Foo`.

   That's it. No wildcard imports, imports that do renaming, etc. We can
   consider adding some features like this later.
-}

data PrintAnnotation = PrintAnnotation
  {
    -- For each suffix that appears in/under this term, the set of prefixes
    -- used with that suffix, and how many times each occurs.
    usages :: Map Suffix (Map Prefix Int)
  } deriving (Show)

instance Semigroup PrintAnnotation where
  (PrintAnnotation { usages = a } ) <> (PrintAnnotation { usages = b } ) =
    PrintAnnotation { usages = Map.unionWith f a b } where
      f a' b' = Map.unionWith (+) a' b'

instance Monoid PrintAnnotation where
  mempty = PrintAnnotation { usages = Map.empty }

suffixCounterTerm :: Var v => PrettyPrintEnv -> AnnotatedTerm2 v at ap v a -> PrintAnnotation
suffixCounterTerm n = \case
    Var' v -> countHQ $ HQ.unsafeFromVar v
    Ref' r -> countHQ $ PrettyPrintEnv.termName n (Referent.Ref r)
    Ref' r -> countHQ $ PrettyPrintEnv.termName n (Referent.Ref r)
    Constructor' r _ | noImportRefs r -> mempty
    Constructor' r i -> countHQ $ PrettyPrintEnv.termName n (Referent.Con r i CT.Data)
    Request' r i -> countHQ $ PrettyPrintEnv.termName n (Referent.Con r i CT.Effect)
    Ann' _ t -> countTypeUsages n t
    Match' _ bs -> let pat (MatchCase p _ _) = p
                   in foldMap ((countPatternUsages n) . pat) bs
    _ -> mempty

suffixCounterType :: Var v => PrettyPrintEnv -> Type v a -> PrintAnnotation
suffixCounterType n = \case
    Type.Var' v -> countHQ $ HQ.unsafeFromVar v
    Type.Ref' r | noImportRefs r || r == Type.vectorRef -> mempty
    Type.Ref' r -> countHQ $ PrettyPrintEnv.typeName n r
    _ -> mempty

printAnnotate :: (Var v, Ord v) => PrettyPrintEnv -> AnnotatedTerm2 v at ap v a -> AnnotatedTerm3 v PrintAnnotation
printAnnotate n tm = fmap snd (go (reannotateUp (suffixCounterTerm n) tm)) where
  go :: Ord v => AnnotatedTerm2 v at ap v b -> AnnotatedTerm2 v () () v b
  go = extraMap' id (const ()) (const ())

countTypeUsages :: (Var v, Ord v) => PrettyPrintEnv -> Type v a -> PrintAnnotation
countTypeUsages n t = snd $ annotation $ reannotateUp (suffixCounterType n) t

countPatternUsages :: PrettyPrintEnv -> Pattern loc -> PrintAnnotation
countPatternUsages n p = Pattern.foldMap' f p where
  f = \case
    Pattern.UnboundP _            -> mempty
    Pattern.VarP _                -> mempty
    Pattern.BooleanP _ _          -> mempty
    Pattern.IntP _ _              -> mempty
    Pattern.NatP _ _              -> mempty
    Pattern.FloatP _ _            -> mempty
    Pattern.TextP _ _             -> mempty
    Pattern.CharP _ _             -> mempty
    Pattern.AsP _ _               -> mempty
    Pattern.SequenceLiteralP _ _  -> mempty
    Pattern.SequenceOpP _ _ _ _   -> mempty
    Pattern.EffectPureP _ _       -> mempty
    Pattern.EffectBindP _ r i _ _ -> countHQ $ PrettyPrintEnv.patternName n r i
    Pattern.ConstructorP _ r i _  ->
      if noImportRefs r then mempty
      else countHQ $ PrettyPrintEnv.patternName n r i

countHQ :: HQ.HashQualified -> PrintAnnotation
countHQ hq = fold $ fmap countName (HQ.toName $ hq)

countName :: Name -> PrintAnnotation
countName n = let f = \(p, s) -> (s, Map.singleton p 1)
              in PrintAnnotation { usages = Map.fromList $ map f $ splitName n}

splitName :: Name -> [(Prefix, Suffix)]
splitName n = let ns = splitOn "." (Name.toText n)
              in dropEnd 1 ((inits ns) `zip` (map dotConcat $ tails ns))
-- > splitName "x" == [([], "x")]
-- > splitName "A.x" == [(["A"], "x")]
-- > splitName "A.B.x" == [(["A"], "B.x"), (["A.B"], "x")]

joinName :: Prefix -> Suffix -> Name
joinName p s = Name.unsafeFromText $ dotConcat $ p ++ [s]

dotConcat :: [Text] -> Text
dotConcat = Text.concat . (intersperse ".")

-- This predicate is used to keep certain refs out of the FQN elision annotations,
-- so that we don't get `use` statements for them.
--
-- Don't do `use () ()` or `use Pair Pair`.  Tuple syntax generates ().() and Pair.Pair
-- under the covers anyway.  This does mean that if someone is using Pair.Pair directly,
-- then they'll miss out on FQN elision for that.
--
-- Don't do `use builtin.Doc Blob`, `use builtin.Link Term`, or similar.  That avoids 
-- unnecessary use statements above Doc literals and termLink/typeLink.  
noImportRefs :: Reference -> Bool
noImportRefs r = 
  elem r 
    [ DD.pairRef
    , DD.unitRef
    , DD.docRef
    , DD.linkRef
    ]

infixl 0 |>
(|>) :: a -> (a -> b) -> b
x |> f = f x

-- This function gets used each time we start printing a new block statement.
-- It decides what extra imports to introduce (returning the full new set), and
-- determines some pretty-printed lines that looks like
--    use A x
--    use B y
-- providing a `[Pretty SyntaxText] -> Pretty SyntaxText` that prepends those
-- lines to the list of lines provided, and then concatenates them.
calcImports
  :: (Var v, Ord v)
  => Imports
  -> AnnotatedTerm3 v PrintAnnotation
  -> (Imports, [Pretty SyntaxText] -> Pretty SyntaxText)
calcImports im tm = (im', render $ getUses result)
  where
    -- The guts of this function is a pipeline of transformations and filters, starting from the
    -- PrintAnnotation we built up in printAnnotate.
    -- In `result`, the Name matches Prefix ++ Suffix; and the Int is the number of usages in this scope.
    -- `result` lists all the names we're going to import, and what Prefix we'll use for each.
    result :: Map Name (Prefix, Suffix, Int)
    result =    usages'
             |> uniqueness
             |> enoughUsages
             |> groupAndCountLength
             |> longestPrefix
             |> avoidRepeatsAndClashes
             |> narrowestPossible
    usages' :: Map Suffix (Map Prefix Int)
    usages' = usages $ annotation tm
    -- Keep only names P.S where there is no other Q with Q.S also used in this scope.
    uniqueness :: Map Suffix (Map Prefix Int) -> Map Suffix (Prefix, Int)
    uniqueness m = m |> Map.filter (\ps -> (Map.size ps) == 1)
                     |> Map.map (\ps -> head $ Map.toList ps)
    -- Keep only names where the number of usages in this scope
    --   - is > 1, or
    --   - is 1, and S is an infix operator.
    -- Also drop names with an empty prefix.
    enoughUsages :: Map Suffix (Prefix, Int) -> Map Suffix (Prefix, Int)
    enoughUsages m = (Map.keys m) |> filter (\s -> let (p, i) = fromJust $ Map.lookup s m
                                                   in (i > 1 || isRight (symbolyId (unpack s))) &&
                                                      (length p > 0))
                                  |> map (\s -> (s, fromJust $ Map.lookup s m))
                                  |> Map.fromList
    -- Group by `Prefix ++ Suffix`, and then by `length Prefix`
    groupAndCountLength :: Map Suffix (Prefix, Int) -> Map (Name, Int) (Prefix, Suffix, Int)
    groupAndCountLength m = Map.toList m |> map (\(s, (p, i)) -> let n = joinName p s
                                                                     l = length p
                                                                 in ((n, l), (p, s, i)))
                                         |> Map.fromList
    -- For each k1, choose the v with the largest k2.
    longestPrefix :: (Ord k1, Ord k2) => Map (k1, k2) v -> Map k1 v
    longestPrefix m = let k1s = Set.map fst $ Map.keysSet m
                          k2s = k1s |> Map.fromSet (\k1' -> Map.keysSet m
                                                              |> Set.filter (\(k1, _) -> k1 == k1')
                                                              |> Set.map snd)
                          maxk2s = Map.map maximum k2s
                      in Map.mapWithKey (\k1 k2 -> fromJust $ Map.lookup (k1, k2) m) maxk2s
    -- Don't do another `use` for a name for which we've already done one, unless the
    -- new suffix is shorter.
    avoidRepeatsAndClashes :: Map Name (Prefix, Suffix, Int) -> Map Name (Prefix, Suffix, Int)
    avoidRepeatsAndClashes = Map.filterWithKey $
                               \n (_, s', _) -> case Map.lookup n im of
                                 Just s  -> (Text.length s') < (Text.length s)
                                 Nothing -> True
    -- Is there a strictly smaller block term underneath this one, containing all the usages
    -- of some of the names?  Skip omitting `use` statements for those, so we can do it
    -- further down, closer to the use sites.
    narrowestPossible :: Map Name (Prefix, Suffix, Int) -> Map Name (Prefix, Suffix, Int)
    narrowestPossible m = m |> Map.filter (\(p, s, i) -> not $ allInSubBlock tm p s i)
    -- `union` is left-biased, so this can replace existing imports.
    im' = getImportMapAdditions result `Map.union` im
    getImportMapAdditions :: Map Name (Prefix, Suffix, Int) -> Map Name Suffix
    getImportMapAdditions = Map.map (\(_, s, _) -> s)
    getUses :: Map Name (Prefix, Suffix, Int) -> Map Prefix (Set Suffix)
    getUses m = Map.elems m |> map (\(p, s, _) -> (p, Set.singleton s))
                            |> Map.fromListWith Set.union
    render :: Map Prefix (Set Suffix) -> [Pretty SyntaxText] -> Pretty SyntaxText
    render m rest = 
      let uses = Map.mapWithKey (\p ss -> (fmt S.UseKeyword $ l"use ") <>
                     (fmt S.UsePrefix (intercalateMap (l".") (l . unpack) p)) <> l" " <>
                     (fmt S.UseSuffix (intercalateMap (l" ") (l . unpack) (Set.toList ss)))) m
                   |> Map.toList
                   |> map snd
      in PP.lines (uses ++ rest)

-- Given a block term and a name (Prefix, Suffix) of interest, is there a strictly smaller
-- block term within it, containing all usages of that name?  ABT.find does the heavy lifting.
-- Things are complicated by the fact that you can't always tell if a term is a blockterm just
-- by looking at it: in some cases you can only tell when you can see it in the context of
-- the wider term that contains it.  Hence `immediateChildBlockTerms`.
-- Cut out the occurrences of "const id $" to get tracing.
allInSubBlock :: (Var v, Ord v) => AnnotatedTerm3 v PrintAnnotation -> Prefix -> Suffix -> Int -> Bool
allInSubBlock tm p s i = let found = concat $ ABT.find finder tm
                             result = any (/= tm) $ found
                             tr = const id $ trace ("\nallInSubBlock(" ++ show p ++ ", " ++
                                                    show s ++ ", " ++ show i ++ "): returns " ++
                                                    show result ++ "\nInput:\n" ++ show tm ++
                                                    "\nFound: \n" ++ show found ++ "\n\n")
                         in tr result where
  getUsages t =    annotation t
                |> usages
                |> Map.lookup s
                |> fmap (Map.lookup p)
                |> join
                |> fromMaybe 0
  finder t = let result = let i' = getUsages t
                          in if i' < i
                             then ABT.Prune
                             else
                               let found = filter hit $ immediateChildBlockTerms t
                               in if (i' == i) && (not $ null found)
                                  then ABT.Found found
                                  else ABT.Continue
                 children = concat (map (\t -> "child: " ++ show t ++ "\n") $ immediateChildBlockTerms t)
                 tr = const id $ trace ("\nfinder: returns " ++ show result ++
                                        "\n  children:" ++ children ++
                                        "\n  input: \n" ++ show t ++ "\n\n")
             in tr $ result
  hit t = (getUsages t) == i

-- Return any blockterms at or immediately under this term.  Has to match the places in the
-- syntax that get a call to `calcImports` in `pretty0`.
immediateChildBlockTerms :: (Var vt, Var v) => AnnotatedTerm2 vt at ap v a -> [AnnotatedTerm2 vt at ap v a]
immediateChildBlockTerms = \case
    Handle' _ body -> [body]
    If' _ t f -> [t, f]
    tm@(LetRecNamed' bs _) -> [tm] ++ (concat $ map doLet bs)
    tm@(Lets' bs _)        -> [tm] ++ (concat $ map doLet ((map (\(_, v, binding) -> (v, binding)) bs)))
    Match' _ branches -> concat $ map doCase branches
    _ -> []
  where
    doCase (MatchCase _ _ (AbsN' _ body)) = [body]
    doCase _ = error "bad match" []
    doLet (v, Ann' tm _) = doLet (v, tm)
    doLet (v, LamsNamedOpt' _ body) = if isBlank $ Var.nameStr v
                                      then []
                                      else [body]
    doLet t = error (show t) []<|MERGE_RESOLUTION|>--- conflicted
+++ resolved
@@ -443,42 +443,18 @@
 a + b = ...
 
 -}
-<<<<<<< HEAD
-prettyBinding ::
-  Var v => PrettyPrintEnv -> HQ.HashQualified -> AnnotatedTerm2 v at ap v a -> Pretty SyntaxText
-prettyBinding n hq t = prettyBinding0 n (ac (-1) Block Map.empty Maybe) hq t
-=======
 prettyBinding
   :: Var v
   => PrettyPrintEnv
   -> HQ.HashQualified
   -> AnnotatedTerm2 v at ap v a
   -> Pretty SyntaxText
-prettyBinding n = prettyBinding0 n $ ac (-1) Block Map.empty
->>>>>>> 8797e5cf
+prettyBinding n = prettyBinding0 n $ ac (-1) Block Map.empty Maybe
 
 prettyBinding' ::
   Var v => Int -> PrettyPrintEnv -> HQ.HashQualified -> AnnotatedTerm v a -> ColorText
 prettyBinding' width n v t = PP.render width $ PP.syntaxToColor $ prettyBinding n v t
 
-<<<<<<< HEAD
-prettyBinding0 ::
-  Var v => PrettyPrintEnv -> AmbientContext -> HQ.HashQualified -> AnnotatedTerm2 v at ap v a -> Pretty SyntaxText
-prettyBinding0 env a@(AmbientContext { imports = im, docContext = doc }) v term = go (symbolic && isBinary term) term where
-  go infix' = \case
-    Ann' tm tp -> PP.lines [
-      PP.group (renderName v <> PP.hang (fmt S.TypeAscriptionColon " :") (TypePrinter.pretty0 env im (-1) tp)),
-      PP.group (prettyBinding0 env a v tm) ]
-    LamsNamedOpt' vs body ->
-      let
-        (im', uses) = calcImports im body'
-        -- In the case where we're being called from inside `pretty0`, this call to
-        -- printAnnotate is unfortunately repeating work we've already done.
-        body' = printAnnotate env body
-      in PP.group $
-        PP.group (defnLhs v vs <> (fmt S.BindingEquals " =")) `PP.hang`
-        (uses [pretty0 env (ac (-1) Block im' doc) body'])
-=======
 prettyBinding0
   :: Var v
   => PrettyPrintEnv
@@ -486,7 +462,7 @@
   -> HQ.HashQualified
   -> AnnotatedTerm2 v at ap v a
   -> Pretty SyntaxText
-prettyBinding0 env a@AmbientContext { imports = im } v term = go
+prettyBinding0 env a@AmbientContext { imports = im, docContext = doc } v term = go
   (symbolic && isBinary term)
   term
  where
@@ -506,8 +482,7 @@
           body'       = printAnnotate env body
       in  PP.group
             $         PP.group (defnLhs v vs <> fmt S.BindingEquals " =")
-            `PP.hang` uses [pretty0 env (ac (-1) Block im') body']
->>>>>>> 8797e5cf
+            `PP.hang` uses [pretty0 env (ac (-1) Block im' doc) body']
     t -> l "error: " <> l (show t)
    where
     defnLhs v vs
