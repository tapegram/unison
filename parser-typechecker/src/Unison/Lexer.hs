{-# LANGUAGE FlexibleInstances #-}
{-# LANGUAGE OverloadedLists #-}
{-# LANGUAGE BangPatterns #-}
{-# LANGUAGE ViewPatterns #-}
{-# LANGUAGE TemplateHaskell #-}
{-# LANGUAGE DeriveFunctor #-}
{-# LANGUAGE DeriveFoldable #-}
{-# LANGUAGE DeriveTraversable #-}

module Unison.Lexer where

import Unison.Prelude

import           Control.Lens.TH (makePrisms)
import qualified Control.Monad.State as S
import           Data.Char
import           Data.List
import qualified Data.List.NonEmpty as Nel
import Unison.Util.Monoid (intercalateMap)
import qualified Data.Map.Strict as Map
import qualified Data.Set as Set
import           GHC.Exts (sortWith)
import           Text.Megaparsec.Error (ShowToken(..))
import           Unison.ShortHash ( ShortHash )
import qualified Unison.ShortHash as SH

data Err
  = InvalidWordyId String
  | InvalidSymbolyId String
  | InvalidShortHash String
  | Both Err Err
  | MissingFractional String -- ex `1.` rather than `1.04`
  | MissingExponent String -- ex `1e` rather than `1e3`
  | UnknownLexeme
  | TextLiteralMissingClosingQuote String
  | InvalidEscapeCharacter Char
  | LayoutError
  | CloseWithoutMatchingOpen String String -- open, close
  deriving (Eq,Ord,Show) -- richer algebra

-- Design principle:
--   `[Lexeme]` should be sufficient information for parsing without
--   further knowledge of spacing or indentation levels
--   any knowledge of comments
data Lexeme
  = Open String      -- start of a block
  | Semi IsVirtual   -- separator between elements of a block
  | Close            -- end of a block
  | Reserved String  -- reserved tokens such as `{`, `(`, `type`, `of`, etc
  | Textual String   -- text literals, `"foo bar"`
  | Character Char   -- character literals, `?X`
  | Backticks String (Maybe ShortHash) -- an identifier in backticks
  | WordyId String   (Maybe ShortHash) -- a (non-infix) identifier
  | SymbolyId String (Maybe ShortHash) -- an infix identifier
  | Blank String     -- a typed hole or placeholder
  | Numeric String   -- numeric literals, left unparsed
  | Hash ShortHash   -- hash literals
  | Err Err
  deriving (Eq,Show,Ord)

type IsVirtual = Bool -- is it a virtual semi or an actual semi?

makePrisms ''Lexeme

simpleWordyId :: String -> Lexeme
simpleWordyId = flip WordyId Nothing

simpleSymbolyId :: String -> Lexeme
simpleSymbolyId = flip SymbolyId Nothing

data Token a = Token {
  payload :: a,
  start :: Pos,
  end :: Pos
} deriving (Eq, Ord, Show, Functor)

notLayout :: Token Lexeme -> Bool
notLayout t = case payload t of
  Close -> False
  Semi _ -> False
  Open _ -> False
  _ -> True

instance ShowToken (Token Lexeme) where
  showTokens xs =
      join . Nel.toList . S.evalState (traverse go xs) . end $ Nel.head xs
    where
      go :: Token Lexeme -> S.State Pos String
      go tok = do
        prev <- S.get
        S.put $ end tok
        pure $ pad prev (start tok) ++ pretty (payload tok)
      pretty (Open s) = s
      pretty (Reserved w) = w
      pretty (Textual t) = '"' : t ++ ['"']
      pretty (Character c) =
        case showEscapeChar c of
          Just c -> "?\\" ++ [c]
          Nothing -> '?' : [c]
      pretty (Backticks n h) =
        '`' : n ++ (toList h >>= SH.toString) ++ ['`']
      pretty (WordyId n h) = n ++ (toList h >>= SH.toString)
      pretty (SymbolyId n h) = n ++ (toList h >>= SH.toString)
      pretty (Blank s) = "_" ++ s
      pretty (Numeric n) = n
      pretty (Hash sh) = show sh
      pretty (Err e) = show e
      pretty Close = "<outdent>"
      pretty (Semi True) = "<virtual semicolon>"
      pretty (Semi False) = ";"
      pad (Pos line1 col1) (Pos line2 col2) =
        if line1 == line2
        then replicate (col2 - col1) ' '
        else replicate (line2 - line1) '\n' ++ replicate col2 ' '

instance Applicative Token where
  pure a = Token a (Pos 0 0) (Pos 0 0)
  Token f start _ <*> Token a _ end = Token (f a) start end

type Line = Int
type Column = Int

data Pos = Pos {-# Unpack #-} !Line {-# Unpack #-} !Column deriving (Eq,Ord,Show)

instance Semigroup Pos where (<>) = mappend

instance Monoid Pos where
  mempty = Pos 0 0
  Pos line col `mappend` Pos line2 col2 =
    if line2 == 0 then Pos line (col + col2)
    else Pos (line + line2) col2

line :: Pos -> Line
line (Pos line _) = line

column :: Pos -> Column
column (Pos _ column) = column

-- `True` if the tokens are adjacent, with no space separating the two
touches :: Token a -> Token b -> Bool
touches (end -> t) (start -> t2) =
  line t == line t2 && column t == column t2

type BlockName = String
type Layout = [(BlockName,Column)]

top :: Layout -> Column
top []    = 1
top ((_,h):_) = h

-- todo: make Layout a NonEmpty
topBlockName :: Layout -> Maybe BlockName
topBlockName [] = Nothing
topBlockName ((name,_):_) = Just name

topHasClosePair :: Layout -> Bool
topHasClosePair [] = False
topHasClosePair ((name,_):_) = name == "{" || name == "("

pop :: [a] -> [a]
pop = drop 1

topLeftCorner :: Pos
topLeftCorner = Pos 1 1

data T a = T a [T a] [a] | L a deriving (Functor, Foldable, Traversable)

headToken :: T a -> a
headToken (T a _ _) = a
headToken (L a) = a

instance Show a => Show (T a) where
  show (L a) = show a
  show (T open mid close) =
    show open ++ "\n"
              ++ indent "  " (intercalateMap "\n" show mid) ++ "\n"
              ++ intercalateMap "" show close
    where
      indent by s = by ++ (s >>= go by)
      go by '\n' = '\n' : by
      go _ c = [c]

reorderTree :: ([T a] -> [T a]) -> T a -> T a
reorderTree _ l@(L _) = l
reorderTree f (T open mid close) = T open (f (reorderTree f <$> mid)) close

tree :: [Token Lexeme] -> T (Token Lexeme)
tree toks = one toks const where
  one (open@(payload -> Open _) : ts) k = many (T open) [] ts k
  one (t : ts) k = k (L t) ts
  one [] k = k lastErr [] where
    lastErr = case drop (length toks - 1) toks of
      [] -> L (Token (Err LayoutError) topLeftCorner topLeftCorner)
      (t : _) -> L $ t { payload = Err LayoutError }

  many open acc [] k = k (open (reverse acc) []) []
  many open acc (t@(payload -> Close) : ts) k = k (open (reverse acc) [t]) ts
  many open acc ts k = one ts $ \t ts -> many open (t:acc) ts k

stanzas :: [T (Token Lexeme)] -> [[T (Token Lexeme)]]
stanzas = go [] where
  go acc [] = [reverse acc]
  go acc (t:ts) = case payload $ headToken t of
    Semi _ -> reverse (t : acc) : go [] ts
    _      -> go (t:acc) ts

-- Moves type and effect declarations to the front of the token stream
-- and move `use` statements to the front of each block
reorder :: [T (Token Lexeme)] -> [T (Token Lexeme)]
reorder = join . sortWith f . stanzas
  where
    f [] = 3 :: Int
    f (t : _) = case payload $ headToken t of
      Open "type" -> 1
      Open "unique" -> 1
      Open "ability" -> 1
      Reserved "use" -> 0
      _ -> 3 :: Int

lexer :: String -> String -> [Token Lexeme]
lexer scope rem =
  let t = tree $ lexer0 scope rem
      -- after reordering can end up with trailing semicolon at the end of
      -- a block, which we remove with this pass
      fixup ((payload -> Semi _) : t@(payload -> Close) : tl) = t : fixup tl
      fixup [] = []
      fixup (h : t) = h : fixup t
  in fixup . toList $ reorderTree reorder t

lexer0 :: String -> String -> [Token Lexeme]
lexer0 scope rem =
    tweak $ Token (Open scope) topLeftCorner topLeftCorner
      : pushLayout scope [] topLeftCorner rem
  where
    -- hacky postprocessing pass to do some cleanup of stuff that's annoying to
    -- fix without adding more state to the lexer:
    --   - 1+1 lexes as [1, +1], convert this to [1, +, 1]
    --   - when a semi followed by a virtual semi, drop the virtual, lets you
    --     write
    --       foo x = action1;
    --               2
    tweak [] = []
    tweak (h@(payload -> Semi False):(payload -> Semi True):t) = h : tweak t
    tweak (h@(payload -> Reserved _):t) = h : tweak t
    tweak (t1:t2@(payload -> Numeric num):rem)
      | notLayout t1 && touches t1 t2 && isSigned num =
        t1 : Token (SymbolyId (take 1 num) Nothing)
                   (start t2)
                   (inc $ start t2)
           : Token (Numeric (drop 1 num)) (inc $ start t2) (end t2)
           : tweak rem
    tweak (h:t) = h : tweak t
    isSigned num = all (\ch -> ch == '-' || ch == '+') $ take 1 num
    -- skip whitespace and comments
    goWhitespace :: Layout -> Pos -> String -> [Token Lexeme]
    goWhitespace l pos rem = span' isSpace rem $ \case
      (_spaces, '-':'-':'-':_rem) -> popLayout0 l pos []
      (spaces, '-':'-':rem) -> spanThru' (/= '\n') rem $ \(ignored, rem) ->
        goWhitespace l (incBy ('-':'-':ignored) . incBy spaces $ pos) rem
      (spaces, rem) -> popLayout l (incBy spaces pos) rem

    popLayout :: Layout -> Pos -> String -> [Token Lexeme]
    popLayout l pos rem = case matchKeyword' layoutCloseAndOpenKeywords rem of
      Nothing -> case matchKeyword' layoutCloseOnlyKeywords rem of
        Nothing -> popLayout0 l pos rem
        Just (kw, rem) ->
          let end = incBy kw pos
          in Token Close pos end
               : Token (Reserved kw) pos end
               : goWhitespace (pop l) (incBy kw pos) rem
      Just (kw, rem) -> case closes (openingKeyword kw) kw l pos of
        (Nothing, ts) -> ts ++ recover l (incBy kw pos) rem
        (Just l, ts) ->
          let end = incBy kw pos
          in ts ++ [Token (Open kw) pos end] ++ pushLayout kw l end rem

    -- Examine current column and pop the layout stack
    -- and emit `Semi` / `Close` tokens as needed
    popLayout0 :: Layout -> Pos -> String -> [Token Lexeme]
    popLayout0 l p [] = replicate (length l) $ Token Close p p
    popLayout0 l p@(Pos _ c2) rem
      | top l == c2 = Token (Semi True) p p : go l p rem
      | top l <  c2 || topHasClosePair l = go l p rem
      | top l >  c2 = Token Close p p : popLayout0 (pop l) p rem
      | otherwise   = error "impossible"

    -- todo: is there a reason we want this to be more than just:
    -- go1 (top l + 1 : l) pos rem
    -- looks for the next non whitespace, non-comment character, and
    -- pushes its column onto the layout stack
    pushLayout :: BlockName -> Layout -> Pos -> String -> [Token Lexeme]
    pushLayout b l pos rem = span' isSpace rem $ \case
      (_spaces, '-':'-':'-':_rem) ->
        -- short circuit - everything after `---` is ignored
        popLayout0 ((b,column pos):l) pos []
      (spaces, '-':'-':rem) -> spanThru' (/= '\n') rem $ \(ignored, rem) ->
        pushLayout b l (incBy ('-':'-':ignored) . incBy spaces $ pos) rem
      (spaces, rem) ->
        let topcol = top l
            pos'   = incBy spaces pos
            col'   = column pos'
        in
          if b == "=" && col' <= topcol then
            -- force closing by introducing a fake col +1 layout
            popLayout0 ((b, col' + 1) : l) pos' rem
          else
            go ((b, col') : l) pos' rem

    -- Figure out how many elements must be popped from the layout stack
    -- before finding a matching `Open` token
    findClose :: String -> Layout -> Maybe Int
    findClose _ [] = Nothing
    findClose s ((h,_):tl) = if s == h then Just 1 else (1+) <$> findClose s tl

    -- Closes a layout block with the given open/close pair, e.g `close "(" ")"`
    close :: String -> String -> Layout -> Pos -> String -> [Token Lexeme]
    close open close l pos rem = case findClose open l of
      Nothing -> [Token (Err $ CloseWithoutMatchingOpen open close) pos pos]
      Just n ->
        let closes = replicate n $ Token Close pos (incBy close pos)
        in closes ++ goWhitespace (drop n l) (incBy close pos) rem

    -- If the close is well-formed, returns a new layout stack and the correct
    -- number of `Close` tokens. If the close isn't well-formed (has no match),
    -- `Nothing` is returned along an error token.
    closes :: String -> String -> Layout -> Pos
          -> (Maybe Layout, [Token Lexeme])
    closes open close l pos = case findClose open l of
      Nothing -> (Nothing,
        [Token (Err $ CloseWithoutMatchingOpen open close) pos (incBy close pos)])
      Just n ->
        (Just $ drop n l, replicate n $ Token Close pos (incBy close pos))

    -- assuming we've dealt with whitespace and layout, read a token
    go :: Layout -> Pos -> String -> [Token Lexeme]
    go l pos rem = case rem of
      [] -> popLayout0 l pos []
      '?' : '\\' : c : rem ->
        case parseEscapeChar c of
          Just c ->
            let end = inc $ inc $ inc pos in
            Token (Character c) pos end : goWhitespace l end rem
          Nothing ->
            [Token (Err $ InvalidEscapeCharacter c) pos pos]
      '?' : c : rem ->
        let end = inc $ inc pos in
        Token (Character c) pos end : goWhitespace l end rem
      '[' : ':' : rem ->
        let end = inc . inc $ pos in
        Token (Open "[:") pos (inc . inc $ pos) : lexDoc l end rem
      -- '{' and '(' both introduce a block, which is closed by '}' and ')'
      -- The lexer doesn't distinguish among closing blocks: all the ways of
      -- closing a block emit the same sort of token, `Close`.
      --
      -- Note: within {}'s, `->` does not open a block, since `->` is used
      -- inside request patterns like `{State.set s -> k}`
      '{' : rem -> Token (Open "{") pos (inc pos) : pushLayout "{" l (inc pos) rem
      '}' : rem -> close "{" "}" l pos rem
      '(' : rem -> Token (Open "(") pos (inc pos) : pushLayout "(" l (inc pos) rem
      ')' : rem -> close "(" ")" l pos rem
      ';' : rem -> Token (Semi False) pos (inc pos) : goWhitespace l (inc pos) rem
      ch : rem | Set.member ch delimiters ->
        Token (Reserved [ch]) pos (inc pos) : goWhitespace l (inc pos) rem
      op : rem@(c : _)
        | isDelayOrForce op
        && (isSpace c || isAlphaNum c
            || Set.member c delimiters || isDelayOrForce c) ->
          Token (Reserved [op]) pos (inc pos) : goWhitespace l (inc pos) rem
      ':' : rem@(c : _) | isSpace c || isAlphaNum c ->
        Token (Reserved ":") pos (inc pos) : goWhitespace l (inc pos) rem
      '@' : rem ->
        Token (Reserved "@") pos (inc pos) : goWhitespace l (inc pos) rem
      '_' : rem | hasSep rem ->
        Token (Blank "") pos (inc pos) : goWhitespace l (inc pos) rem
      '_' : (wordyId -> Right (id, rem)) ->
        let pos' = incBy id $ inc pos
        in Token (Blank id) pos pos' : goWhitespace l pos' rem
      '&' : '&' : rem ->
        let end = incBy "&&" pos
        in Token (Reserved "&&") pos end : goWhitespace l end rem
      '|' : '|' : rem ->
        let end = incBy "||" pos
        in Token (Reserved "||") pos end : goWhitespace l end rem
      '|' : c : rem | isSpace c || isAlphaNum c ->
        Token (Reserved "|") pos (inc pos) : goWhitespace l (inc pos) (c:rem)
      '=' : rem@(c : _) | isSpace c || isAlphaNum c ->
        let end = inc pos
        in case topBlockName l of
          -- '=' does not open a layout block if within a type declaration
          Just "type"   -> Token (Reserved "=") pos end : goWhitespace l end rem
          Just "unique" -> Token (Reserved "=") pos end : goWhitespace l end rem
          Just _      -> Token (Open "=") pos end : pushLayout "=" l end rem
          Nothing     -> Token (Err LayoutError) pos pos : recover l pos rem
      '-' : '>' : rem@(c : _)
        | isSpace c || isAlphaNum c || Set.member c delimiters ->
          let end = incBy "->" pos
          in case topBlockName l of
              Just "of" -> -- `->` opens a block when pattern-matching only
                Token (Open "->") pos end : pushLayout "->" l end rem
              Just _ -> Token (Reserved "->") pos end : goWhitespace l end rem
              Nothing -> Token (Err LayoutError) pos pos : recover l pos rem

      -- string literals and backticked identifiers
      '"' : rem -> case splitStringLit rem of
        Right (delta, lit, rem) -> let end = pos <> delta in
          Token (Textual lit) pos end : goWhitespace l end rem
        Left (TextLiteralMissingClosingQuote _) ->
          [Token (Err $ TextLiteralMissingClosingQuote rem) pos pos]
        Left err -> [Token (Err err) pos pos]
      '`' : rem -> case wordyId rem of
        Left e -> Token (Err e) pos pos : recover l pos rem
        Right (id, rem) ->
          if ['#'] `isPrefixOf` rem then
             case shortHash rem of
               Left e -> Token (Err e) pos pos : recover l pos rem
               Right (h, rem) ->
                 let end = inc . incBy id . incBy (SH.toString h) . inc $ pos
                  in Token (Backticks id (Just h)) pos end
                     : goWhitespace l end (pop rem)
          else
           let end = inc . incBy id . inc $ pos
            in Token (Backticks id Nothing) pos end
                 : goWhitespace l end (pop rem)

      rem@('#' : _) -> case shortHash rem of
         Left e -> Token (Err e) pos pos : recover l pos rem
         Right (h, rem) ->
           let end = incBy (SH.toString h) pos
           in Token (Hash h) pos end : goWhitespace l end rem
      -- keywords and identifiers
      (symbolyId -> Right (id, rem')) -> case numericLit rem of
        Right (Just (num, rem)) ->
          let end = incBy num pos
          in Token (Numeric num) pos end : goWhitespace l end rem
        _ -> if ['#'] `isPrefixOf` rem then
               case shortHash rem' of
                 Left e -> Token (Err e) pos pos : recover l pos rem'
                 Right (h, rem) ->
                   let end = incBy id . incBy (SH.toString h) $ pos
                    in Token (SymbolyId id (Just h)) pos end
                       : goWhitespace l end rem
             else
              let end = incBy id pos
               in Token (SymbolyId id Nothing) pos end : goWhitespace l end rem'
      (wordyId -> Right (id, rem)) ->
        if ['#'] `isPrefixOf` rem then
          case shortHash rem of
            Left e -> Token (Err e) pos pos : recover l pos rem
            Right (h, rem) ->
              let end = incBy id . incBy (SH.toString h) $ pos
               in Token (WordyId id (Just h)) pos end
                  : goWhitespace l end rem
        else let end = incBy id pos
              in Token (WordyId id Nothing) pos end : goWhitespace l end rem
      (matchKeyword -> Just (kw,rem)) ->
        let end = incBy kw pos in
              case kw of
                -- `unique type` lexes as [Open "unique", Reserved "type"]
                -- `type` lexes as [Open "type"]
                -- `unique ability` lexes as [Open "unique", Reserved "ability"]
                -- `ability` lexes as [Open "ability"]
                kw@"unique" ->
                  Token (Open kw) pos end
                    : goWhitespace ((kw, column $ inc pos) : l) end rem
                kw@"ability" | topBlockName l /= Just "unique" ->
                  Token (Open kw) pos end
                    : goWhitespace ((kw, column $ inc pos) : l) end rem
                kw@"type" | topBlockName l /= Just "unique" ->
                  Token (Open kw) pos end
                    : goWhitespace ((kw, column $ inc pos) : l) end rem
                kw | Set.member kw layoutKeywords ->
                       Token (Open kw) pos end : pushLayout kw l end rem
                   | otherwise -> Token (Reserved kw) pos end : goWhitespace l end rem

      -- numeric literals
      rem -> case numericLit rem of
        Right (Just (num, rem)) ->
          let end = incBy num pos in Token (Numeric num) pos end : goWhitespace l end rem
        Right Nothing -> Token (Err UnknownLexeme) pos pos : recover l pos rem
        Left e -> Token (Err e) pos pos : recover l pos rem

    lexDoc l pos rem = case span isSpace rem of
      (spaces,rem) -> docBlob l pos' rem pos' []
        where pos' = incBy spaces pos

    docBlob l pos rem blobStart acc = case rem of
      '@' : (hqToken (inc pos) -> Just (tok, rem)) ->
        let pos' = inc $ end tok in
        Token (Textual (reverse acc)) blobStart pos :
        tok :
        docBlob l pos' rem pos' []
      '@' : (docType (inc pos) -> Just (typTok, pos', rem)) ->
        Token (Textual (reverse acc)) blobStart pos : case rem of
         (hqToken pos' -> Just (tok, rem)) ->
           let pos'' = inc (end tok) in
           typTok : tok : docBlob l pos'' rem pos' []
         _ -> recover l pos rem
      '\\' : '@' : rem -> docBlob l (incBy "\\@" pos) rem blobStart ('@':acc)
<<<<<<< HEAD
      '\\' : ':' : ']' : rem -> docBlob l (incBy "\\:]" pos) rem blobStart (']':':':acc)
      ':' : ']' : rem -> 
        let pos' = inc . inc $ pos in 
        (if null acc then id 
=======
      ':' : ']' : rem ->
        let pos' = inc . inc $ pos in
        (if null acc then id
>>>>>>> 2a4d034a
         else (Token (Textual (reverse $ dropWhile isSpace acc)) blobStart pos :)) $
          Token Close pos pos' : goWhitespace l pos' rem
      [] -> recover l pos rem
      ch : rem -> docBlob l (incBy [ch] pos) rem blobStart (ch:acc)

    docType :: Pos -> String -> Maybe (Token Lexeme, Pos, String)
    docType pos rem = case rem of
      -- this crazy one liner parses [<stuff>]<whitespace>, as a pattern match
      '[' : (span (/= ']') -> (typ, ']' : (span isSpace -> (spaces, rem)))) ->
         -- advance past [, <typ>, ], <whitespace>
         let pos' = incBy typ . inc . incBy spaces . inc $ pos in
         -- the reserved token doesn't include the `[]` chars
         Just (Token (Reserved typ) (inc pos) (incBy typ . inc $ pos), pos', rem)
      _ -> Nothing

    hqToken :: Pos -> String -> Maybe (Token Lexeme, String)
    hqToken pos rem = case rem of
      (shortHash -> Right (h, rem)) ->
        Just (Token (Hash h) pos (incBy (SH.toString h) pos), rem)
      (wordyId -> Right (id, rem)) -> case rem of
        (shortHash -> Right (h, rem)) ->
          Just (Token (WordyId id $ Just h) pos (incBy id . incBy (SH.toString h) $ pos), rem)
        _ -> Just (Token (WordyId id Nothing) pos (incBy id pos), rem)
      (symbolyId -> Right (id, rem)) -> case rem of
        (shortHash -> Right (h, rem)) ->
          Just (Token (SymbolyId id $ Just h) pos (incBy id . incBy (SH.toString h) $ pos), rem)
        _ -> Just (Token (SymbolyId id Nothing) pos (incBy id pos), rem)
      _ -> Nothing

    recover _l _pos _rem = []

isDelayOrForce :: Char -> Bool
isDelayOrForce op = op == '\''|| op == '!'

matchKeyword :: String -> Maybe (String,String)
matchKeyword = matchKeyword' keywords

matchKeyword' :: Set String -> String -> Maybe (String,String)
matchKeyword' keywords s = case break isSep s of
  (kw, rem) | Set.member kw keywords -> Just (kw, rem)
  _ -> Nothing

-- Split into a string literal and the remainder, and a delta which includes
-- both the starting and ending `"` character
-- The input string should only start with a '"' if the string literal is empty
splitStringLit :: String -> Either Err (Pos, String, String)
splitStringLit = go (inc mempty) "" where
  -- n tracks the raw character delta of this literal
  go !n !acc ('\\':s:rem) = case parseEscapeChar s of
    Just e -> go (inc . inc $ n) (e:acc) rem
    Nothing  -> Left $ InvalidEscapeCharacter s
  go !n !acc ('"':rem)    = Right (inc n, reverse acc, rem)
  go !n !acc (x:rem)      = go (inc n) (x:acc) rem
  go _ _ []               = Left $ TextLiteralMissingClosingQuote ""

-- Mapping between characters and their escape codes. Use parse/showEscapeChar
-- to convert.
escapeChars :: [(Char, Char)]
escapeChars =
  [ ('0', '\0')
  , ('a', '\a')
  , ('b', '\b')
  , ('f', '\f')
  , ('n', '\n')
  , ('r', '\r')
  , ('t', '\t')
  , ('v', '\v')
  , ('s', ' ')
  , ('\'', '\'')
  , ('"', '"')
  , ('\\', '\\')
  ]

-- Map a escape symbol to it's character literal
parseEscapeChar :: Char -> Maybe Char
parseEscapeChar c =
  Map.lookup c (Map.fromList escapeChars)

-- Inverse of parseEscapeChar; map a character to its escaped version:
showEscapeChar :: Char -> Maybe Char
showEscapeChar c =
  Map.lookup c (Map.fromList [(x, y) | (y, x) <- escapeChars])

numericLit :: String -> Either Err (Maybe (String,String))
numericLit = go
  where
  go ('+':s) = go2 "+" s
  go ('-':s) = go2 "-" s
  go s = go2 "" s
  go2 sign s = case span isDigit s of
    (num@(_:_), []) -> pure $ pure (sign ++ num, [])
    (num@(_:_), '.':rem) -> case span isDigit rem of
      (fractional@(_:_), []) ->
        pure $ pure (sign ++ num ++ "." ++ fractional, [])
      (fractional@(_:_), c:rem)
        | c `elem` "eE" -> goExp (sign ++ num ++ "." ++ fractional) rem
        | isSep c -> pure $ pure (sign ++ num ++ "." ++ fractional, c:rem)
        | otherwise -> pure Nothing
      ([], _) -> Left (MissingFractional (sign ++ num ++ "."))
    (num@(_:_), c:rem) | c `elem` "eE" -> goExp (sign ++ num) rem
    (num@(_:_), c:rem) -> pure $ pure (sign ++ num, c:rem)
    ([], _) -> pure Nothing
  goExp signNum rem = case rem of
    ('+':s) -> goExp' signNum "+" s
    ('-':s) -> goExp' signNum "-" s
    s       -> goExp' signNum ""  s
  goExp' signNum expSign exp = case span isDigit exp of
    (_:_, []) ->
      pure $ pure (signNum ++ "e" ++ expSign ++ exp, [])
    (exp'@(_:_), c:rem)
      | isSep c -> pure $ pure (signNum ++ "e" ++ expSign ++ exp', c:rem)
      | otherwise -> pure Nothing
    ([], _) -> Left (MissingExponent (signNum ++ "e" ++ expSign))

isSep :: Char -> Bool
isSep c = isSpace c || Set.member c delimiters

hasSep :: String -> Bool
hasSep [] = True
hasSep (ch:_) = isSep ch

-- Not a keyword, '.' delimited list of wordyId0 (should not include a trailing '.')
wordyId0 :: String -> Either Err (String, String)
wordyId0 s = span' wordyIdChar s $ \case
  (id@(ch:_), rem) | not (Set.member id keywords)
                    && wordyIdStartChar ch
                    -> Right (id, rem)
  (id, _rem) -> Left (InvalidWordyId id)

wordyIdStartChar :: Char -> Bool
wordyIdStartChar ch = isAlpha ch || isEmoji ch || ch == '_'

wordyIdChar :: Char -> Bool
wordyIdChar ch =
  isAlphaNum ch || isEmoji ch || ch `elem` "_!'"

isEmoji :: Char -> Bool
isEmoji c = c >= '\x1F300' && c <= '\x1FAFF'

symbolyId :: String -> Either Err (String, String)
symbolyId r@('.':ch:_) | isSpace ch || isDelimeter ch
                       = symbolyId0 r -- lone dot treated as an operator
symbolyId ('.':s) = (\(s,rem) -> ('.':s,rem)) <$> symbolyId' s
symbolyId s = symbolyId' s

-- Is a '.' delimited list of wordyId, with a final segment of `symbolyId0`
symbolyId' :: String -> Either Err (String, String)
symbolyId' s = case wordyId0 s of
  Left _ -> symbolyId0 s
  Right (wid, '.':rem) -> case symbolyId rem of
    Left e -> Left e
    Right (rest, rem) -> Right (wid <> "." <> rest, rem)
  Right (w,_) -> Left (InvalidSymbolyId w)

wordyId :: String -> Either Err (String, String)
wordyId ('.':s) = (\(s,rem) -> ('.':s,rem)) <$> wordyId' s
wordyId s = wordyId' s

-- Is a '.' delimited list of wordyId
wordyId' :: String -> Either Err (String, String)
wordyId' s = case wordyId0 s of
  Left e -> Left e
  Right (wid, '.':rem@(ch:_)) | wordyIdStartChar ch -> case wordyId rem of
    Left e -> Left e
    Right (rest, rem) -> Right (wid <> "." <> rest, rem)
  Right (w,rem) -> Right (w,rem)

-- Is a `ShortHash`
shortHash :: String -> Either Err (ShortHash, String)
shortHash s = case SH.fromString potentialHash of
  Nothing -> Left (InvalidShortHash potentialHash)
  Just x  -> Right (x, rem)
  where (potentialHash, rem) = break ((||) <$> isSpace <*> (== '`')) s

-- Returns either an error or an id and a remainder
symbolyId0 :: String -> Either Err (String, String)
symbolyId0 s = span' symbolyIdChar s $ \case
  (id@(_:_), rem) | not (Set.member id reservedOperators) -> Right (id, rem)
  (id, _rem) -> Left (InvalidSymbolyId id)

symbolyIdChar :: Char -> Bool
symbolyIdChar ch = Set.member ch symbolyIdChars

symbolyIdChars :: Set Char
symbolyIdChars = Set.fromList "!$%^&*-=+<>.~\\/|:"

keywords :: Set String
keywords = Set.fromList [
  "if", "then", "else", "forall", "∀",
  "handle", "in", "unique",
  "where", "use",
  "true", "false",
  "type", "ability", "alias", "typeLink", "termLink",
  "let", "namespace", "case", "of"]

-- These keywords introduce a layout block
layoutKeywords :: Set String
layoutKeywords =
  Set.fromList [
    "if", "in", "let", "where", "of"
  ]

-- These keywords end a layout block and begin another layout block
layoutCloseAndOpenKeywords :: Set String
layoutCloseAndOpenKeywords = Set.fromList ["then", "else"]

openingKeyword :: String -> String
openingKeyword "then" = "if"
openingKeyword "else" = "then"
openingKeyword kw = error $ "Not sure what the opening keyword is for: " <> kw

-- These keywords end a layout block
layoutCloseOnlyKeywords :: Set String
layoutCloseOnlyKeywords = Set.fromList ["}"]

delimiters :: Set Char
delimiters = Set.fromList "()[]{},?;"

isDelimeter :: Char -> Bool
isDelimeter ch = Set.member ch delimiters

reservedOperators :: Set String
reservedOperators = Set.fromList ["->", ":", "&&", "||"]

inc :: Pos -> Pos
inc (Pos line col) = Pos line (col + 1)

incBy :: String -> Pos -> Pos
incBy rem pos@(Pos line col) = case rem of
  []       -> pos
  '\r':rem -> incBy rem $ Pos line col
  '\n':rem -> incBy rem $ Pos (line + 1) 1
  _:rem    -> incBy rem $ Pos line (col + 1)

debugLex'' :: [Token Lexeme] -> String
debugLex'' = show . fmap payload . tree

debugLex' :: String -> String
debugLex' =  debugLex'' . lexer "debugLex"

debugLex''' :: String -> String -> String
debugLex''' s =  debugLex'' . lexer s

span' :: (a -> Bool) -> [a] -> (([a],[a]) -> r) -> r
span' f a k = k (span f a)

spanThru' :: (a -> Bool) -> [a] -> (([a],[a]) -> r) -> r
spanThru' f a k = case span f a of
  (l, []) -> k (l, [])
  (l, lz:r) -> k (l ++ [lz], r)<|MERGE_RESOLUTION|>--- conflicted
+++ resolved
@@ -496,16 +496,10 @@
            typTok : tok : docBlob l pos'' rem pos' []
          _ -> recover l pos rem
       '\\' : '@' : rem -> docBlob l (incBy "\\@" pos) rem blobStart ('@':acc)
-<<<<<<< HEAD
       '\\' : ':' : ']' : rem -> docBlob l (incBy "\\:]" pos) rem blobStart (']':':':acc)
-      ':' : ']' : rem -> 
-        let pos' = inc . inc $ pos in 
-        (if null acc then id 
-=======
       ':' : ']' : rem ->
         let pos' = inc . inc $ pos in
         (if null acc then id
->>>>>>> 2a4d034a
          else (Token (Textual (reverse $ dropWhile isSpace acc)) blobStart pos :)) $
           Token Close pos pos' : goWhitespace l pos' rem
       [] -> recover l pos rem
