{-# Language OverloadedStrings #-}
{-# Language ScopedTypeVariables #-}
{-# Language UnicodeSyntax     #-}
{-# LANGUAGE PatternSynonyms #-}

module Unison.FileParsers where

import           Control.Monad.State (evalStateT)
import           Data.ByteString (ByteString)
import           Data.Bytes.Put (runPutS)
import qualified Data.Foldable as Foldable
import           Data.Functor.Identity (runIdentity)
import           Data.Map (Map)
import qualified Data.Map as Map
import           Data.Maybe
import qualified Data.Text as Text
import           Data.Tuple (swap)
import qualified Unison.Builtin as B
import qualified Unison.Codecs as Codecs
import           Unison.DataDeclaration (DataDeclaration')
import           Unison.Parser (Ann(..))
import qualified Unison.Parser as Parser
import qualified Unison.Parsers as Parsers
import qualified Unison.PrintError as PrintError
import           Unison.Reference (Reference)
import           Unison.Result (Result(..), Note)
import qualified Unison.Result as Result
import           Unison.Term (AnnotatedTerm)
import           Unison.Type (AnnotatedType)
import qualified Unison.Typechecker as Typechecker
import           Unison.UnisonFile (pattern UnisonFile)
import qualified Unison.UnisonFile as UF
import           Unison.Var (Var)
import qualified Unison.Var as Var

type Term v = AnnotatedTerm v Ann
type Type v = AnnotatedType v Ann
type DataDeclaration v = DataDeclaration' v Ann
type UnisonFile v = UF.UnisonFile v Ann

-- only used by tests
<<<<<<< HEAD
parseAndSynthesizeAsFile
  :: Var v => FilePath -> String -> Result (Note v Ann) (Term v, Type v)
parseAndSynthesizeAsFile filename s = do
  (_errorEnv, file) <- Result.fromParsing
    $ Parsers.parseFile filename s Parser.penv0
  synthesizeFile file
=======
parseAndSynthesizeAsFile :: Var v => FilePath -> String
                         -> Result (Note v Ann) (PrintError.Env, Maybe (Term v, Type v))
parseAndSynthesizeAsFile filename s = do
  (errorEnv,file) <- Result.fromParsing $ Parsers.parseFile filename s Parser.penv0
  let (Result notes' r) = synthesizeFile file
  Result notes' $ Just (errorEnv, r)
>>>>>>> 5bb74984

synthesizeFile
  :: forall v . Var v => UnisonFile v -> Result (Note v Ann) (Term v, Type v)
synthesizeFile unisonFile
  = let
      (UnisonFile dds0 eds0 term) =
        UF.bindBuiltins B.builtinTerms B.builtinTypes unisonFile
      dds :: Map Reference (DataDeclaration v)
      dds     = Map.fromList $ Foldable.toList dds0
      eds     = Map.fromList $ Foldable.toList eds0
      datas   = Map.union dds B.builtinDataDecls -- `Map.union` is left-biased
      effects = Map.union eds B.builtinEffectDecls
      env0    = Typechecker.Env
        Intrinsic
        []
        typeOf
        dataDeclaration
        effectDeclaration
        (Map.fromListWith mappend $ fmap
          (\(v, (_tm, typ)) ->
            ( unqualified $ Var.name v
            , [Typechecker.NamedReference (Var.name v) typ]
            )
          )
          B.builtinTypedTerms
        )
      n = Typechecker.synthesizeAndResolve env0 term
      die s h = error $ "unknown " ++ s ++ " reference " ++ show h
      typeOf r = error $ "unknown reference " ++ show r
      dataDeclaration r = pure $ fromMaybe (die "data" r) $ Map.lookup r datas
      effectDeclaration r =
        pure $ fromMaybe (die "effect" r) $ Map.lookup r effects
      unqualified = last . Text.splitOn "."
    in
      swap <$> runIdentity n

synthesizeUnisonFile :: Var v
                     => UnisonFile v
                     -> Result (Note v Ann) (UnisonFile v, Type v)
synthesizeUnisonFile unisonFile@(UnisonFile d e _t) = do
  (t', typ) <- synthesizeFile unisonFile
  pure $ (UnisonFile d e t', typ)

serializeUnisonFile :: Var v => UnisonFile v
                             -> Result (Note v Ann)
                                       (UnisonFile v, Type v, ByteString)
serializeUnisonFile unisonFile =
  let r = synthesizeUnisonFile unisonFile
      f (unisonFile', typ) =
        let bs = runPutS $ flip evalStateT 0 $ Codecs.serializeFile unisonFile'
        in (unisonFile', typ, bs)
  in f <$> r<|MERGE_RESOLUTION|>--- conflicted
+++ resolved
@@ -38,22 +38,16 @@
 type DataDeclaration v = DataDeclaration' v Ann
 type UnisonFile v = UF.UnisonFile v Ann
 
--- only used by tests
-<<<<<<< HEAD
 parseAndSynthesizeAsFile
-  :: Var v => FilePath -> String -> Result (Note v Ann) (Term v, Type v)
+  :: Var v
+  => FilePath
+  -> String
+  -> Result (Note v Ann) (PrintError.Env, Maybe (Term v, Type v))
 parseAndSynthesizeAsFile filename s = do
-  (_errorEnv, file) <- Result.fromParsing
+  (errorEnv, file) <- Result.fromParsing
     $ Parsers.parseFile filename s Parser.penv0
-  synthesizeFile file
-=======
-parseAndSynthesizeAsFile :: Var v => FilePath -> String
-                         -> Result (Note v Ann) (PrintError.Env, Maybe (Term v, Type v))
-parseAndSynthesizeAsFile filename s = do
-  (errorEnv,file) <- Result.fromParsing $ Parsers.parseFile filename s Parser.penv0
   let (Result notes' r) = synthesizeFile file
   Result notes' $ Just (errorEnv, r)
->>>>>>> 5bb74984
 
 synthesizeFile
   :: forall v . Var v => UnisonFile v -> Result (Note v Ann) (Term v, Type v)
