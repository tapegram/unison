--- conflicted
+++ resolved
@@ -38,14 +38,6 @@
 type DataDeclaration v = DataDeclaration' v Ann
 type UnisonFile v = UF.UnisonFile v Ann
 
-<<<<<<< HEAD
--- only used by tests
-parseAndSynthesizeAsFile :: Var v => FilePath -> String
-                         -> Result (Note v Ann) (Term v, Type v)
-parseAndSynthesizeAsFile filename s = do
-  (_errorEnv,file) <- Result.fromParsing $ Parsers.parseFile filename s Parser.penv0
-  synthesizeFile file
-=======
 parseAndSynthesizeAsFile
   :: Var v
   => FilePath
@@ -56,7 +48,6 @@
     $ Parsers.parseFile filename s Parser.penv0
   let (Result notes' r) = synthesizeFile file
   Result notes' $ Just (errorEnv, r)
->>>>>>> a2b7a036
 
 synthesizeFile
   :: forall v . Var v => UnisonFile v -> Result (Note v Ann) (Term v, Type v)
