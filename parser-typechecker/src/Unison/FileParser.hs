--- conflicted
+++ resolved
@@ -10,27 +10,24 @@
 import           Data.Map (Map)
 import qualified Data.Map as Map
 import qualified Data.Text as Text
-<<<<<<< HEAD
-=======
 import           Data.Tuple (swap)
 import           Prelude hiding (readFile)
->>>>>>> 3b521767
-import qualified Unison.Lexer as L
 import           Unison.DataDeclaration (DataDeclaration', EffectDeclaration')
 import qualified Unison.DataDeclaration as DD
+import qualified Unison.Lexer as L
 import           Unison.Parser
 import qualified Unison.PrintError as PrintError
+import           Unison.Reference (Reference)
+import           Unison.Term (AnnotatedTerm)
+import qualified Unison.Term as Term
 import qualified Unison.TermParser as TermParser
-import qualified Unison.Term as Term
+import           Unison.Type (AnnotatedType)
 import qualified Unison.Type as Type
-import           Unison.Type (AnnotatedType)
-import Unison.Term (AnnotatedTerm)
 import qualified Unison.TypeParser as TypeParser
 import           Unison.UnisonFile (UnisonFile(..), environmentFor)
 import qualified Unison.UnisonFile as UF
 import           Unison.Var (Var)
 import qualified Unison.Var as Var
-import Unison.Reference (Reference)
 -- import Debug.Trace
 
 file :: forall v . Var v
