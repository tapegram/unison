{-# LANGUAGE OverloadedStrings #-}
{-# LANGUAGE PatternSynonyms #-}
{-# LANGUAGE ViewPatterns #-}

module Unison.Builtin.Decls where

import Control.Monad (join)
import Data.List (elemIndex, find)
import qualified Data.Map as Map
import Data.Text (Text, unpack)
import Debug.Trace (trace)
import qualified Unison.ABT as ABT
import qualified Unison.ConstructorType as CT
import Unison.DataDeclaration
  ( DataDeclaration (..),
    Modifier (Structural, Unique),
    hashDecls,
  )
import qualified Unison.DataDeclaration as DD
import qualified Unison.Pattern as Pattern
import Unison.Reference (Reference)
import qualified Unison.Reference as Reference
import Unison.Referent (Referent)
import qualified Unison.Referent as Referent
import Unison.Symbol (Symbol)
import Unison.Term (ConstructorId, Term, Term2)
import qualified Unison.Term as Term
import Unison.Type (Type)
import qualified Unison.Type as Type
import Unison.Var (Var)
import qualified Unison.Var as Var

lookupDeclRef :: Text -> Reference
lookupDeclRef str
  | [(_, d, _)] <- filter (\(v, _, _) -> v == Var.named str) decls = Reference.DerivedId d
  | otherwise = error $ "lookupDeclRef: missing \"" ++ unpack str ++ "\""
  where
    decls = builtinDataDecls @Symbol

unitRef, pairRef, optionalRef, eitherRef :: Reference
unitRef = lookupDeclRef "Unit"
pairRef = lookupDeclRef "Tuple"
optionalRef = lookupDeclRef "Optional"
eitherRef = lookupDeclRef "Either"

<<<<<<< HEAD
testResultRef, linkRef, docRef, isPropagatedRef, isTestRef, ioErrorRef, stdHandleRef, failureRef :: Reference
=======
testResultRef, linkRef, docRef, ioErrorRef, stdHandleRef, failureRef, tlsSignedCertRef, tlsPrivateKeyRef :: Reference
isPropagatedRef, isTestRef :: Reference
isPropagatedRef = lookupDeclRef "IsPropagated"
isTestRef = lookupDeclRef "IsTest"
>>>>>>> a11cd473
testResultRef = lookupDeclRef "Test.Result"
linkRef = lookupDeclRef "Link"
docRef = lookupDeclRef "Doc"
isPropagatedRef = lookupDeclRef "IsPropagated"
isTestRef = lookupDeclRef "IsTest"
ioErrorRef = lookupDeclRef "io2.IOError"
stdHandleRef = lookupDeclRef "io2.StdHandle"
failureRef = lookupDeclRef "io2.Failure"
tlsSignedCertRef = lookupDeclRef "io2.Tls.SignedCert"
tlsPrivateKeyRef = lookupDeclRef "io2.Tls.PrivateKey"

fileModeRef, filePathRef, bufferModeRef, seekModeRef, seqViewRef :: Reference
fileModeRef = lookupDeclRef "io2.FileMode"
filePathRef = lookupDeclRef "io2.FilePath"
bufferModeRef = lookupDeclRef "io2.BufferMode"
seekModeRef = lookupDeclRef "io2.SeekMode"
seqViewRef = lookupDeclRef "SeqView"

pairCtorRef, unitCtorRef :: Referent
pairCtorRef = Referent.Con pairRef 0 CT.Data
unitCtorRef = Referent.Con unitRef 0 CT.Data

constructorId :: Reference -> Text -> Maybe Int
constructorId ref name = do
  (_,_,dd) <- find (\(_,r,_) -> Reference.DerivedId r == ref) (builtinDataDecls @Symbol)
  elemIndex name $ DD.constructorNames dd

<<<<<<< HEAD
isPropagatedConstructorId, isTestConstructorId, okConstructorId, failConstructorId, docBlobId, docLinkId, docSignatureId, docSourceId, docEvaluateId, docJoinId, linkTermId, linkTypeId :: ConstructorId
=======
okConstructorId, failConstructorId, docBlobId, docLinkId, docSignatureId, docSourceId, docEvaluateId, docJoinId, linkTermId, linkTypeId :: ConstructorId
isPropagatedConstructorId, isTestConstructorId :: ConstructorId 
>>>>>>> a11cd473
Just isPropagatedConstructorId = constructorId isPropagatedRef "IsPropagated.IsPropagated"
Just isTestConstructorId = constructorId isTestRef "IsTest.IsTest"
Just okConstructorId = constructorId testResultRef "Test.Result.Ok"
Just failConstructorId = constructorId testResultRef "Test.Result.Fail"
Just docBlobId = constructorId docRef "Doc.Blob"
Just docLinkId = constructorId docRef "Doc.Link"
Just docSignatureId = constructorId docRef "Doc.Signature"
Just docSourceId = constructorId docRef "Doc.Source"
Just docEvaluateId = constructorId docRef "Doc.Evaluate"
Just docJoinId = constructorId docRef "Doc.Join"
Just linkTermId = constructorId linkRef "Link.Term"
Just linkTypeId = constructorId linkRef "Link.Type"

okConstructorReferent, failConstructorReferent :: Referent.Referent
okConstructorReferent = Referent.Con testResultRef okConstructorId CT.Data
failConstructorReferent = Referent.Con testResultRef failConstructorId CT.Data

-- | parse some builtin data types, and resolve their free variables using
-- | builtinTypes' and those types defined herein
builtinDataDecls :: Var v => [(v, Reference.Id, DataDeclaration v ())]
builtinDataDecls = rs1 ++ rs
<<<<<<< HEAD
  where
    rs1 = case hashDecls $
      Map.fromList
        [ (v "Link", link)
        ] of
      Right a -> a
      Left e -> error $ "builtinDataDecls: " <> show e
    rs = case hashDecls $
      Map.fromList
        [ (v "Unit", unit),
          (v "Tuple", tuple),
          (v "Optional", opt),
          (v "Either", eith),
          (v "Test.Result", tr),
          (v "IsPropagated", isPropagated),
          (v "IsTest", isTest),
          (v "Doc", doc),
          (v "io2.FileMode", fmode),
          (v "io2.BufferMode", bmode),
          (v "io2.SeekMode", smode),
          (v "SeqView", seqview),
          (v "io2.IOError", ioerr),
          (v "io2.StdHandle", stdhnd),
          (v "io2.Failure", failure),
          (v "io2.TlsFailure", tlsFailure)
        ] of
      Right a -> a
      Left e -> error $ "builtinDataDecls: " <> show e
    [(_, linkRef, _)] = rs1
    v = Var.named
    var name = Type.var () (v name)
    arr = Type.arrow'
    -- see note on `hashDecls` above for why ctor must be called `Unit.Unit`.
    unit = DataDeclaration Structural () [] [((), v "Unit.Unit", var "Unit")]
    tuple =
      DataDeclaration
        Structural
        ()
        [v "a", v "b"]
        [ ( (),
            v "Tuple.Cons",
            Type.foralls
              ()
              [v "a", v "b"]
              ( var "a"
                  `arr` (var "b" `arr` Type.apps' (var "Tuple") [var "a", var "b"])
              )
          )
        ]
    opt =
      DataDeclaration
        Structural
        ()
        [v "a"]
        [ ( (),
            v "Optional.None",
            Type.foralls () [v "a"] (Type.app' (var "Optional") (var "a"))
          ),
          ( (),
            v "Optional.Some",
            Type.foralls
              ()
              [v "a"]
              (var "a" `arr` Type.app' (var "Optional") (var "a"))
          )
        ]
    eith =
      DataDeclaration
        Structural
        ()
        [v "a", v "b"]
        [ ( (),
            v "Either.Left",
            Type.foralls
              ()
              [v "a", v "b"]
              (var "a" `arr` Type.apps' (var "Either") [var "a", var "b"])
          ),
          ( (),
            v "Either.Right",
            Type.foralls
              ()
              [v "a", v "b"]
              (var "b" `arr` Type.apps' (var "Either") [var "a", var "b"])
          )
        ]
    isTest =
      DataDeclaration
        (Unique "e6dca08b40458b03ca1660cfbdaecaa7279b42d18257898b5fd1c34596aac36f")
        ()
        []
        [((), v "IsTest.IsTest", var "IsTest")]
    isPropagated =
      DataDeclaration
        (Unique "b28d929d0a73d2c18eac86341a3bb9399f8550c11b5f35eabb2751e6803ccc20")
        ()
        []
        [((), v "IsPropagated.IsPropagated", var "IsPropagated")]
    fmode =
      DataDeclaration
        (Unique "3c11ba4f0a5d8fedd427b476cdd2d7673197d11e")
        ()
        []
        [ ((), v "io2.FileMode.Read", var "io2.FileMode"),
          ((), v "io2.FileMode.Write", var "io2.FileMode"),
          ((), v "io2.FileMode.Append", var "io2.FileMode"),
          ((), v "io2.FileMode.ReadWrite", var "io2.FileMode")
        ]
    bmode =
      DataDeclaration
        (Unique "7dd9560d3826c21e5e6a7e08f575b61adcddf849")
        ()
        []
        [ ((), v "io2.BufferMode.NoBuffering", var "io2.BufferMode"),
          ((), v "io2.BufferMode.LineBuffering", var "io2.BufferMode"),
          ((), v "io2.BufferMode.BlockBuffering", var "io2.BufferMode"),
          ( (),
            v "io2.BufferMode.SizedBlockBuffering",
            Type.nat () `arr` var "io2.BufferMode"
          )
        ]
    smode =
      DataDeclaration
        (Unique "453a764f73cb4c7371d9af23b2d5ed646bf9e57c")
        ()
        []
        [ ((), v "io2.SeekMode.AbsoluteSeek", var "io2.SeekMode"),
          ((), v "io2.SeekMode.RelativeSeek", var "io2.SeekMode"),
          ((), v "io2.SeekMode.SeekFromEnd", var "io2.SeekMode")
        ]
    ioerr =
      DataDeclaration
        (Unique "5915e25ac83205f7885395cc6c6c988bc5ec69a1")
        ()
        []
        [ ((), v "io2.IOError.AlreadyExists", var "io2.IOError"),
          ((), v "io2.IOError.NoSuchThing", var "io2.IOError"),
          ((), v "io2.IOError.ResourceBusy", var "io2.IOError"),
          ((), v "io2.IOError.ResourceExhausted", var "io2.IOError"),
          ((), v "io2.IOError.EOF", var "io2.IOError"),
          ((), v "io2.IOError.IllegalOperation", var "io2.IOError"),
          ((), v "io2.IOError.PermissionDenied", var "io2.IOError"),
          ((), v "io2.IOError.UserError", var "io2.IOError")
        ]
    failure =
      DataDeclaration
        (Unique "52ad89274a358b9c802792aa05915e25ac83205f7885395cc6c6c988bc5ec69a1")
        ()
        []
        [ ((), v "io2.Failure.Failure", (Type.typeLink () `arr` (Type.text () `arr` var "io2.Failure")))
        ]
    tlsFailure =
      DataDeclaration
        (Unique "df5ba835130b227ab83d02d1feff5402455a732d613b51dee32230d2f2d067c6")
        ()
        []
        []
    stdhnd =
      DataDeclaration
        (Unique "67bf7a8e517cbb1e9f42bc078e35498212d3be3c")
        ()
        []
        [ ((), v "io2.StdHandle.StdIn", var "io2.StdHandle"),
          ((), v "io2.StdHandle.StdOut", var "io2.StdHandle"),
          ((), v "io2.StdHandle.StdErr", var "io2.StdHandle")
        ]
    seqview =
      DataDeclaration
        Structural
        ()
        [v "a", v "b"]
        [ ( (),
            v "SeqView.VEmpty",
            Type.foralls
              ()
              [v "a", v "b"]
              (Type.apps' (var "SeqView") [var "a", var "b"])
          ),
          ( (),
            v "SeqView.VElem",
            let sv = Type.apps' (var "SeqView") [var "a", var "b"]
             in Type.foralls
                  ()
                  [v "a", v "b"]
                  (var "a" `arr` (var "b" `arr` sv))
          )
        ]
    tr =
      DataDeclaration
        (Unique "70621e539cd802b2ad53105697800930411a3ebc")
        ()
        []
        [ ((), v "Test.Result.Fail", Type.text () `arr` var "Test.Result"),
          ((), v "Test.Result.Ok", Type.text () `arr` var "Test.Result")
        ]
    doc =
      DataDeclaration
        (Unique "c63a75b845e4f7d01107d852e4c2485c51a50aaaa94fc61995e71bbee983a2ac3713831264adb47fb6bd1e058d5f004")
        ()
        []
        [ ((), v "Doc.Blob", Type.text () `arr` var "Doc"),
          ((), v "Doc.Link", Type.refId () linkRef `arr` var "Doc"),
          ((), v "Doc.Signature", Type.termLink () `arr` var "Doc"),
          ((), v "Doc.Source", Type.refId () linkRef `arr` var "Doc"),
          ((), v "Doc.Evaluate", Type.termLink () `arr` var "Doc"),
          ((), v "Doc.Join", Type.app () (Type.vector ()) (var "Doc") `arr` var "Doc")
        ]
    link =
      DataDeclaration
        (Unique "a5803524366ead2d7f3780871d48771e8142a3b48802f34a96120e230939c46bd5e182fcbe1fa64e9bff9bf741f3c04")
        ()
        []
        [ ((), v "Link.Term", Type.termLink () `arr` var "Link"),
          ((), v "Link.Type", Type.typeLink () `arr` var "Link")
        ]
=======
 where
  rs1 = case hashDecls $ Map.fromList
    [ (v "Link"                , link)
    ] of Right a -> a; Left e -> error $ "builtinDataDecls: " <> show e
  rs = case hashDecls $ Map.fromList
    [ (v "Unit"               , unit)
    , (v "Tuple"              , tuple)
    , (v "Optional"           , opt)
    , (v "Either"             , eith)
    , (v "Test.Result"        , tr)
    , (v "IsPropagated"       , isPropagated)
    , (v "IsTest"             , isTest)
    , (v "Doc"                , doc)
    , (v "io2.FileMode"       , fmode)
    , (v "io2.BufferMode"     , bmode)
    , (v "io2.SeekMode"       , smode)
    , (v "SeqView"            , seqview)
    , (v "io2.IOError"        , ioerr)
    , (v "io2.StdHandle"      , stdhnd)
    , (v "io2.Failure"        , failure)
    , (v "io2.TlsFailure"     , tlsFailure)
    , (v "io2.IOFailure"      , ioFailure)
    ] of Right a -> a; Left e -> error $ "builtinDataDecls: " <> show e
  [(_, linkRef, _)] = rs1
  v = Var.named
  var name = Type.var () (v name)
  arr  = Type.arrow'
  -- see note on `hashDecls` above for why ctor must be called `Unit.Unit`.
  unit = DataDeclaration Structural () [] [((), v "Unit.Unit", var "Unit")]
  tuple = DataDeclaration
    Structural
    ()
    [v "a", v "b"]
    [ ( ()
      , v "Tuple.Cons"
      , Type.foralls
        ()
        [v "a", v "b"]
        (     var "a"
        `arr` (var "b" `arr` Type.apps' (var "Tuple") [var "a", var "b"])
        )
      )
    ]
  opt = DataDeclaration
    Structural
    ()
    [v "a"]
    [ ( ()
      , v "Optional.None"
      , Type.foralls () [v "a"] (Type.app' (var "Optional") (var "a"))
      )
    , ( ()
      , v "Optional.Some"
      , Type.foralls ()
                     [v "a"]
                     (var "a" `arr` Type.app' (var "Optional") (var "a"))
      )
    ]
  eith = DataDeclaration
    Structural
    ()
    [v "a", v "b"]
    [ ( ()
      , v "Either.Left"
      , Type.foralls () [v "a", v "b"]
          (var "a" `arr` Type.apps' (var "Either") [var "a", var "b"])
      )
    , ( ()
      , v "Either.Right"
      , Type.foralls () [v "a", v "b"]
          (var "b" `arr` Type.apps' (var "Either") [var "a", var "b"])
      )
    ]
  isTest =
    DataDeclaration
      (Unique "e6dca08b40458b03ca1660cfbdaecaa7279b42d18257898b5fd1c34596aac36f")
      ()
      []
      [((), v "IsTest.IsTest", var "IsTest")]
  isPropagated =
    DataDeclaration
      (Unique "b28d929d0a73d2c18eac86341a3bb9399f8550c11b5f35eabb2751e6803ccc20")
      ()
      []
      [((), v "IsPropagated.IsPropagated", var "IsPropagated")]
  fmode = DataDeclaration
    (Unique "3c11ba4f0a5d8fedd427b476cdd2d7673197d11e")
    ()
    []
    [ ((), v "io2.FileMode.Read", var "io2.FileMode")
    , ((), v "io2.FileMode.Write", var "io2.FileMode")
    , ((), v "io2.FileMode.Append", var "io2.FileMode")
    , ((), v "io2.FileMode.ReadWrite", var "io2.FileMode")
    ]
  bmode = DataDeclaration
    (Unique "7dd9560d3826c21e5e6a7e08f575b61adcddf849")
    ()
    []
    [ ((), v "io2.BufferMode.NoBuffering", var "io2.BufferMode")
    , ((), v "io2.BufferMode.LineBuffering", var "io2.BufferMode")
    , ((), v "io2.BufferMode.BlockBuffering", var "io2.BufferMode")
    , ((), v "io2.BufferMode.SizedBlockBuffering"
      , Type.nat () `arr` var "io2.BufferMode")
    ]
  smode = DataDeclaration
    (Unique "453a764f73cb4c7371d9af23b2d5ed646bf9e57c")
    ()
    []
    [ ((), v "io2.SeekMode.AbsoluteSeek", var "io2.SeekMode")
    , ((), v "io2.SeekMode.RelativeSeek", var "io2.SeekMode")
    , ((), v "io2.SeekMode.SeekFromEnd", var "io2.SeekMode")
    ]
  ioerr = DataDeclaration
    (Unique "5915e25ac83205f7885395cc6c6c988bc5ec69a1")
    ()
    []
    [ ((), v "io2.IOError.AlreadyExists", var "io2.IOError")
    , ((), v "io2.IOError.NoSuchThing", var "io2.IOError")
    , ((), v "io2.IOError.ResourceBusy", var "io2.IOError")
    , ((), v "io2.IOError.ResourceExhausted", var "io2.IOError")
    , ((), v "io2.IOError.EOF", var "io2.IOError")
    , ((), v "io2.IOError.IllegalOperation", var "io2.IOError")
    , ((), v "io2.IOError.PermissionDenied", var "io2.IOError")
    , ((), v "io2.IOError.UserError", var "io2.IOError")
    ]
  failure = DataDeclaration
    (Unique "52ad89274a358b9c802792aa05915e25ac83205f7885395cc6c6c988bc5ec69a1")
    ()
    []
    [ ((), v "io2.Failure.Failure", Type.typeLink () `arr` (Type.text () `arr` (Type.any () `arr` var "io2.Failure")))
    ]

  tlsFailure = DataDeclaration (Unique "df5ba835130b227ab83d02d1feff5402455a732d613b51dee32230d2f2d067c6")()[]
    []

  ioFailure = DataDeclaration (Unique "009cb00e78cac9e47485cc3633c7a363939f63866ea07ab330346a2121d69a83")()[]
    []

  stdhnd = DataDeclaration
    (Unique "67bf7a8e517cbb1e9f42bc078e35498212d3be3c")
    ()
    []
    [ ((), v "io2.StdHandle.StdIn", var "io2.StdHandle")
    , ((), v "io2.StdHandle.StdOut", var "io2.StdHandle")
    , ((), v "io2.StdHandle.StdErr", var "io2.StdHandle")
    ]
  seqview = DataDeclaration
    Structural
    ()
    [v "a", v "b"]
    [ ( ()
      , v "SeqView.VEmpty"
      , Type.foralls () [v "a", v "b"]
          (Type.apps' (var "SeqView") [var "a", var "b"])
      )
    , ( ()
      , v "SeqView.VElem"
      , let sv = Type.apps' (var "SeqView") [var "a", var "b"]
         in Type.foralls () [v "a", v "b"]
              (var "a" `arr` (var "b" `arr` sv))
      )
    ]
  tr = DataDeclaration
    (Unique "70621e539cd802b2ad53105697800930411a3ebc")
    ()
    []
    [ ((), v "Test.Result.Fail", Type.text () `arr` var "Test.Result")
    , ((), v "Test.Result.Ok"  , Type.text () `arr` var "Test.Result")
    ]
  doc = DataDeclaration
    (Unique "c63a75b845e4f7d01107d852e4c2485c51a50aaaa94fc61995e71bbee983a2ac3713831264adb47fb6bd1e058d5f004")
    ()
    []
    [ ((), v "Doc.Blob", Type.text () `arr` var "Doc")
    , ((), v "Doc.Link", Type.refId () linkRef `arr` var "Doc")
    , ((), v "Doc.Signature", Type.termLink () `arr` var "Doc")
    , ((), v "Doc.Source", Type.refId () linkRef `arr` var "Doc")
    , ((), v "Doc.Evaluate", Type.termLink () `arr` var "Doc")
    , ((), v "Doc.Join", Type.app () (Type.vector()) (var "Doc") `arr` var "Doc")
    ]
  link = DataDeclaration
    (Unique "a5803524366ead2d7f3780871d48771e8142a3b48802f34a96120e230939c46bd5e182fcbe1fa64e9bff9bf741f3c04")
    ()
    []
    [ ((), v "Link.Term", Type.termLink () `arr` var "Link")
    , ((), v "Link.Type", Type.typeLink () `arr` var "Link")
    ]
>>>>>>> a11cd473

builtinEffectDecls :: [(v, Reference.Id, DD.EffectDeclaration v ())]
builtinEffectDecls = []

pattern UnitRef <- (unUnitRef -> True)
pattern PairRef <- (unPairRef -> True)
pattern OptionalRef <- (unOptionalRef -> True)
pattern TupleType' ts <- (unTupleType -> Just ts)
pattern TupleTerm' xs <- (unTupleTerm -> Just xs)
pattern TuplePattern ps <- (unTuplePattern -> Just ps)

-- some pattern synonyms to make pattern matching on some of these constants more pleasant
pattern DocRef <- ((== docRef) -> True)
pattern DocJoin segs <- Term.App' (Term.Constructor' DocRef DocJoinId) (Term.Sequence' segs)
pattern DocBlob txt <- Term.App' (Term.Constructor' DocRef DocBlobId) (Term.Text' txt)
pattern DocLink link <- Term.App' (Term.Constructor' DocRef DocLinkId) link
pattern DocSource link <- Term.App' (Term.Constructor' DocRef DocSourceId) link
pattern DocSignature link <- Term.App' (Term.Constructor' DocRef DocSignatureId) link
pattern DocEvaluate link <- Term.App' (Term.Constructor' DocRef DocEvaluateId) link
pattern Doc <- Term.App' (Term.Constructor' DocRef _) _
pattern DocSignatureId <- ((== docSignatureId) -> True)
pattern DocBlobId <- ((== docBlobId) -> True)
pattern DocLinkId <- ((== docLinkId) -> True)
pattern DocSourceId <- ((== docSourceId) -> True)
pattern DocEvaluateId <- ((== docEvaluateId) -> True)
pattern DocJoinId <- ((== docJoinId) -> True)
pattern LinkTermId <- ((== linkTermId) -> True)
pattern LinkTypeId <- ((== linkTypeId) -> True)
pattern LinkRef <- ((== linkRef) -> True)
pattern LinkTerm tm <- Term.App' (Term.Constructor' LinkRef LinkTermId) tm
pattern LinkType ty <- Term.App' (Term.Constructor' LinkRef LinkTypeId) ty

unitType, pairType, optionalType, testResultType,
  eitherType, ioErrorType, fileModeType, filePathType, bufferModeType, seekModeType,
  stdHandleType, failureType
    :: Ord v => a -> Type v a
unitType a = Type.ref a unitRef
pairType a = Type.ref a pairRef
testResultType a = Type.app a (Type.vector a) (Type.ref a testResultRef)
optionalType a = Type.ref a optionalRef
eitherType a = Type.ref a eitherRef
ioErrorType a = Type.ref a ioErrorRef
fileModeType a = Type.ref a fileModeRef
filePathType a = Type.ref a filePathRef
bufferModeType a = Type.ref a bufferModeRef
seekModeType a = Type.ref a seekModeRef
stdHandleType a = Type.ref a stdHandleRef
failureType a = Type.ref a failureRef

tlsSignedCertType :: Var v => a -> Type v a
tlsSignedCertType a = Type.ref a tlsSignedCertRef

unitTerm :: Var v => a -> Term v a
unitTerm ann = Term.constructor ann unitRef 0

tupleConsTerm :: (Ord v, Semigroup a)
              => Term2 vt at ap v a
              -> Term2 vt at ap v a
              -> Term2 vt at ap v a
tupleConsTerm hd tl =
  Term.apps' (Term.constructor (ABT.annotation hd) pairRef 0) [hd, tl]

tupleTerm :: (Var v, Monoid a) => [Term v a] -> Term v a
tupleTerm = foldr tupleConsTerm (unitTerm mempty)

-- delayed terms are just lambdas that take a single `()` arg
-- `force` calls the function
forceTerm :: Var v => a -> a -> Term v a -> Term v a
forceTerm a au e = Term.app a e (unitTerm au)

delayTerm :: Var v => a -> Term v a -> Term v a
delayTerm a = Term.lam a $ Var.named "()"

unTupleTerm
  :: Term.Term2 vt at ap v a
  -> Maybe [Term.Term2 vt at ap v a]
unTupleTerm t = case t of
  Term.Apps' (Term.Constructor' PairRef 0) [fst, snd] ->
    (fst :) <$> unTupleTerm snd
  Term.Constructor' UnitRef 0 -> Just []
  _                           -> Nothing

unTupleType :: Var v => Type v a -> Maybe [Type v a]
unTupleType t = case t of
  Type.Apps' (Type.Ref' PairRef) [fst, snd] -> (fst :) <$> unTupleType snd
  Type.Ref' UnitRef -> Just []
  _ -> Nothing

unTuplePattern :: Pattern.Pattern loc -> Maybe [Pattern.Pattern loc]
unTuplePattern p = case p of
  Pattern.Constructor _ PairRef 0 [fst, snd] -> (fst : ) <$> unTuplePattern snd
  Pattern.Constructor _ UnitRef 0 [] -> Just []
  _ -> Nothing

unUnitRef,unPairRef,unOptionalRef:: Reference -> Bool
unUnitRef = (== unitRef)
unPairRef = (== pairRef)
unOptionalRef = (== optionalRef)<|MERGE_RESOLUTION|>--- conflicted
+++ resolved
@@ -43,19 +43,13 @@
 optionalRef = lookupDeclRef "Optional"
 eitherRef = lookupDeclRef "Either"
 
-<<<<<<< HEAD
-testResultRef, linkRef, docRef, isPropagatedRef, isTestRef, ioErrorRef, stdHandleRef, failureRef :: Reference
-=======
 testResultRef, linkRef, docRef, ioErrorRef, stdHandleRef, failureRef, tlsSignedCertRef, tlsPrivateKeyRef :: Reference
 isPropagatedRef, isTestRef :: Reference
 isPropagatedRef = lookupDeclRef "IsPropagated"
 isTestRef = lookupDeclRef "IsTest"
->>>>>>> a11cd473
 testResultRef = lookupDeclRef "Test.Result"
 linkRef = lookupDeclRef "Link"
 docRef = lookupDeclRef "Doc"
-isPropagatedRef = lookupDeclRef "IsPropagated"
-isTestRef = lookupDeclRef "IsTest"
 ioErrorRef = lookupDeclRef "io2.IOError"
 stdHandleRef = lookupDeclRef "io2.StdHandle"
 failureRef = lookupDeclRef "io2.Failure"
@@ -78,12 +72,8 @@
   (_,_,dd) <- find (\(_,r,_) -> Reference.DerivedId r == ref) (builtinDataDecls @Symbol)
   elemIndex name $ DD.constructorNames dd
 
-<<<<<<< HEAD
-isPropagatedConstructorId, isTestConstructorId, okConstructorId, failConstructorId, docBlobId, docLinkId, docSignatureId, docSourceId, docEvaluateId, docJoinId, linkTermId, linkTypeId :: ConstructorId
-=======
 okConstructorId, failConstructorId, docBlobId, docLinkId, docSignatureId, docSourceId, docEvaluateId, docJoinId, linkTermId, linkTypeId :: ConstructorId
-isPropagatedConstructorId, isTestConstructorId :: ConstructorId 
->>>>>>> a11cd473
+isPropagatedConstructorId, isTestConstructorId :: ConstructorId
 Just isPropagatedConstructorId = constructorId isPropagatedRef "IsPropagated.IsPropagated"
 Just isTestConstructorId = constructorId isTestRef "IsTest.IsTest"
 Just okConstructorId = constructorId testResultRef "Test.Result.Ok"
@@ -105,223 +95,6 @@
 -- | builtinTypes' and those types defined herein
 builtinDataDecls :: Var v => [(v, Reference.Id, DataDeclaration v ())]
 builtinDataDecls = rs1 ++ rs
-<<<<<<< HEAD
-  where
-    rs1 = case hashDecls $
-      Map.fromList
-        [ (v "Link", link)
-        ] of
-      Right a -> a
-      Left e -> error $ "builtinDataDecls: " <> show e
-    rs = case hashDecls $
-      Map.fromList
-        [ (v "Unit", unit),
-          (v "Tuple", tuple),
-          (v "Optional", opt),
-          (v "Either", eith),
-          (v "Test.Result", tr),
-          (v "IsPropagated", isPropagated),
-          (v "IsTest", isTest),
-          (v "Doc", doc),
-          (v "io2.FileMode", fmode),
-          (v "io2.BufferMode", bmode),
-          (v "io2.SeekMode", smode),
-          (v "SeqView", seqview),
-          (v "io2.IOError", ioerr),
-          (v "io2.StdHandle", stdhnd),
-          (v "io2.Failure", failure),
-          (v "io2.TlsFailure", tlsFailure)
-        ] of
-      Right a -> a
-      Left e -> error $ "builtinDataDecls: " <> show e
-    [(_, linkRef, _)] = rs1
-    v = Var.named
-    var name = Type.var () (v name)
-    arr = Type.arrow'
-    -- see note on `hashDecls` above for why ctor must be called `Unit.Unit`.
-    unit = DataDeclaration Structural () [] [((), v "Unit.Unit", var "Unit")]
-    tuple =
-      DataDeclaration
-        Structural
-        ()
-        [v "a", v "b"]
-        [ ( (),
-            v "Tuple.Cons",
-            Type.foralls
-              ()
-              [v "a", v "b"]
-              ( var "a"
-                  `arr` (var "b" `arr` Type.apps' (var "Tuple") [var "a", var "b"])
-              )
-          )
-        ]
-    opt =
-      DataDeclaration
-        Structural
-        ()
-        [v "a"]
-        [ ( (),
-            v "Optional.None",
-            Type.foralls () [v "a"] (Type.app' (var "Optional") (var "a"))
-          ),
-          ( (),
-            v "Optional.Some",
-            Type.foralls
-              ()
-              [v "a"]
-              (var "a" `arr` Type.app' (var "Optional") (var "a"))
-          )
-        ]
-    eith =
-      DataDeclaration
-        Structural
-        ()
-        [v "a", v "b"]
-        [ ( (),
-            v "Either.Left",
-            Type.foralls
-              ()
-              [v "a", v "b"]
-              (var "a" `arr` Type.apps' (var "Either") [var "a", var "b"])
-          ),
-          ( (),
-            v "Either.Right",
-            Type.foralls
-              ()
-              [v "a", v "b"]
-              (var "b" `arr` Type.apps' (var "Either") [var "a", var "b"])
-          )
-        ]
-    isTest =
-      DataDeclaration
-        (Unique "e6dca08b40458b03ca1660cfbdaecaa7279b42d18257898b5fd1c34596aac36f")
-        ()
-        []
-        [((), v "IsTest.IsTest", var "IsTest")]
-    isPropagated =
-      DataDeclaration
-        (Unique "b28d929d0a73d2c18eac86341a3bb9399f8550c11b5f35eabb2751e6803ccc20")
-        ()
-        []
-        [((), v "IsPropagated.IsPropagated", var "IsPropagated")]
-    fmode =
-      DataDeclaration
-        (Unique "3c11ba4f0a5d8fedd427b476cdd2d7673197d11e")
-        ()
-        []
-        [ ((), v "io2.FileMode.Read", var "io2.FileMode"),
-          ((), v "io2.FileMode.Write", var "io2.FileMode"),
-          ((), v "io2.FileMode.Append", var "io2.FileMode"),
-          ((), v "io2.FileMode.ReadWrite", var "io2.FileMode")
-        ]
-    bmode =
-      DataDeclaration
-        (Unique "7dd9560d3826c21e5e6a7e08f575b61adcddf849")
-        ()
-        []
-        [ ((), v "io2.BufferMode.NoBuffering", var "io2.BufferMode"),
-          ((), v "io2.BufferMode.LineBuffering", var "io2.BufferMode"),
-          ((), v "io2.BufferMode.BlockBuffering", var "io2.BufferMode"),
-          ( (),
-            v "io2.BufferMode.SizedBlockBuffering",
-            Type.nat () `arr` var "io2.BufferMode"
-          )
-        ]
-    smode =
-      DataDeclaration
-        (Unique "453a764f73cb4c7371d9af23b2d5ed646bf9e57c")
-        ()
-        []
-        [ ((), v "io2.SeekMode.AbsoluteSeek", var "io2.SeekMode"),
-          ((), v "io2.SeekMode.RelativeSeek", var "io2.SeekMode"),
-          ((), v "io2.SeekMode.SeekFromEnd", var "io2.SeekMode")
-        ]
-    ioerr =
-      DataDeclaration
-        (Unique "5915e25ac83205f7885395cc6c6c988bc5ec69a1")
-        ()
-        []
-        [ ((), v "io2.IOError.AlreadyExists", var "io2.IOError"),
-          ((), v "io2.IOError.NoSuchThing", var "io2.IOError"),
-          ((), v "io2.IOError.ResourceBusy", var "io2.IOError"),
-          ((), v "io2.IOError.ResourceExhausted", var "io2.IOError"),
-          ((), v "io2.IOError.EOF", var "io2.IOError"),
-          ((), v "io2.IOError.IllegalOperation", var "io2.IOError"),
-          ((), v "io2.IOError.PermissionDenied", var "io2.IOError"),
-          ((), v "io2.IOError.UserError", var "io2.IOError")
-        ]
-    failure =
-      DataDeclaration
-        (Unique "52ad89274a358b9c802792aa05915e25ac83205f7885395cc6c6c988bc5ec69a1")
-        ()
-        []
-        [ ((), v "io2.Failure.Failure", (Type.typeLink () `arr` (Type.text () `arr` var "io2.Failure")))
-        ]
-    tlsFailure =
-      DataDeclaration
-        (Unique "df5ba835130b227ab83d02d1feff5402455a732d613b51dee32230d2f2d067c6")
-        ()
-        []
-        []
-    stdhnd =
-      DataDeclaration
-        (Unique "67bf7a8e517cbb1e9f42bc078e35498212d3be3c")
-        ()
-        []
-        [ ((), v "io2.StdHandle.StdIn", var "io2.StdHandle"),
-          ((), v "io2.StdHandle.StdOut", var "io2.StdHandle"),
-          ((), v "io2.StdHandle.StdErr", var "io2.StdHandle")
-        ]
-    seqview =
-      DataDeclaration
-        Structural
-        ()
-        [v "a", v "b"]
-        [ ( (),
-            v "SeqView.VEmpty",
-            Type.foralls
-              ()
-              [v "a", v "b"]
-              (Type.apps' (var "SeqView") [var "a", var "b"])
-          ),
-          ( (),
-            v "SeqView.VElem",
-            let sv = Type.apps' (var "SeqView") [var "a", var "b"]
-             in Type.foralls
-                  ()
-                  [v "a", v "b"]
-                  (var "a" `arr` (var "b" `arr` sv))
-          )
-        ]
-    tr =
-      DataDeclaration
-        (Unique "70621e539cd802b2ad53105697800930411a3ebc")
-        ()
-        []
-        [ ((), v "Test.Result.Fail", Type.text () `arr` var "Test.Result"),
-          ((), v "Test.Result.Ok", Type.text () `arr` var "Test.Result")
-        ]
-    doc =
-      DataDeclaration
-        (Unique "c63a75b845e4f7d01107d852e4c2485c51a50aaaa94fc61995e71bbee983a2ac3713831264adb47fb6bd1e058d5f004")
-        ()
-        []
-        [ ((), v "Doc.Blob", Type.text () `arr` var "Doc"),
-          ((), v "Doc.Link", Type.refId () linkRef `arr` var "Doc"),
-          ((), v "Doc.Signature", Type.termLink () `arr` var "Doc"),
-          ((), v "Doc.Source", Type.refId () linkRef `arr` var "Doc"),
-          ((), v "Doc.Evaluate", Type.termLink () `arr` var "Doc"),
-          ((), v "Doc.Join", Type.app () (Type.vector ()) (var "Doc") `arr` var "Doc")
-        ]
-    link =
-      DataDeclaration
-        (Unique "a5803524366ead2d7f3780871d48771e8142a3b48802f34a96120e230939c46bd5e182fcbe1fa64e9bff9bf741f3c04")
-        ()
-        []
-        [ ((), v "Link.Term", Type.termLink () `arr` var "Link"),
-          ((), v "Link.Type", Type.typeLink () `arr` var "Link")
-        ]
-=======
  where
   rs1 = case hashDecls $ Map.fromList
     [ (v "Link"                , link)
@@ -509,7 +282,6 @@
     [ ((), v "Link.Term", Type.termLink () `arr` var "Link")
     , ((), v "Link.Type", Type.typeLink () `arr` var "Link")
     ]
->>>>>>> a11cd473
 
 builtinEffectDecls :: [(v, Reference.Id, DD.EffectDeclaration v ())]
 builtinEffectDecls = []
