--- conflicted
+++ resolved
@@ -166,12 +166,7 @@
 constructorTypes :: DataDeclaration' v a -> [Type v a]
 constructorTypes = (snd <$>) . constructors
 
-<<<<<<< HEAD
 typeOfConstructor :: DataDeclaration' v a -> ConstructorId -> Maybe (Type v a)
-=======
-typeOfConstructor
-  :: DataDeclaration' v a -> ConstructorId -> Maybe (AnnotatedType v a)
->>>>>>> a102752a
 typeOfConstructor dd i = constructorTypes dd `atMay` i
 
 constructors :: DataDeclaration' v a -> [(v, Type v a)]
@@ -211,13 +206,8 @@
   names (ctor, i) =
     Names.names0 (Rel.singleton (Name.fromVar ctor) (Referent.Con r i ct)) mempty
 
-<<<<<<< HEAD
 dataDeclToNames :: Var v => v -> Reference -> DataDeclaration' v a -> Names0
-dataDeclToNames typeSymbol r dd = toNames0 CT.Data typeSymbol r dd
-=======
-dataDeclToNames :: Var v => v -> Reference -> DataDeclaration' v a -> Names
-dataDeclToNames typeSymbol r = toNames0 typeSymbol r Referent.Con
->>>>>>> a102752a
+dataDeclToNames = toNames0 CT.Data
 
 effectDeclToNames :: Var v => v -> Reference -> EffectDeclaration' v a -> Names0
 effectDeclToNames typeSymbol r ed = toNames0 CT.Effect typeSymbol r $ toDataDecl ed
@@ -246,38 +236,18 @@
 withEffectDeclM f = fmap EffectDeclaration . f . toDataDecl
 
 mkEffectDecl'
-<<<<<<< HEAD
   :: Modifier -> a -> [v] -> [(a, v, Type v a)] -> EffectDeclaration' v a
 mkEffectDecl' m a b cs = EffectDeclaration (DataDeclaration m a b cs)
 
 mkEffectDecl :: Modifier -> [v] -> [(v, Type v ())] -> EffectDeclaration' v ()
-mkEffectDecl m b cs = mkEffectDecl' m () b $ map (\(v,t) -> ((),v,t)) cs
-
-mkDataDecl' :: Modifier -> a -> [v] -> [(a, v, Type v a)] -> DataDeclaration' v a
-mkDataDecl' m a b cs = DataDeclaration m a b cs
+mkEffectDecl m b cs = mkEffectDecl' m () b $ map (\(v, t) -> ((), v, t)) cs
+
+mkDataDecl'
+  :: Modifier -> a -> [v] -> [(a, v, Type v a)] -> DataDeclaration' v a
+mkDataDecl' = DataDeclaration
 
 mkDataDecl :: Modifier -> [v] -> [(v, Type v ())] -> DataDeclaration' v ()
 mkDataDecl m b cs = mkDataDecl' m () b $ map (\(v,t) -> ((),v,t)) cs
-=======
-  :: Modifier
-  -> a
-  -> [v]
-  -> [(a, v, AnnotatedType v a)]
-  -> EffectDeclaration' v a
-mkEffectDecl' m a b cs = EffectDeclaration (DataDeclaration m a b cs)
-
-mkEffectDecl
-  :: Modifier -> [v] -> [(v, AnnotatedType v ())] -> EffectDeclaration' v ()
-mkEffectDecl m b cs = mkEffectDecl' m () b $ map (\(v, t) -> ((), v, t)) cs
-
-mkDataDecl'
-  :: Modifier -> a -> [v] -> [(a, v, AnnotatedType v a)] -> DataDeclaration' v a
-mkDataDecl' = DataDeclaration
-
-mkDataDecl
-  :: Modifier -> [v] -> [(v, AnnotatedType v ())] -> DataDeclaration' v ()
-mkDataDecl m b cs = mkDataDecl' m () b $ map (\(v, t) -> ((), v, t)) cs
->>>>>>> a102752a
 
 constructorArities :: DataDeclaration' v a -> [Int]
 constructorArities (DataDeclaration _ _a _bound ctors) =
