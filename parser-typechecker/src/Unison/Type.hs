--- conflicted
+++ resolved
@@ -159,22 +159,10 @@
         go body vs = Just(reverse vs, body)
 
 unTuple :: Var v => AnnotatedType v a -> Maybe [AnnotatedType v a]
-<<<<<<< HEAD
 unTuple t = case t of 
-  Apps' (Ref' (Reference.Builtin "Pair")) [fst, snd] -> (fst :) <$> unTuple snd
-  Ref' (Reference.Builtin "()") -> Just []
+  Apps' (Ref' PairRef) [fst, snd] -> (fst :) <$> unTuple snd
+  Ref' UnitRef -> Just []
   _ -> Nothing
-=======
-unTuple t = (case t of
-    (Apps' (Ref' PairRef) [_,_]) -> id
-    (Ref' UnitRef) -> id
-    _ -> const Nothing) $
-    go t
-    where go :: Var v => AnnotatedType v a -> Maybe [AnnotatedType v a]
-          go (Apps' (Ref' PairRef) (t:t':[])) = (t:) <$> go t'
-          go (Ref' UnitRef) = Just []
-          go _ = Nothing
->>>>>>> 1a6b7cd3
 
 unEffect0 :: Ord v => AnnotatedType v a -> ([AnnotatedType v a], AnnotatedType v a)
 unEffect0 (Effect1' e a) = (flattenEffects e, a)
