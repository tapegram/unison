{-# LANGUAGE OverloadedStrings   #-}
{-# LANGUAGE PatternSynonyms     #-}
{-# LANGUAGE ScopedTypeVariables #-}
{-# LANGUAGE FlexibleContexts    #-}

module Unison.TypePrinter where

import qualified Data.ListLike                 as LL
import qualified Data.Map              as Map
import           Data.Maybe            (isJust)
import           Data.String           (IsString, fromString)
import           Unison.HashQualified  (HashQualified)
import           Unison.NamePrinter    (prettyHashQualified, prettyHashQualified')
import           Unison.PrettyPrintEnv (PrettyPrintEnv, Imports, elideFQN)
import qualified Unison.PrettyPrintEnv as PrettyPrintEnv
import           Unison.Reference      (pattern Builtin)
import           Unison.Type
import           Unison.Util.Pretty    (ColorText, Pretty)
import qualified Unison.Util.Pretty    as PP
import           Unison.Var            (Var)
import qualified Unison.Var            as Var
import qualified Unison.DataDeclaration as DD

{- Explanation of precedence handling

   We illustrate precedence rules as follows.

     >=10
       10f 10x

   This example shows that a type application f x is enclosed in parentheses
   whenever the ambient precedence around it is >= 10, and that when printing
   its two components, an ambient precedence of 10 is used in both places.

   The pretty-printer uses the following rules for printing types.

     >=10
       10f 10x
       { 0e } 10t

     >=0
       0a -> 0b

-}

pretty
  :: forall s v a . (IsString s, LL.ListLike s Char, Var v)
  => PrettyPrintEnv
  -> Imports
  -> Int
  -> AnnotatedType v a
  -> Pretty s
pretty n im p tp = pretty0 n im p (cleanup (removePureEffects tp))

pretty0
  :: forall s v a . (IsString s, LL.ListLike s Char, Var v)
  => PrettyPrintEnv
  -> Imports
  -> Int
  -> AnnotatedType v a
  -> Pretty s
-- p is the operator precedence of the enclosing context (a number from 0 to
-- 11, or -1 to avoid outer parentheses unconditionally).  Function
-- application has precedence 10.
pretty0 n im p tp = go n im p tp
  where
<<<<<<< HEAD
  go :: PrettyPrintEnv -> Int -> AnnotatedType v a -> Pretty s
  go n p tp = case stripIntroOuters tp of
=======
  go :: PrettyPrintEnv -> Imports -> Int -> AnnotatedType v a -> Pretty s
  go n im p tp = case tp of
>>>>>>> 939a88f1
    Var' v     -> PP.text (Var.name v)
    Ref' r     -> prettyHashQualified' $ elideFQN im (PrettyPrintEnv.typeName n r)
    Cycle' _ _ -> fromString "error: TypeParser does not currently emit Cycle"
    Abs' _     -> fromString "error: TypeParser does not currently emit Abs"
    Ann' _ _   -> fromString "error: TypeParser does not currently emit Ann"
    App' (Ref' (Builtin "Sequence")) x ->
      PP.group $ "[" <> go n im 0 x <> "]"
    DD.TupleType' [x] -> PP.parenthesizeIf (p >= 10) $ "Pair" `PP.hang` PP.spaced
      [go n im 10 x, "()"]
    DD.TupleType' xs  -> PP.parenthesizeCommas $ map (go n im 0) xs
    Apps' f xs -> PP.parenthesizeIf (p >= 10) $ go n im 9 f `PP.hang` PP.spaced
      (go n im 10 <$> xs)
    Effect1' e t ->
      PP.parenthesizeIf (p >= 10) $ go n im 9 e <> " " <> go n im 10 t
    Effects' es         -> effects (Just es)
    ForallNamed' v body -> if (p < 0)
      then go n im p body
      else
        paren True
        $         ("∀ " <> PP.text (Var.name v) <> ".")
        `PP.hang` go n im (-1) body
    t@(Arrow' _ _) -> case t of
      EffectfulArrows' (Ref' DD.UnitRef) rest -> arrows True True rest
      EffectfulArrows' fst rest ->
        PP.parenthesizeIf (p >= 0) $ go n im 0 fst <> arrows False False rest
      _ -> "error"
    _ -> "error"
  effects Nothing   = mempty
  effects (Just es) = PP.group $ "{" <> PP.commas (go n im 0 <$> es) <> "}"
  arrow delay first mes =
    (if first then mempty else PP.softbreak <> "->")
      <> (if delay then (if first then "'" else " '") else mempty)
      <> effects mes
      <> if (isJust mes) || (not delay) && (not first) then " " else mempty

  arrows delay first [(mes, Ref' DD.UnitRef)] = arrow delay first mes <> "()"
  arrows delay first ((mes, Ref' DD.UnitRef) : rest) =
    arrow delay first mes <> (parenNoGroup delay $ arrows True True rest)
  arrows delay first ((mes, arg) : rest) =
    arrow delay first mes
      <> (  parenNoGroup (delay && (not $ null rest))
         $  go n im 0 arg
         <> arrows False False rest
         )
  arrows False False [] = mempty
  arrows False True  [] = mempty  -- not reachable
  arrows True  _     [] = mempty  -- not reachable

  paren True  s = PP.group $ "(" <> s <> ")"
  paren False s = PP.group s

  parenNoGroup True  s = "(" <> s <> ")"
  parenNoGroup False s = s

  -- parenNest useParen contents = PP.Nest "  " $ paren useParen contents
  -- b = Breakable

pretty' :: Var v => Maybe Int -> PrettyPrintEnv -> AnnotatedType v a -> String
pretty' (Just width) n t = PP.render width $ pretty n Map.empty (-1) t
pretty' Nothing      n t = PP.render maxBound $ pretty n Map.empty (-1) t

-- todo: provide sample output in comment
prettySignatures'
  :: Var v => PrettyPrintEnv
  -> [(HashQualified, AnnotatedType v a)]
  -> [Pretty ColorText]
prettySignatures' env ts = PP.align
  [ (prettyHashQualified name, (": " <> PP.map fromString (pretty env Map.empty (-1) typ)) `PP.orElse`
                   (": " <> PP.indentNAfterNewline 2 (PP.map fromString (pretty env Map.empty (-1) typ))))
  | (name, typ) <- ts
  ]

-- todo: provide sample output in comment; different from prettySignatures'
prettySignaturesAlt'
  :: Var v => PrettyPrintEnv
  -> [([HashQualified], AnnotatedType v a)]
  -> [Pretty ColorText]
prettySignaturesAlt' env ts = PP.align
  [ (PP.commas . fmap prettyHashQualified $ names, (": " <> PP.map fromString (pretty env Map.empty (-1) typ)) `PP.orElse`
     (": " <> PP.indentNAfterNewline 2 (PP.map fromString (pretty env Map.empty (-1) typ))))
  | (names, typ) <- ts
  ]

-- prettySignatures'' :: Var v => PrettyPrintEnv -> [(Name, AnnotatedType v a)] -> [Pretty ColorText]
-- prettySignatures'' env ts = prettySignatures' env (first HQ.fromName <$> ts)

prettySignatures
  :: Var v
  => PrettyPrintEnv
  -> [(HashQualified, AnnotatedType v a)]
  -> Pretty ColorText
prettySignatures env ts = PP.lines $
  PP.group <$> prettySignatures' env ts

prettySignaturesAlt
  :: Var v
  => PrettyPrintEnv
  -> [([HashQualified], AnnotatedType v a)]
  -> Pretty ColorText
prettySignaturesAlt env ts = PP.lines $
  PP.group <$> prettySignaturesAlt' env ts

<|MERGE_RESOLUTION|>--- conflicted
+++ resolved
@@ -64,13 +64,8 @@
 -- application has precedence 10.
 pretty0 n im p tp = go n im p tp
   where
-<<<<<<< HEAD
-  go :: PrettyPrintEnv -> Int -> AnnotatedType v a -> Pretty s
-  go n p tp = case stripIntroOuters tp of
-=======
   go :: PrettyPrintEnv -> Imports -> Int -> AnnotatedType v a -> Pretty s
-  go n im p tp = case tp of
->>>>>>> 939a88f1
+  go n im p tp = case stripIntroOuters tp of
     Var' v     -> PP.text (Var.name v)
     Ref' r     -> prettyHashQualified' $ elideFQN im (PrettyPrintEnv.typeName n r)
     Cycle' _ _ -> fromString "error: TypeParser does not currently emit Cycle"
