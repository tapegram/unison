{-# LANGUAGE AllowAmbiguousTypes #-}
{-# LANGUAGE DeriveGeneric #-}
{-# LANGUAGE LambdaCase #-}
{-# LANGUAGE OverloadedStrings #-}
{-# LANGUAGE ScopedTypeVariables #-}
{-# LANGUAGE TypeApplications #-}
{-# LANGUAGE ViewPatterns #-}

module Unison.Server.Backend where

import Control.Lens (_2, over)
import Control.Error.Util ((??),hush)
import Control.Monad.Except
  ( ExceptT (..),
    throwError,
  )
import Data.Bifunctor (first,bimap)
import Data.List.Extra (nubOrd)
import Data.Containers.ListUtils (nubOrdOn)
import qualified Data.List as List
import qualified Data.Map as Map
import qualified Data.Set as Set
import qualified Data.Text as Text
import Data.Tuple.Extra (dupe)
import qualified Text.FuzzyFind as FZF
import qualified Unison.ABT as ABT
import qualified Unison.Builtin as B
import qualified Unison.Builtin.Decls as Decls
import qualified Unison.Codebase.Runtime as Rt
import qualified Unison.Runtime.IOSource as DD
import Unison.Codebase (Codebase)
import qualified Unison.Codebase as Codebase
import Unison.Codebase.Branch (Branch, Branch0)
import qualified Unison.Codebase.Branch as Branch
import qualified Unison.Codebase.Branch.Names as Branch
import qualified Unison.Codebase.Causal (RawHash(RawHash))
import Unison.Codebase.Editor.DisplayObject
import qualified Unison.Codebase.Metadata as Metadata
import Unison.Codebase.Path (Path)
import qualified Unison.Codebase.Path as Path
import Unison.Codebase.ShortBranchHash
  ( ShortBranchHash,
  )
import qualified Unison.Codebase.ShortBranchHash as SBH
import qualified Unison.DataDeclaration as DD
import qualified Unison.DeclPrinter as DeclPrinter
import qualified Unison.HashQualified as HQ
import qualified Unison.HashQualified' as HQ'
import Unison.Name (Name)
import Unison.Name as Name
  ( unsafeFromText,
  )
import qualified Unison.Name as Name
import qualified Unison.NamePrinter as NP
import Unison.NameSegment (NameSegment(..))
import qualified Unison.NameSegment as NameSegment
import qualified Unison.Names as Names
import Unison.NamesWithHistory ( NamesWithHistory (..) )
import qualified Unison.NamesWithHistory as NamesWithHistory
import Unison.Names (Names)
import Unison.Parser.Ann (Ann)
import Unison.Prelude
import qualified Unison.PrettyPrintEnv as PPE
import qualified Unison.PrettyPrintEnvDecl as PPE
import qualified Unison.PrettyPrintEnvDecl.Names as PPE
import Unison.Reference (Reference)
import qualified Unison.Reference as Reference
import Unison.Referent (Referent)
import qualified Unison.Referent as Referent
import Unison.Server.QueryResult
import qualified Unison.Server.SearchResult as SR
import qualified Unison.Server.SearchResult' as SR'
import qualified Unison.Server.Syntax as Syntax
import Unison.Server.Types
import Unison.ShortHash
import Unison.Term (Term)
import qualified Unison.Term as Term
import qualified Unison.TermPrinter as TermPrinter
import Unison.Type (Type)
import qualified Unison.Type as Type
import qualified Unison.TypePrinter as TypePrinter
import qualified Unison.Typechecker as Typechecker
import Unison.Util.List (uniqueBy)
import Unison.Util.Pretty (Width)
import qualified Unison.Util.Pretty as Pretty
import qualified Unison.Util.Relation as R
import qualified Unison.Util.Star3 as Star3
import qualified Unison.Util.SyntaxText as UST
import Unison.Var (Var)
import qualified Unison.Server.Doc as Doc
import qualified Unison.Codebase.Editor.DisplayObject as DisplayObject
import qualified Unison.WatchKind as WK
import qualified Unison.PrettyPrintEnv.Util as PPE
import qualified Unison.Hashing.V2.Convert as Hashing

type SyntaxText = UST.SyntaxText' Reference

data ShallowListEntry v a
  = ShallowTermEntry (TermEntry v a)
  | ShallowTypeEntry TypeEntry
  | -- The integer here represents the number of children
    ShallowBranchEntry NameSegment ShortBranchHash Int
  | ShallowPatchEntry NameSegment
  deriving (Eq, Ord, Show, Generic)

listEntryName :: ShallowListEntry v a -> Text
listEntryName = \case
  ShallowTermEntry (TermEntry _ s _ _) -> HQ'.toText s
  ShallowTypeEntry (TypeEntry _ s _) -> HQ'.toText s
  ShallowBranchEntry n _ _ -> NameSegment.toText n
  ShallowPatchEntry n      -> NameSegment.toText n

data BackendError
  = NoSuchNamespace Path.Absolute
  | BadRootBranch Codebase.GetRootBranchError
  | CouldntExpandBranchHash ShortBranchHash
  | AmbiguousBranchHash ShortBranchHash (Set ShortBranchHash)
  | NoBranchForHash Branch.Hash
  | CouldntLoadBranch Branch.Hash
  | MissingSignatureForTerm Reference

type Backend m a = ExceptT BackendError m a

-- implementation detail of basicParseNames and basicPrettyPrintNames
basicNames' :: Branch m -> Path -> (Names, Names)
basicNames' root path = (parseNames0, prettyPrintNames0)
  where
    root0 = Branch.head root
    currentBranch = fromMaybe Branch.empty $ Branch.getAt path root
    absoluteRootNames = Names.makeAbsolute (Branch.toNames root0)
    currentBranch0 = Branch.head currentBranch
    currentPathNames = Branch.toNames currentBranch0
    -- all names, but with local names in their relative form only, rather
    -- than absolute; external names appear as absolute
<<<<<<< HEAD
    currentAndExternalNames0 =
      currentPathNames0
        `Names3.unionLeft0` Names.mapNames Name.makeAbsolute externalNames
      where
        externalNames = rootNames `Names.difference` pathPrefixed currentPathNames0
        rootNames = Branch.toNames0 root0
=======
    currentAndExternalNames =
      currentPathNames
        `Names.unionLeft` absDot externalNames
      where
        absDot = Names.prefix0 (Name.unsafeFromText "")
        externalNames = rootNames `Names.difference` pathPrefixed currentPathNames
        rootNames = Branch.toNames root0
>>>>>>> 759e678d
        pathPrefixed = case path of
          Path.Path (toList -> []) -> const mempty
          p -> Names.prefix0 (Path.toName p)
    -- parsing should respond to local and absolute names
    parseNames0 = currentPathNames <> absoluteRootNames
    -- pretty-printing should use local names where available
    prettyPrintNames0 = currentAndExternalNames

basicSuffixifiedNames :: Int -> Branch m -> Path -> PPE.PrettyPrintEnv
basicSuffixifiedNames hashLength root path =
  let names0 = basicPrettyPrintNames root path
   in PPE.suffixifiedPPE . PPE.fromNamesDecl hashLength $ NamesWithHistory names0 mempty

basicPrettyPrintNames :: Branch m -> Path -> Names
basicPrettyPrintNames root = snd . basicNames' root

basicParseNames :: Branch m -> Path -> Names
basicParseNames root = fst . basicNames' root

loadReferentType ::
  (Applicative m, Var v) =>
  Codebase m v Ann ->
  Referent ->
  m (Maybe (Type v Ann))
loadReferentType codebase = \case
  Referent.Ref r -> Codebase.getTypeOfTerm codebase r
  Referent.Con r cid _ -> getTypeOfConstructor r cid
  where
    getTypeOfConstructor (Reference.DerivedId r) cid = do
      maybeDecl <- Codebase.getTypeDeclaration codebase r
      pure $ case maybeDecl of
        Nothing -> Nothing
        Just decl -> DD.typeOfConstructor (either DD.toDataDecl id decl) cid
    getTypeOfConstructor r cid =
      error $
        "Don't know how to getTypeOfConstructor "
          ++ show r
          ++ " "
          ++ show cid

getRootBranch :: Functor m => Codebase m v Ann -> Backend m (Branch m)
getRootBranch =
  ExceptT . (first BadRootBranch <$>) . Codebase.getRootBranch

data TermEntry v a = TermEntry
  { termEntryReferent :: Referent,
    termEntryName :: HQ'.HQSegment,
    termEntryType :: Maybe (Type v a),
    termEntryTag :: Maybe TermTag
  }
  deriving (Eq, Ord, Show, Generic)

data TypeEntry = TypeEntry
  { typeEntryReference :: Reference,
    typeEntryName :: HQ'.HQSegment,
    typeEntryTag :: TypeTag
  }
  deriving (Eq, Ord, Show, Generic)

data FoundRef = FoundTermRef Referent
              | FoundTypeRef Reference
  deriving (Eq, Ord, Show, Generic)

-- After finding a search results with fuzzy find we do some post processing to
-- refine the result:
--  * Sort:
--      we sort both on the FZF score and the number of segments in the FQN
--      preferring shorter FQNs over longer. This helps with things like forks
--      of base.
--  * Dedupe:
--      we dedupe on the found refs to avoid having several rows of a
--      definition with different names in the result set.
fuzzyFind
  :: Monad m
  => Path
  -> Branch m
  -> String
  -> [(FZF.Alignment, UnisonName, [FoundRef])]
fuzzyFind path branch query =
  let
    printNames =
      basicPrettyPrintNames branch path

    fzfNames =
      Names.fuzzyFind (words query) printNames

    toFoundRef =
      fmap (fmap (either FoundTermRef FoundTypeRef) . toList)

    -- Remove dupes based on refs
    dedupe =
      nubOrdOn (\(_, _, refs) -> refs)

    -- Prefer shorter FQNs
    rank (alignment, name, _) =
      (Name.countSegments (Name.unsafeFromText name)
      , negate (FZF.score alignment)
      )

    refine =
      dedupe . sortOn rank
  in
  refine $ toFoundRef . over _2 Name.toText <$> fzfNames

-- List the immediate children of a namespace
findShallow
  :: (Monad m, Var v)
  => Codebase m v Ann
  -> Path.Absolute
  -> Backend m [ShallowListEntry v Ann]
findShallow codebase path' = do
  let path = Path.unabsolute path'
  root <- getRootBranch codebase
  let mayb = Branch.getAt path root
  case mayb of
    Nothing -> pure []
    Just b  -> findShallowInBranch codebase b

findShallowReadmeInBranchAndRender ::
  Var v =>
  Width ->
  Rt.Runtime v ->
  Codebase IO v Ann ->
  Branch IO ->
  Backend IO (Maybe Doc.Doc)
findShallowReadmeInBranchAndRender width runtime codebase branch =
  let ppe hqLen = PPE.fromNamesDecl hqLen printNames

      printNames = getCurrentPrettyNames (Path.fromList []) branch

      renderReadme ppe r = do
        res <- renderDoc ppe width runtime codebase (Referent.toReference r)
        pure $ case res of
          (_, _, doc) : _ -> Just doc
          _ -> Nothing

      -- allow any of these capitalizations
      toCheck = NameSegment <$> ["README", "Readme", "ReadMe", "readme" ]
      readmes :: Set Referent
      readmes = foldMap lookup toCheck
        where lookup seg = R.lookupRan seg rel
              rel = Star3.d1 (Branch._terms (Branch.head branch))
   in do
        hqLen <- liftIO $ Codebase.hashLength codebase
        join <$> traverse (renderReadme (ppe hqLen)) (Set.lookupMin readmes)


termListEntry
  :: Monad m
  => Var v
  => Codebase m v Ann
  -> Branch0 m
  -> Referent
  -> HQ'.HQSegment
  -> Backend m (TermEntry v Ann)
termListEntry codebase b0 r n = do
  ot <- lift $ loadReferentType codebase r
  -- A term is a doc if its type conforms to the `Doc` type.
  let isDoc = case ot of
        Just t  -> Typechecker.isSubtype t (Type.ref mempty Decls.docRef) ||
                   Typechecker.isSubtype t (Type.ref mempty DD.doc2Ref)
        Nothing -> False
      -- A term is a test if it has a link of type `IsTest`.
      isTest =
        Metadata.hasMetadataWithType' r (Decls.isTestRef) $ Branch.deepTermMetadata b0
      tag = if isDoc then Just Doc else if isTest then Just Test else Nothing
  pure $ TermEntry r n ot tag

typeListEntry
  :: Monad m
  => Var v
  => Codebase m v Ann
  -> Reference
  -> HQ'.HQSegment
  -> Backend m TypeEntry
typeListEntry codebase r n = do
  -- The tag indicates whether the type is a data declaration or an ability.
  tag <- case Reference.toId r of
    Just r -> do
      decl <- lift $ Codebase.getTypeDeclaration codebase r
      pure $ case decl of
        Just (Left _) -> Ability
        _             -> Data
    _ -> pure (if Set.member r Type.builtinAbilities then Ability else Data)
  pure $ TypeEntry r n tag

typeDeclHeader
  :: forall v m
   . Monad m
  => Var v
  => Codebase m v Ann
  -> PPE.PrettyPrintEnv
  -> Reference
  -> Backend m (DisplayObject Syntax.SyntaxText Syntax.SyntaxText)
typeDeclHeader code ppe r = case Reference.toId r of
  Just rid ->
    (lift $ Codebase.getTypeDeclaration code rid) <&> \case
      Nothing -> DisplayObject.MissingObject (Reference.toShortHash r)
      Just decl ->
        DisplayObject.UserObject $
          Syntax.convertElement <$>
            Pretty.render defaultWidth (DeclPrinter.prettyDeclHeader name decl)
  Nothing ->
    pure (DisplayObject.BuiltinObject (formatTypeName ppe r))
  where
    name = PPE.typeName ppe r

formatTypeName :: PPE.PrettyPrintEnv -> Reference -> Syntax.SyntaxText
formatTypeName ppe =
  fmap Syntax.convertElement . formatTypeName' ppe

formatTypeName' :: PPE.PrettyPrintEnv -> Reference -> SyntaxText
formatTypeName' ppe r =
  Pretty.renderUnbroken .
  NP.styleHashQualified id $
  PPE.typeName ppe r

termEntryToNamedTerm
  :: Var v => PPE.PrettyPrintEnv -> Maybe Width -> TermEntry v a -> NamedTerm
termEntryToNamedTerm ppe typeWidth (TermEntry r name mayType tag) = NamedTerm
  { termName = HQ'.toText name
  , termHash = Referent.toText r
  , termType = formatType ppe (mayDefaultWidth typeWidth) <$> mayType
  , termTag  = tag
  }

typeEntryToNamedType :: TypeEntry -> NamedType
typeEntryToNamedType (TypeEntry r name tag) = NamedType
  { typeName = HQ'.toText name
  , typeHash = Reference.toText r
  , typeTag  = tag
  }

findShallowInBranch
  :: (Monad m, Var v)
  => Codebase m v Ann
  -> Branch m
  -> Backend m [ShallowListEntry v Ann]
findShallowInBranch codebase b = do
  hashLength <- lift $ Codebase.hashLength codebase
  let hqTerm b0 ns r =
        let refs = Star3.lookupD1 ns . Branch._terms $ b0
        in  case length refs of
              1 -> HQ'.fromName ns
              _ -> HQ'.take hashLength $ HQ'.fromNamedReferent ns r
      hqType b0 ns r =
        let refs = Star3.lookupD1 ns . Branch._types $ b0
        in  case length refs of
              1 -> HQ'.fromName ns
              _ -> HQ'.take hashLength $ HQ'.fromNamedReference ns r
      defnCount b =
        (R.size . Branch.deepTerms $ Branch.head b)
          + (R.size . Branch.deepTypes $ Branch.head b)
      b0 = Branch.head b
  termEntries <- for (R.toList . Star3.d1 $ Branch._terms b0) $ \(r, ns) ->
    ShallowTermEntry <$> termListEntry codebase b0 r (hqTerm b0 ns r)
  typeEntries <- for (R.toList . Star3.d1 $ Branch._types b0)
    $ \(r, ns) -> ShallowTypeEntry <$> typeListEntry codebase r (hqType b0 ns r)
  let
    branchEntries =
      [ ShallowBranchEntry ns
                           (SBH.fullFromHash $ Branch.headHash b)
                           (defnCount b)
      | (ns, b) <- Map.toList $ Branch._children b0
      ]
    patchEntries =
      [ ShallowPatchEntry ns
      | (ns, (_h, _mp)) <- Map.toList $ Branch._edits b0
      ]
  pure
    .  List.sortOn listEntryName
    $  termEntries
    ++ typeEntries
    ++ branchEntries
    ++ patchEntries

termReferencesByShortHash
  :: Monad m => Codebase m v a -> ShortHash -> m (Set Reference)
typeReferencesByShortHash codebase sh = do
  fromCodebase <- Codebase.typeReferencesByPrefix codebase sh
  let fromBuiltins = Set.filter (\r -> sh == Reference.toShortHash r)
                                B.intrinsicTypeReferences
  pure (fromBuiltins <> Set.map Reference.DerivedId fromCodebase)

typeReferencesByShortHash
  :: Monad m => Codebase m v a -> ShortHash -> m (Set Reference)
termReferencesByShortHash codebase sh = do
  fromCodebase <- Codebase.termReferencesByPrefix codebase sh
  let fromBuiltins = Set.filter (\r -> sh == Reference.toShortHash r)
                                B.intrinsicTermReferences
  pure (fromBuiltins <> Set.map Reference.DerivedId fromCodebase)

termReferentsByShortHash
  :: Monad m => Codebase m v a -> ShortHash -> m (Set Referent)
termReferentsByShortHash codebase sh = do
  fromCodebase <- Codebase.termReferentsByPrefix codebase sh
  let fromBuiltins = Set.map Referent.Ref $ Set.filter
        (\r -> sh == Reference.toShortHash r)
        B.intrinsicTermReferences
  pure (fromBuiltins <> Set.map (fmap Reference.DerivedId) fromCodebase)

-- currentPathNames :: Path -> Names
-- currentPathNames = Branch.toNames . Branch.head . Branch.getAt

getCurrentPrettyNames :: Path -> Branch m -> NamesWithHistory
getCurrentPrettyNames path root =
  NamesWithHistory (basicPrettyPrintNames root path) mempty

getCurrentParseNames :: Path -> Branch m -> NamesWithHistory
getCurrentParseNames path root = NamesWithHistory (basicParseNames root path) mempty

-- Any absolute names in the input which have `root` as a prefix
-- are converted to names relative to current path. All other names are
-- converted to absolute names. For example:
--
-- e.g. if currentPath = .foo.bar
--      then name foo.bar.baz becomes baz
--           name cat.dog     becomes .cat.dog
fixupNamesRelative :: Path.Absolute -> Names -> Names
fixupNamesRelative root = Names.map fixName where
  prefix = Path.toName $ Path.unabsolute root
  fixName n = if root == Path.absoluteEmpty
    then n
    else fromMaybe (Name.makeAbsolute n) (Name.stripNamePrefix prefix n)

-- | A @Search r@ is a small bag of functions that is used to power a search for @r@s.
--
-- Construct a 'Search' with 'makeTypeSearch' or 'makeTermSearch', and eliminate it with 'applySearch'.
data Search r = Search
  { lookupNames :: r -> Set (HQ'.HashQualified Name),
    lookupRelativeHQRefs' :: HQ'.HashQualified Name -> Set r,
    makeResult :: HQ.HashQualified Name -> r -> Set (HQ'.HashQualified Name) -> SR.SearchResult,
    matchesNamedRef :: Name -> r -> HQ'.HashQualified Name -> Bool
  }

-- | Make a type search, given a short hash length and names to search in.
makeTypeSearch :: Int -> NamesWithHistory -> Search Reference
makeTypeSearch len names =
  Search
    { lookupNames = \ref -> NamesWithHistory.typeName len ref names,
      lookupRelativeHQRefs' = \name -> NamesWithHistory.lookupRelativeHQType' name names,
      matchesNamedRef = HQ'.matchesNamedReference,
      makeResult = SR.typeResult
    }

-- | Make a term search, given a short hash length and names to search in.
makeTermSearch :: Int -> NamesWithHistory -> Search Referent
makeTermSearch len names =
  Search
    { lookupNames = \ref -> NamesWithHistory.termName len ref names,
      lookupRelativeHQRefs' = \name -> NamesWithHistory.lookupRelativeHQTerm' name names,
      matchesNamedRef = HQ'.matchesNamedReferent,
      makeResult = SR.termResult
    }

-- | Interpret a 'Search' as a function from name to search results.
applySearch :: Show r => Search r -> HQ'.HashQualified Name -> [SR.SearchResult]
applySearch Search {lookupNames, lookupRelativeHQRefs', makeResult, matchesNamedRef} query =
  -- a bunch of references will match a HQ ref.
  toList (lookupRelativeHQRefs' query) <&> \ref ->
    let -- Precondition: the input set is non-empty
        prioritize :: Set (HQ'.HashQualified Name) -> (HQ'.HashQualified Name, Set (HQ'.HashQualified Name))
        prioritize =
          Set.toList
            >>> sortOn (\n -> matchesNamedRef (HQ'.toName n) ref query)
            >>> List.uncons
            >>> fromMaybe (error (reportBug "E839404" ("query = " ++ show query ++ ", ref = " ++ show ref)))
            >>> over _2 Set.fromList
        (primaryName, aliases) =
          -- The precondition of `prioritize` should hold here because we are passing in the set of names that are
          -- related to this ref, which is itself one of the refs that the query name was related to! (Hence it should
          -- be non-empty).
          prioritize (lookupNames ref)
     in makeResult (HQ'.toHQ primaryName) ref aliases

hqNameQuery
  :: Monad m
  => Maybe Path
  -> Branch m
  -> Codebase m v Ann
  -> [HQ.HashQualified Name]
  -> m QueryResult
hqNameQuery relativeTo root codebase hqs = do
  -- Split the query into hash-only and hash-qualified-name queries.
  let (hashes, hqnames) = partitionEithers (map HQ'.fromHQ2 hqs)
  -- Find the terms with those hashes.
  termRefs <- filter (not . Set.null . snd) . zip hashes <$> traverse
    (termReferentsByShortHash codebase)
    hashes
  -- Find types with those hashes.
  typeRefs <- filter (not . Set.null . snd) . zip hashes <$> traverse
    (typeReferencesByShortHash codebase)
    hashes
  -- Now do the name queries.
  -- The hq-name search needs a hash-qualifier length
  hqLength <- Codebase.hashLength codebase
  -- We need to construct the names that we want to use / search by.
  let currentPath = fromMaybe Path.empty relativeTo
      parseNames = getCurrentParseNames currentPath root
      mkTermResult sh r = SR.termResult (HQ.HashOnly sh) r Set.empty
      mkTypeResult sh r = SR.typeResult (HQ.HashOnly sh) r Set.empty
      -- Transform the hash results a bit
      termResults =
        (\(sh, tms) -> mkTermResult sh <$> toList tms) <$> termRefs
      typeResults =
        (\(sh, tps) -> mkTypeResult sh <$> toList tps) <$> typeRefs
      -- Now do the actual name query
      resultss =
        let typeSearch :: Search Reference
            typeSearch = makeTypeSearch hqLength parseNames
            termSearch :: Search Referent
            termSearch = makeTermSearch hqLength parseNames
        in map (\name -> applySearch typeSearch name <> applySearch termSearch name) hqnames
      (misses, hits) =
        zip hqnames resultss
          & map (\(hqname, results) -> if null results then Left hqname else Right results)
          & partitionEithers
      -- Handle query misses correctly
      missingRefs =
        [ HQ.HashOnly x
        | x <- hashes
        , isNothing (lookup x termRefs) && isNothing (lookup x typeRefs)
        ]
      -- Gather the results
      results =
        List.sort
          .   uniqueBy SR.toReferent
          .   concat
          $   (hits ++ termResults ++ typeResults)
  pure QueryResult
    { misses = missingRefs ++ map HQ'.toHQ misses
    , hits = results
    }

-- TODO: Move this to its own module
data DefinitionResults v =
  DefinitionResults
    { termResults :: Map Reference (DisplayObject (Type v Ann) (Term v Ann))
    , typeResults :: Map Reference (DisplayObject () (DD.Decl v Ann))
    , noResults :: [HQ.HashQualified Name]
    }

-- Separates type references from term references and returns types and terms,
-- respectively. For terms that are constructors, turns them into their data
-- types.
collateReferences
  :: Foldable f
  => Foldable g
  => f Reference -- types requested
  -> g Referent -- terms requested, including ctors
  -> (Set Reference, Set Reference)
collateReferences (toList -> types) (toList -> terms) =
  let terms' = [ r | Referent.Ref r <- terms ]
      types' = [ r | Referent.Con r _ _ <- terms ]
  in  (Set.fromList types' <> Set.fromList types, Set.fromList terms')

expandShortBranchHash
  :: Monad m => Codebase m v a -> ShortBranchHash -> Backend m Branch.Hash
expandShortBranchHash codebase hash = do
  hashSet <- lift $ Codebase.branchHashesByPrefix codebase hash
  len     <- lift $ Codebase.branchHashLength codebase
  case Set.toList hashSet of
    []  -> throwError $ CouldntExpandBranchHash hash
    [h] -> pure h
    _ ->
      throwError . AmbiguousBranchHash hash $ Set.map (SBH.fromHash len) hashSet

formatType' :: Var v => PPE.PrettyPrintEnv -> Width -> Type v a -> SyntaxText
formatType' ppe w =
  Pretty.render w . TypePrinter.pretty0 ppe mempty (-1)

formatType :: Var v => PPE.PrettyPrintEnv -> Width -> Type v a -> Syntax.SyntaxText
formatType ppe w = mungeSyntaxText . formatType' ppe w

formatSuffixedType
  :: Var v
  => PPE.PrettyPrintEnvDecl
  -> Width
  -> Type v Ann
  -> Syntax.SyntaxText
formatSuffixedType ppe = formatType (PPE.suffixifiedPPE ppe)

mungeSyntaxText
  :: Functor g => g (UST.Element Reference) -> g Syntax.Element
mungeSyntaxText = fmap Syntax.convertElement

prettyDefinitionsBySuffixes
  :: forall v
   . Var v
  => Maybe Path
  -> Maybe Branch.Hash
  -> Maybe Width
  -> Suffixify
  -> Rt.Runtime v
  -> Codebase IO v Ann
  -> [HQ.HashQualified Name]
  -> Backend IO DefinitionDisplayResults
prettyDefinitionsBySuffixes relativeTo root renderWidth suffixifyBindings rt codebase query
  = do
    branch                               <- resolveBranchHash root codebase
    DefinitionResults terms types misses <- definitionsBySuffixes relativeTo
                                                                  branch
                                                                  codebase
                                                                  query
    hqLength <- lift $ Codebase.hashLength codebase
    -- We might like to make sure that the user search terms get used as
    -- the names in the pretty-printer, but the current implementation
    -- doesn't.
    let
      printNames =
        getCurrentPrettyNames (fromMaybe Path.empty relativeTo) branch
      parseNames =
        getCurrentParseNames (fromMaybe Path.empty relativeTo) branch
      ppe   = PPE.fromNamesDecl hqLength printNames
      width = mayDefaultWidth renderWidth
      isAbsolute (Name.toText -> n) = "." `Text.isPrefixOf` n && n /= "."
      termFqns :: Map Reference (Set Text)
      termFqns = Map.mapWithKey f terms
       where
        rel = Names.terms $ currentNames parseNames
        f k _ = Set.fromList . fmap Name.toText . filter isAbsolute . toList
              $ R.lookupRan (Referent.Ref k) rel
      typeFqns :: Map Reference (Set Text)
      typeFqns = Map.mapWithKey f types
       where
        rel = Names.types $ currentNames parseNames
        f k _ = Set.fromList . fmap Name.toText . filter isAbsolute . toList
              $ R.lookupRan k rel
      flatten = Set.toList . fromMaybe Set.empty

      docNames :: Set (HQ'.HashQualified Name) -> [Name]
      docNames hqs = fmap docify . nubOrd . join . map toList . Set.toList $ hqs
        where docify n = Name.joinDot n "doc"

      selectDocs :: [Referent] -> Backend IO [Reference]
      selectDocs rs = do
        rts <- fmap join . for rs $ \case
          Referent.Ref r ->
            maybe [] (pure . (r,)) <$> lift (Codebase.getTypeOfTerm codebase r)
          _ -> pure []
        pure [ r | (r, t) <- rts, Typechecker.isSubtype t (Type.ref mempty DD.doc2Ref) ]

      -- rs0 can be empty or the term fetched, so when viewing a doc term
      -- you get both its source and its rendered form
      docResults :: [Reference] -> [Name] -> Backend IO [(HashQualifiedName, UnisonHash, Doc.Doc)]
      docResults rs0 docs = do
        let refsFor n = NamesWithHistory.lookupHQTerm (HQ.NameOnly n) parseNames
        let rs = Set.unions (refsFor <$> docs) <> Set.fromList (Referent.Ref <$> rs0)
        -- lookup the type of each, make sure it's a doc
        docs <- selectDocs (toList rs)
        -- render all the docs
        join <$> traverse (renderDoc ppe width rt codebase) docs

      mkTermDefinition r tm = do
        ts <- lift (Codebase.getTypeOfTerm codebase r)
        let bn = bestNameForTerm @v (PPE.suffixifiedPPE ppe) width (Referent.Ref r)
        tag <- termEntryTag <$> termListEntry codebase
                                              (Branch.head branch)
                                              (Referent.Ref r)
                                              (HQ'.NameOnly (NameSegment bn))
        docs <- docResults [r] $ docNames (NamesWithHistory.termName hqLength (Referent.Ref r) printNames)
        mk docs ts bn tag
       where
        mk _ Nothing _ _ = throwError $ MissingSignatureForTerm r
        mk docs (Just typeSig) bn tag =
          pure $
            TermDefinition (flatten $ Map.lookup r termFqns)
                             bn
                             tag
                             (bimap mungeSyntaxText mungeSyntaxText tm)
                             (formatSuffixedType ppe width typeSig)
                             docs
      mkTypeDefinition r tp = do
        let bn = bestNameForType @v (PPE.suffixifiedPPE ppe) width r
        tag <- Just . typeEntryTag <$> typeListEntry
          codebase
          r
          (HQ'.NameOnly (NameSegment bn))
        docs <- docResults [] $ docNames (NamesWithHistory.typeName hqLength r printNames)
        pure $ TypeDefinition (flatten $ Map.lookup r typeFqns)
                              bn
                              tag
                              (bimap mungeSyntaxText mungeSyntaxText tp)
                              docs
    typeDefinitions <- Map.traverseWithKey mkTypeDefinition
      $ typesToSyntax suffixifyBindings width ppe types
    termDefinitions <- Map.traverseWithKey mkTermDefinition
      $ termsToSyntax suffixifyBindings width ppe terms
    let renderedDisplayTerms = Map.mapKeys Reference.toText termDefinitions
        renderedDisplayTypes = Map.mapKeys Reference.toText typeDefinitions
        renderedMisses       = fmap HQ.toText misses
    pure $ DefinitionDisplayResults renderedDisplayTerms
                                    renderedDisplayTypes
                                    renderedMisses

renderDoc ::
  forall v.
  Var v =>
  PPE.PrettyPrintEnvDecl ->
  Width ->
  Rt.Runtime v ->
  Codebase IO v Ann ->
  Reference ->
  Backend IO [(HashQualifiedName, UnisonHash, Doc.Doc)]
renderDoc ppe width rt codebase r = do
  let name = bestNameForTerm @v (PPE.suffixifiedPPE ppe) width (Referent.Ref r)
  let hash = Reference.toText r
  map (name,hash,) . pure
    <$> let tm = Term.ref () r
         in Doc.renderDoc @v ppe terms typeOf eval decls tm
  where
    terms r@(Reference.Builtin _) = pure (Just (Term.ref () r))
    terms (Reference.DerivedId r) =
      fmap Term.unannotate <$> lift (Codebase.getTerm codebase r)

    typeOf r = fmap void <$> lift (Codebase.getTypeOfReferent codebase r)
    eval (Term.amap (const mempty) -> tm) = do
      let ppes = PPE.suffixifiedPPE ppe
      let codeLookup = Codebase.toCodeLookup codebase
      let cache r = fmap Term.unannotate <$> Codebase.lookupWatchCache codebase r
      r <- fmap hush . liftIO $ Rt.evaluateTerm' codeLookup cache ppes rt tm
      lift $ case r of
        Just tmr ->
          Codebase.putWatch
            codebase
            WK.RegularWatch
            (Hashing.hashClosedTerm tm)
            (Term.amap (const mempty) tmr)
        Nothing -> pure ()
      pure $ r <&> Term.amap (const mempty)

    decls (Reference.DerivedId r) = fmap (DD.amap (const ())) <$> lift (Codebase.getTypeDeclaration codebase r)
    decls _ = pure Nothing


bestNameForTerm
  :: forall v . Var v => PPE.PrettyPrintEnv -> Width -> Referent -> Text
bestNameForTerm ppe width =
  Text.pack
    . Pretty.render width
    . fmap UST.toPlain
    . TermPrinter.pretty0 @v ppe TermPrinter.emptyAc
    . Term.fromReferent mempty

bestNameForType
  :: forall v . Var v => PPE.PrettyPrintEnv -> Width -> Reference -> Text
bestNameForType ppe width =
  Text.pack
    . Pretty.render width
    . fmap UST.toPlain
    . TypePrinter.pretty0 @v ppe mempty (-1)
    . Type.ref ()

resolveBranchHash ::
  Monad m => Maybe Branch.Hash -> Codebase m v Ann -> Backend m (Branch m)
resolveBranchHash h codebase = case h of
  Nothing -> getRootBranch codebase
  Just bhash -> do
    mayBranch <- lift $ Codebase.getBranchForHash codebase bhash
    mayBranch ?? NoBranchForHash bhash


resolveRootBranchHash ::
  Monad m => Maybe ShortBranchHash -> Codebase m v Ann -> Backend m (Branch m)
resolveRootBranchHash mayRoot codebase = case mayRoot of
  Nothing ->
    getRootBranch codebase
  Just sbh -> do
    h <- expandShortBranchHash codebase sbh
    resolveBranchHash (Just h) codebase


definitionsBySuffixes
  :: forall m v
   . (MonadIO m)
  => Var v
  => Maybe Path
  -> Branch m
  -> Codebase m v Ann
  -> [HQ.HashQualified Name]
  -> Backend m (DefinitionResults v)
definitionsBySuffixes relativeTo branch codebase query = do
  -- First find the hashes by name and note any query misses.
  QueryResult misses results <- lift
    $ hqNameQuery relativeTo branch codebase query
  -- Now load the terms/types for those hashes.
  results' <- lift $ loadSearchResults codebase results
  let termTypes :: Map.Map Reference (Type v Ann)
      termTypes = Map.fromList
        [ (r, t) | SR'.Tm _ (Just t) (Referent.Ref r) _ <- results' ]
      (collatedTypes, collatedTerms) = collateReferences
        (mapMaybe SR'.tpReference results')
        (mapMaybe SR'.tmReferent results')
  -- load the `collatedTerms` and types into a Map Reference.Id Term/Type
  -- for later
  loadedDerivedTerms <-
    lift $ fmap (Map.fromList . catMaybes) . for (toList collatedTerms) $ \case
      Reference.DerivedId i -> fmap (i, ) <$> Codebase.getTerm codebase i
      Reference.Builtin{}   -> pure Nothing
  loadedDerivedTypes <-
    lift $ fmap (Map.fromList . catMaybes) . for (toList collatedTypes) $ \case
      Reference.DerivedId i ->
        fmap (i, ) <$> Codebase.getTypeDeclaration codebase i
      Reference.Builtin{} -> pure Nothing
  -- Populate DisplayObjects for the search results, in anticipation of
  -- rendering the definitions.
  loadedDisplayTerms <- fmap Map.fromList . for (toList collatedTerms) $ \case
    r@(Reference.DerivedId i) -> do
      let tm = Map.lookup i loadedDerivedTerms
      -- We add a type annotation to the term using if it doesn't
      -- already have one that the user provided
      pure . (r, ) $ case liftA2 (,) tm (Map.lookup r termTypes) of
        Nothing        -> MissingObject $ Reference.idToShortHash i
        Just (tm, typ) -> case tm of
          Term.Ann' _ _ -> UserObject tm
          _             -> UserObject (Term.ann (ABT.annotation tm) tm typ)
    r@(Reference.Builtin _) -> pure $ (r,) $ case Map.lookup r B.termRefTypes of
      Nothing -> MissingObject $ Reference.toShortHash r
      Just typ -> BuiltinObject (mempty <$ typ)
  let loadedDisplayTypes = Map.fromList . (`fmap` toList collatedTypes) $ \case
        r@(Reference.DerivedId i) ->
          (r, )
            . maybe (MissingObject $ Reference.idToShortHash i) UserObject
            $ Map.lookup i loadedDerivedTypes
        r@(Reference.Builtin _) -> (r, BuiltinObject ())
  pure $ DefinitionResults loadedDisplayTerms loadedDisplayTypes misses

termsToSyntax
  :: Var v
  => Ord a
  => Suffixify
  -> Width
  -> PPE.PrettyPrintEnvDecl
  -> Map Reference.Reference (DisplayObject (Type v a) (Term v a))
  -> Map Reference.Reference (DisplayObject SyntaxText SyntaxText)
termsToSyntax suff width ppe0 terms =
  Map.fromList . map go . Map.toList $ Map.mapKeys
    (first (PPE.termName ppeDecl . Referent.Ref) . dupe)
    terms
 where
  ppeBody r = if suffixified suff
    then PPE.suffixifiedPPE ppe0
    else PPE.declarationPPE ppe0 r
  ppeDecl =
    (if suffixified suff then PPE.suffixifiedPPE else PPE.unsuffixifiedPPE) ppe0
  go ((n, r), dt) = (r,) $ case dt of
    DisplayObject.BuiltinObject typ -> DisplayObject.BuiltinObject $
      formatType' (ppeBody r) width typ
    DisplayObject.MissingObject sh -> DisplayObject.MissingObject sh
    DisplayObject.UserObject tm -> DisplayObject.UserObject .
      Pretty.render width . TermPrinter.prettyBinding (ppeBody r) n $ tm

typesToSyntax
  :: Var v
  => Ord a
  => Suffixify
  -> Width
  -> PPE.PrettyPrintEnvDecl
  -> Map Reference.Reference (DisplayObject () (DD.Decl v a))
  -> Map Reference.Reference (DisplayObject SyntaxText SyntaxText)
typesToSyntax suff width ppe0 types =
  Map.fromList $ map go . Map.toList $ Map.mapKeys
    (first (PPE.typeName ppeDecl) . dupe)
    types
 where
  ppeDecl = if suffixified suff
    then PPE.suffixifiedPPE ppe0
    else PPE.unsuffixifiedPPE ppe0
  go ((n, r), dt) = (r,) $ case dt of
    BuiltinObject _ -> BuiltinObject (formatTypeName' ppeDecl r)
    MissingObject sh -> MissingObject sh
    UserObject d -> UserObject . Pretty.render width $
      DeclPrinter.prettyDecl (PPE.declarationPPEDecl ppe0 r) r n d

loadSearchResults
  :: (Var v, Applicative m)
  => Codebase m v Ann
  -> [SR.SearchResult]
  -> m [SR'.SearchResult' v Ann]
loadSearchResults c = traverse loadSearchResult
 where
  loadSearchResult = \case
    SR.Tm (SR.TermResult name r aliases) -> do
      typ <- loadReferentType c r
      pure $ SR'.Tm name typ r aliases
    SR.Tp (SR.TypeResult name r aliases) -> do
      dt <- loadTypeDisplayObject c r
      pure $ SR'.Tp name dt r aliases

loadTypeDisplayObject
  :: Applicative m
  => Codebase m v Ann
  -> Reference
  -> m (DisplayObject () (DD.Decl v Ann))
loadTypeDisplayObject c = \case
  Reference.Builtin _ -> pure (BuiltinObject ())
  Reference.DerivedId id ->
    maybe (MissingObject $ Reference.idToShortHash id) UserObject
      <$> Codebase.getTypeDeclaration c id
<|MERGE_RESOLUTION|>--- conflicted
+++ resolved
@@ -132,22 +132,12 @@
     currentPathNames = Branch.toNames currentBranch0
     -- all names, but with local names in their relative form only, rather
     -- than absolute; external names appear as absolute
-<<<<<<< HEAD
-    currentAndExternalNames0 =
-      currentPathNames0
-        `Names3.unionLeft0` Names.mapNames Name.makeAbsolute externalNames
-      where
-        externalNames = rootNames `Names.difference` pathPrefixed currentPathNames0
-        rootNames = Branch.toNames0 root0
-=======
     currentAndExternalNames =
       currentPathNames
-        `Names.unionLeft` absDot externalNames
+        `Names.unionLeft` Names.mapNames Name.makeAbsolute externalNames
       where
-        absDot = Names.prefix0 (Name.unsafeFromText "")
         externalNames = rootNames `Names.difference` pathPrefixed currentPathNames
         rootNames = Branch.toNames root0
->>>>>>> 759e678d
         pathPrefixed = case path of
           Path.Path (toList -> []) -> const mempty
           p -> Names.prefix0 (Path.toName p)
