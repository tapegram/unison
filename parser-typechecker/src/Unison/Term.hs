--- conflicted
+++ resolved
@@ -815,6 +815,8 @@
 generalizedDependencies termRef typeRef literalType dataConstructor dataType effectConstructor effectType
   = Set.fromList . Writer.execWriter . ABT.visit' f where
   f t@(Ref r) = Writer.tell [termRef r] $> t
+  f t@(TermLink r) = Writer.tell [termRef r] $> t
+  f t@(TypeLink r) = Writer.tell [typeRef r] $> t
   f t@(Ann _ typ) =
     Writer.tell (map typeRef . toList $ Type.dependencies typ) $> t
   f t@(Nat      _) = Writer.tell [literalType Type.natRef] $> t
@@ -840,27 +842,7 @@
 labeledDependencies :: (Ord v, Ord vt)
                     => AnnotatedTerm2 vt at ap v a
                     -> Set LabeledDependency
-<<<<<<< HEAD
-labeledDependencies t = Set.fromList . Writer.execWriter $ ABT.visit' f t where
-  f t@(Ref r    ) = Writer.tell [LD.termRef r] $> t
-  f t@(Ann _ typ) = Writer.tell (map LD.typeRef . toList $ Type.dependencies typ) $> t
-  f t@(Nat _)     = Writer.tell [LD.typeRef Type.natRef] $> t
-  f t@(Int _)     = Writer.tell [LD.typeRef Type.intRef] $> t
-  f t@(Float _)   = Writer.tell [LD.typeRef Type.floatRef] $> t
-  f t@(Boolean _) = Writer.tell [LD.typeRef Type.booleanRef] $> t
-  f t@(Text _)    = Writer.tell [LD.typeRef Type.textRef] $> t
-  f t@(Sequence _) = Writer.tell [LD.typeRef Type.vectorRef] $> t
-  f t@(Constructor r cid) =
-    Writer.tell [LD.typeRef r, LD.dataConstructor r cid] $> t
-  f t@(Request r cid) =
-    Writer.tell [LD.typeRef r, LD.effectConstructor r cid] $> t
-  f t@(Match _ cases)     = traverse_ goPat cases $> t
-  f t@(TermLink r) = Writer.tell [LD.termRef r] $> t
-  f t                     = pure t
-  goPat (MatchCase pat _ _)   = Writer.tell (toList (Pattern.labeledDependencies pat))
-=======
 labeledDependencies = generalizedDependencies LD.termRef LD.typeRef LD.typeRef LD.dataConstructor LD.typeRef LD.effectConstructor LD.typeRef
->>>>>>> ef640acb
 
 updateDependencies
   :: Ord v
