{-# OPTIONS_GHC -Wno-partial-type-signatures #-}
{-# OPTIONS_GHC -Wno-unused-top-binds #-} -- todo: delete

{-# LANGUAGE ApplicativeDo       #-}
{-# LANGUAGE OverloadedStrings   #-}
{-# LANGUAGE DoAndIfThenElse     #-}
{-# LANGUAGE GADTs               #-}
{-# LANGUAGE PatternSynonyms     #-}
{-# LANGUAGE ScopedTypeVariables #-}
{-# LANGUAGE TemplateHaskell     #-}
{-# LANGUAGE TupleSections       #-}
{-# LANGUAGE ViewPatterns        #-}
{-# LANGUAGE TypeApplications    #-}
{-# LANGUAGE PartialTypeSignatures #-}
{-# LANGUAGE RecordWildCards #-}
{-# LANGUAGE BangPatterns #-}
{-# LANGUAGE EmptyCase #-}

module Unison.Codebase.Editor.HandleInput (loop, loopState0, LoopState(..), parseSearchType) where

import Unison.Prelude

import Unison.Codebase.MainTerm ( nullaryMain, mainTypes, getMainTerm )
import qualified Unison.Codebase.MainTerm as MainTerm
import Unison.Codebase.Editor.Command
import Unison.Codebase.Editor.Input
import Unison.Codebase.Editor.Output
import Unison.Codebase.Editor.DisplayThing
import qualified Unison.Codebase.Editor.Output as Output
import Unison.Codebase.Editor.SlurpResult (SlurpResult(..))
import qualified Unison.Codebase.Editor.SlurpResult as Slurp
import Unison.Codebase.Editor.SlurpComponent (SlurpComponent(..))
import qualified Unison.Codebase.Editor.SlurpComponent as SC
import Unison.Codebase.Editor.RemoteRepo (RemoteRepo, printNamespace, RemoteNamespace)

import           Control.Lens
import           Control.Lens.TH                ( makeLenses )
import           Control.Monad.State            ( StateT )
import           Control.Monad.Trans.Except     ( ExceptT(..), runExceptT)
import           Data.Bifunctor                 ( second )
import           Data.Configurator              ()
import qualified Data.List                      as List
import           Data.List                      ( partition, sortOn )
import           Data.List.Extra                ( nubOrd, sort )
import           Data.Maybe                     ( fromJust )
import qualified Data.Map                      as Map
import qualified Data.Text                     as Text
import qualified Text.Megaparsec               as P
import qualified Data.Set                      as Set
import qualified Data.Sequence                 as Seq
import           Data.Sequence                  ( Seq(..) )
import qualified Unison.ABT                    as ABT
import qualified Unison.Codebase.BranchDiff    as BranchDiff
import qualified Unison.Codebase.Editor.Output.BranchDiff as OBranchDiff
import           Unison.Codebase.Branch         ( Branch(..)
                                                , Branch0(..)
                                                )
import qualified Unison.Codebase.Branch        as Branch
import           Unison.Codebase.BranchLoadMode ( BranchLoadMode(FailIfMissing, EmptyIfMissing) )
import qualified Unison.Codebase.BranchUtil    as BranchUtil
import qualified Unison.Codebase.Causal        as Causal
import qualified Unison.Codebase.Metadata      as Metadata
import           Unison.Codebase.Patch          ( Patch(..) )
import qualified Unison.Codebase.Patch         as Patch
import           Unison.Codebase.Path           ( Path
                                                , Path'(..) )
import qualified Unison.Codebase.Path          as Path
import qualified Unison.Codebase.NameSegment   as NameSegment
import qualified Unison.Codebase.Reflog        as Reflog
import           Unison.Codebase.SearchResult   ( SearchResult )
import qualified Unison.Codebase.SearchResult  as SR
import qualified Unison.Codebase.ShortBranchHash as SBH
import qualified Unison.DataDeclaration        as DD
import qualified Unison.HashQualified          as HQ
import qualified Unison.HashQualified'         as HQ'
import qualified Unison.Name                   as Name
import           Unison.Name                    ( Name )
import           Unison.Names3                  ( Names(..), Names0
                                                , pattern Names0 )
import qualified Unison.Names2                 as Names
import qualified Unison.Names3                 as Names3
import           Unison.Parser                  ( Ann(..) )
import           Unison.Reference               ( Reference(..) )
import qualified Unison.Reference              as Reference
import           Unison.Referent                ( Referent )
import qualified Unison.Referent               as Referent
import           Unison.Result                  ( pattern Result )
import qualified Unison.ShortHash as SH
import qualified Unison.Term                   as Term
import qualified Unison.Type                   as Type
import qualified Unison.Result                 as Result
import qualified Unison.UnisonFile             as UF
import qualified Unison.Util.Find              as Find
import           Unison.Util.Free               ( Free )
import qualified Unison.Util.Free              as Free
import           Unison.Util.List               ( uniqueBy )
import qualified Unison.Util.Relation          as R
import qualified Unison.Util.Relation4          as R4
import           Unison.Util.TransitiveClosure  (transitiveClosure)
import           Unison.Var                     ( Var )
import qualified Unison.Var                    as Var
import qualified Unison.Codebase.TypeEdit as TypeEdit
import Unison.Codebase.TermEdit (TermEdit(..))
import qualified Unison.Codebase.TermEdit as TermEdit
import qualified Unison.Typechecker as Typechecker
import qualified Unison.PrettyPrintEnv as PPE
import           Unison.Runtime.IOSource       ( isTest )
import qualified Unison.Runtime.IOSource as IOSource
import qualified Unison.Util.Star3             as Star3
import qualified Unison.Util.Pretty            as P
import qualified Unison.Util.Monoid            as Monoid
import Unison.UnisonFile (TypecheckedUnisonFile)
import qualified Unison.Codebase.Editor.TodoOutput as TO
import qualified Unison.Lexer as L
import Unison.Codebase.Editor.SearchResult' (SearchResult')
import qualified Unison.Codebase.Editor.SearchResult' as SR'
import qualified Unison.LabeledDependency as LD
import Unison.LabeledDependency (LabeledDependency)
import Unison.Type (Type)
import qualified Unison.Builtin as Builtin
import Unison.Codebase.NameSegment (NameSegment(..))
import Unison.Codebase.ShortBranchHash (ShortBranchHash)
import qualified Unison.Codebase.Editor.Propagate as Propagate
import qualified Unison.Codebase.Editor.UriParser as UriParser
import Data.Tuple.Extra (uncurry3)
import qualified Unison.CommandLine.DisplayValues as DisplayValues
import qualified Control.Error.Util as ErrorUtil
import Unison.Codebase.GitError (GitError)

type F m i v = Free (Command m i v)
type Term v a = Term.AnnotatedTerm v a

-- type (Action m i v) a
type Action m i v = MaybeT (StateT (LoopState m v) (F m i v))

_liftToAction :: m a -> Action m i v a
_liftToAction = lift . lift . Free.eval . Eval

data LoopState m v
  = LoopState
      { _root :: Branch m
      -- the current position in the namespace
      , _currentPath :: Path.Absolute

      -- TBD
      -- , _activeEdits :: Set Branch.EditGuid

      -- The file name last modified, and whether to skip the next file
      -- change event for that path (we skip file changes if the file has
      -- just been modified programmatically)
      , _latestFile :: Maybe (FilePath, SkipNextUpdate)
      , _latestTypecheckedFile :: Maybe (UF.TypecheckedUnisonFile v Ann)

      -- The previous user input. Used to request confirmation of
      -- questionable user commands.
      , _lastInput :: Maybe Input

      -- A 1-indexed list of strings that can be referenced by index at the
      -- CLI prompt.  e.g. Given ["Foo.bat", "Foo.cat"],
      -- `rename 2 Foo.foo` will rename `Foo.cat` to `Foo.foo`.
      , _numberedArgs :: NumberedArgs
      }

type SkipNextUpdate = Bool

makeLenses ''LoopState

loopState0 :: Branch m -> Path.Absolute -> LoopState m v
loopState0 b p = LoopState b p Nothing Nothing Nothing []

type Action' m v = Action m (Either Event Input) v

defaultPatchNameSegment :: NameSegment
defaultPatchNameSegment = "patch"

loop :: forall m v . (Monad m, Var v) => Action m (Either Event Input) v ()
loop = do
  uf           <- use latestTypecheckedFile
  root'        <- use root
  currentPath' <- use currentPath
  latestFile'  <- use latestFile
  currentBranch' <- getAt currentPath'
  e           <- eval Input
  hqLength    <- eval CodebaseHashLength
  sbhLength   <- eval BranchHashLength
  let
      sbh = SBH.fromHash sbhLength
      root0 = Branch.head root'
      currentBranch0 = Branch.head currentBranch'
      defaultPatchPath :: PatchPath
      defaultPatchPath = (Path' $ Left currentPath', defaultPatchNameSegment)
      resolveSplit' :: (Path', a) -> (Path, a)
      resolveSplit' = Path.fromAbsoluteSplit . Path.toAbsoluteSplit currentPath'
      resolveToAbsolute :: Path' -> Path.Absolute
      resolveToAbsolute = Path.toAbsolutePath currentPath'
      getAtSplit :: Path.Split -> Maybe (Branch m)
      getAtSplit p = BranchUtil.getBranch p root0
      getAtSplit' :: Path.Split' -> Maybe (Branch m)
      getAtSplit' = getAtSplit . resolveSplit'
      getPatchAtSplit' :: Path.Split' -> Action' m v (Maybe Patch)
      getPatchAtSplit' s = do
        let (p, seg) = Path.toAbsoluteSplit currentPath' s
        b <- getAt p
        eval . Eval $ Branch.getMaybePatch seg (Branch.head b)
      getHQ'TermsIncludingHistorical p =
        getTermsIncludingHistorical (resolveSplit' p) root0
      getHQ'Terms p = BranchUtil.getTerm (resolveSplit' p) root0
      getHQ'Types p = BranchUtil.getType (resolveSplit' p) root0
      getTypes :: Path.Split' -> Set Reference
      getTypes = getHQ'Types . fmap HQ'.NameOnly
      getTerms :: Path.Split' -> Set Referent
      getTerms = getHQ'Terms . fmap HQ'.NameOnly
      getPatchAt :: Path.Split' -> Action' m v Patch
      getPatchAt patchPath' = do
        let (p, seg) = Path.toAbsoluteSplit currentPath' patchPath'
        b <- getAt p
        eval . Eval $ Branch.getPatch seg (Branch.head b)
      withFile ambient sourceName lexed@(text, tokens) k = do
        let
          getHQ = \case
            L.Backticks s (Just sh) ->
              Just (HQ.HashQualified (Name.unsafeFromString s) sh)
            L.WordyId s (Just sh) ->
              Just (HQ.HashQualified (Name.unsafeFromString s) sh)
            L.SymbolyId s (Just sh) ->
              Just (HQ.HashQualified (Name.unsafeFromString s) sh)
            L.Hash sh -> Just (HQ.HashOnly sh)
            _         -> Nothing
          hqs = Set.fromList . mapMaybe (getHQ . L.payload) $ tokens
        parseNames :: Names <- makeHistoricalParsingNames hqs
        latestFile .= Just (Text.unpack sourceName, False)
        latestTypecheckedFile .= Nothing
        Result notes r <- eval $ Typecheck ambient parseNames sourceName lexed
        case r of
          -- Parsing failed
          Nothing -> respond $
            ParseErrors text [ err | Result.Parsing err <- toList notes ]
          Just (Left errNames) -> do
            ppe <- prettyPrintEnv =<< makeShadowedPrintNamesFromHQ hqs errNames
            respond $
              TypeErrors text ppe [ err | Result.TypeError err <- toList notes ]
          Just (Right uf) -> k uf
      loadUnisonFile sourceName text = do
        let lexed = L.lexer (Text.unpack sourceName) (Text.unpack text)
        withFile [] sourceName (text, lexed) $ \unisonFile -> do
          sr <- toSlurpResult currentPath' unisonFile <$> slurpResultNames0
          names <- makeShadowedPrintNamesFromLabeled
                      (UF.termSignatureExternalLabeledDependencies unisonFile)
                      (UF.typecheckedToNames0 unisonFile)
          ppe <- PPE.suffixifiedPPE <$> prettyPrintEnvDecl names
          eval . Notify $ Typechecked sourceName ppe sr unisonFile
          r <- eval . Evaluate ppe $ unisonFile
          case r of
            Left e -> eval . Notify $ EvaluationFailure e
            Right (bindings, e) -> do
              let e' = Map.map go e
                  go (ann, kind, _hash, _uneval, eval, isHit) = (ann, kind, eval, isHit)
              when (not $ null e') $
                eval . Notify $ Evaluated text ppe bindings e'
              latestTypecheckedFile .= Just unisonFile

  case e of
    Left (IncomingRootBranch hashes) ->
      eval . Notify . WarnIncomingRootBranch $ Set.map (SBH.fromHash sbhLength) hashes
    Left (UnisonFileChanged sourceName text) ->
      -- We skip this update if it was programmatically generated
      if maybe False snd latestFile'
        then modifying latestFile (fmap (const False) <$>)
        else loadUnisonFile sourceName text
    Right input ->
      let
        ifConfirmed = ifM (confirmedCommand input)
        branchNotFound = respond . BranchNotFound
        branchNotFound' = respond . BranchNotFound . Path.unsplit'
        patchNotFound :: Path.Split' -> _
        patchNotFound s = respond $ PatchNotFound s
        patchExists :: Path.Split' -> _
        patchExists s = respond $ PatchAlreadyExists s
        typeNotFound = respond . TypeNotFound
        termNotFound = respond . TermNotFound
        nameConflicted src tms tys = respond (NameAmbiguous hqLength src tms tys)
        typeConflicted src = nameConflicted src Set.empty
        termConflicted src tms = nameConflicted src tms Set.empty
        hashConflicted src = respond . HashAmbiguous src
        branchExists dest _x = respond $ BranchAlreadyExists dest
        branchExistsSplit = branchExists . Path.unsplit'
        typeExists dest = respond . TypeAlreadyExists dest
        termExists dest = respond . TermAlreadyExists dest
        inputDescription :: Text
        inputDescription = case input of
          ForkLocalBranchI src dest -> "fork " <> hp' src <> " " <> p' dest
          MergeLocalBranchI src dest -> "merge " <> p' src <> " " <> p' dest
          ResetRootI src -> "reset-root " <> hp' src
          AliasTermI src dest -> "alias.term " <> hqs' src <> " " <> ps' dest
          AliasTypeI src dest -> "alias.type" <> hqs' src <> " " <> ps' dest
          MoveTermI src dest -> "move.term " <> hqs' src <> " " <> ps' dest
          MoveTypeI src dest -> "move.type " <> hqs' src <> " " <> ps' dest
          MoveBranchI src dest -> "move.namespace " <> ops' src <> " " <> ps' dest
          MovePatchI src dest -> "move.patch " <> ps' src <> " " <> ps' dest
          CopyPatchI src dest -> "copy.patch " <> ps' src <> " " <> ps' dest
          DeleteI thing -> "delete" <> hqs' thing
          DeleteTermI def -> "delete.term " <> hqs' def
          DeleteTypeI def -> "delete.type" <> hqs' def
          DeleteBranchI opath -> "delete.namespace " <> ops' opath
          DeletePatchI path -> "delete.patch " <> ps' path
          ReplaceTermI srcH targetH p ->
            "replace.term " <> SH.toText srcH <> " "
                            <> SH.toText targetH <> " "
                            <> opatch p
          ReplaceTypeI srcH targetH p ->
            "replace.type " <> SH.toText srcH <> " "
                            <> SH.toText targetH <> " "
                            <> opatch p
          ResolveTermNameI path -> "resolve.termName " <> hqs' path
          ResolveTypeNameI path -> "resolve.typeName " <> hqs' path
          AddI _selection -> "add"
          UpdateI p _selection -> "update " <> opatch p
          PropagatePatchI p scope -> "patch " <> ps' p <> " " <> p' scope
          UndoI{} -> "undo"
          ExecuteI s -> "execute " <> Text.pack s
          LinkI from to -> "link " <> hqs' from <> " " <> hqs' to
          UnlinkI from to -> "unlink " <> hqs' from <> " " <> hqs' to
          UpdateBuiltinsI -> "builtins.update"
          MergeBuiltinsI -> "builtins.merge"
          PullRemoteBranchI orepo dest ->
            "pull "
              <> maybe "(remote namespace from .unisonConfig)"
                       (uncurry3 printNamespace) orepo
              <> " "
              <> p' dest
          LoadI{} -> wat
          PreviewAddI{} -> wat
          PreviewUpdateI{} -> wat
          CreatePullRequestI{} -> wat
          LoadPullRequestI base head ->
            "pr.load "
              <> (uncurry3 printNamespace) base
              <> " "
              <> (uncurry3 printNamespace) head
          PushRemoteBranchI{} -> wat
          PreviewMergeLocalBranchI{} -> wat
          DiffNamespaceI{} -> wat
          SwitchBranchI{} -> wat
          NamesI{} -> wat
          TodoI{} -> wat
          ListEditsI{} -> wat
          HistoryI{} -> wat
          TestI{} -> wat
          LinksI{} -> wat
          SearchByNameI{} -> wat
          FindShallowI{} -> wat
          FindPatchI{} -> wat
          ShowDefinitionI{} -> wat
          DisplayI{} -> wat
          DocsI{} -> wat
          ShowDefinitionByPrefixI{} -> wat
          ShowReflogI{} -> wat
          DebugNumberedArgsI{} -> wat
          DebugBranchHistoryI{} -> wat
          QuitI{} -> wat
          DeprecateTermI{} -> undefined
          DeprecateTypeI{} -> undefined
          AddTermReplacementI{} -> undefined
          AddTypeReplacementI{} -> undefined
          RemoveTermReplacementI{} -> undefined
          RemoveTypeReplacementI{} -> undefined
          where
          hp' = either (Text.pack . show) p'
          p' = Text.pack . show . resolveToAbsolute
          ops' = maybe "." ps'
          opatch = ps' . fromMaybe defaultPatchPath
          wat = error $ show input ++ " is not expected to alter the branch"
          hqs' (p, hq) =
            Monoid.unlessM (Path.isRoot' p) (p' p) <> "." <> Text.pack (show hq)
          ps' = p' . Path.unsplit'
        stepAt = Unison.Codebase.Editor.HandleInput.stepAt inputDescription
        stepManyAt = Unison.Codebase.Editor.HandleInput.stepManyAt inputDescription
        stepManyAtM = Unison.Codebase.Editor.HandleInput.stepManyAtM inputDescription
        updateAtM = Unison.Codebase.Editor.HandleInput.updateAtM inputDescription
        delete
          :: (Path.HQSplit' -> Set Referent) -- compute matching terms
          -> (Path.HQSplit' -> Set Reference) -- compute matching types
          -> Path.HQSplit'
          -> Action' m v ()
        delete getHQ'Terms getHQ'Types hq = do
          let matchingTerms = toList (getHQ'Terms hq)
          let matchingTypes = toList (getHQ'Types hq)
          case (matchingTerms, matchingTypes) of
            ([], []) -> respond (NameNotFound hq)
            -- delete one term
            ([r], []) -> goMany (Set.singleton r) Set.empty
            -- delete one type
            ([], [r]) -> goMany Set.empty (Set.singleton r)
            (Set.fromList -> tms, Set.fromList -> tys) ->
              ifConfirmed (goMany tms tys) (nameConflicted hq tms tys)
          where
          resolvedPath = resolveSplit' (HQ'.toName <$> hq)
          goMany tms tys = do
            let rootNames = Branch.toNames0 root0
                name = Path.toName (Path.unsplit resolvedPath)
                toRel :: Ord ref => Set ref -> R.Relation Name ref
                toRel = R.fromList . fmap (name,) . toList
                -- these names are relative to the root
                toDelete = Names0 (toRel tms) (toRel tys)
            (failed, failedDependents) <-
              getEndangeredDependents (eval . GetDependents) toDelete rootNames
            if failed == mempty then do
              let makeDeleteTermNames = fmap (BranchUtil.makeDeleteTermName resolvedPath) . toList $ tms
              let makeDeleteTypeNames = fmap (BranchUtil.makeDeleteTypeName resolvedPath) . toList $ tys
              stepManyAt (makeDeleteTermNames ++ makeDeleteTypeNames)
              root'' <- use root
              diffHelper (Branch.head root') (Branch.head root'') >>=
                respondNumbered . uncurry ShowDiffAfterDeleteDefinitions
            else do
              failed <-
                loadSearchResults $ SR.fromNames failed
              failedDependents <-
                loadSearchResults $ SR.fromNames failedDependents
              ppe <- prettyPrintEnv =<<
                makePrintNamesFromLabeled'
                  (foldMap SR'.labeledDependencies $ failed <> failedDependents)
              respond $ CantDelete ppe failed failedDependents
      in case input of
      ShowReflogI -> do
        entries <- fmap (convertEntries Nothing []) $ eval LoadReflog
        numberedArgs .=
          fmap (('#':) . SBH.toString . Output.hash) entries
        respond $ ShowReflog entries
        where
        -- reverses & formats entries, adds synthetic entries when there is a
        -- discontinuity in the reflog.
        convertEntries :: Maybe Branch.Hash
                       -> [Output.ReflogEntry]
                       -> [Reflog.Entry]
                       -> [Output.ReflogEntry]
        convertEntries _ acc [] = acc
        convertEntries Nothing acc entries@(Reflog.Entry old _ _ : _) =
          convertEntries
            (Just old)
            (Output.ReflogEntry (SBH.fromHash sbhLength old) "(initial reflogged namespace)" : acc)
            entries
        convertEntries (Just lastHash) acc entries@(Reflog.Entry old new reason : rest) =
          if lastHash /= old then
            convertEntries
              (Just old)
              (Output.ReflogEntry (SBH.fromHash sbhLength old) "(external change)" : acc)
              entries
          else
            convertEntries
              (Just new)
              (Output.ReflogEntry (SBH.fromHash sbhLength new) reason : acc)
              rest

      ResetRootI src0 ->
        case src0 of
          Left hash -> resolveShortBranchHash hash >>= \case
            Left output -> respond output
            Right newRoot -> do
              updateRoot root' newRoot inputDescription
              success
          Right path' -> do
<<<<<<< HEAD
            newRoot <- getAt $ resolveToAbsolute path'
            if Branch.isEmpty newRoot then respond $ BranchNotFound input path'
=======
            newRoot <- getAt $ Path.toAbsolutePath currentPath' path'
            if Branch.isEmpty newRoot then respond $ BranchNotFound path'
>>>>>>> 7ebc9b49
            else do
              updateRoot root' newRoot inputDescription
              success
      ForkLocalBranchI src0 dest0 -> do
        let tryUpdateDest srcb dest0 = do
              let dest = resolveToAbsolute dest0
              -- if dest isn't empty: leave dest unchanged, and complain.
              ok <- updateAtM dest $ \destb ->
                pure (if Branch.isEmpty destb then srcb else destb)
              if ok then success else respond $ BadDestinationBranch dest0
        case src0 of
          Left hash -> resolveShortBranchHash hash >>= \case
            Left output -> respond output
            Right srcb -> tryUpdateDest srcb dest0
          Right path' -> do
<<<<<<< HEAD
            srcb <- getAt $ resolveToAbsolute path'
            if Branch.isEmpty srcb then respond $ BranchNotFound input path'
=======
            srcb <- getAt $ Path.toAbsolutePath currentPath' path'
            if Branch.isEmpty srcb then respond $ BranchNotFound path'
>>>>>>> 7ebc9b49
            else tryUpdateDest srcb dest0
      MergeLocalBranchI src0 dest0 -> do
        let [src, dest] = resolveToAbsolute <$> [src0, dest0]
        srcb <- getAt src
        if Branch.isEmpty srcb then branchNotFound src0
        else do
          destb <- getAt dest
          merged <- eval . Eval $ Branch.merge srcb destb
          b <- updateAtM dest $ const (pure merged)
          if b then do
            diffHelper (Branch.head destb) (Branch.head merged) >>=
              respondNumbered . uncurry (ShowDiffAfterMerge dest0 dest)
            patch <- getPatchAt defaultPatchPath
            void $ propagatePatch inputDescription patch dest
          else respond (NothingTodo input)

      PreviewMergeLocalBranchI src0 dest0 -> do
        let [src, dest] = resolveToAbsolute <$> [src0, dest0]
        srcb <- getAt src
        if Branch.isEmpty srcb then branchNotFound src0
        else do
          destb <- getAt dest
          merged <- eval . Eval $ Branch.merge srcb destb
          if merged == destb then respond (NothingTodo input)
          else
            diffHelper (Branch.head destb) (Branch.head merged) >>=
              respondNumbered . uncurry (ShowDiffAfterMergePreview dest0 dest)

      DiffNamespaceI before0 after0 -> do
        let [beforep, afterp] =
              resolveToAbsolute <$> [before0, after0]
        before <- Branch.head <$> getAt beforep
        after <- Branch.head <$> getAt afterp
        (ppe, outputDiff) <- diffHelper before after
        respondNumbered $ ShowDiffNamespace beforep afterp ppe outputDiff

      CreatePullRequestI baseRepo headRepo -> do
        baseBranch <- loadRemoteBranch baseRepo
        headBranch <- loadRemoteBranch headRepo
        case (baseBranch, headBranch) of
          (Left e1, Left e2) -> gitError e1 >> gitError e2
          (Left e, _) -> gitError e
          (_, Left e) -> gitError e
          (Right baseBranch, Right headBranch) -> do
            merged <- eval . Eval $ Branch.merge baseBranch headBranch
            (ppe, diff) <- diffHelper (Branch.head baseBranch) (Branch.head merged)
            respondNumbered $ ShowDiffAfterCreatePR baseRepo headRepo ppe diff
        where
        gitError = eval . Notify . GitError input

      LoadPullRequestI baseRepo headRepo ->
        if Branch.isEmpty0 currentBranch0 then do
          let textToRelative = 
                Path.Relative . Path.Path . Seq.singleton . NameSegment.NameSegment
              base = textToRelative "base"
              head = textToRelative "head"
              merged = textToRelative "merged"
              abs = resolveToAbsolute . Path.Path' . Right
          -- 1. pull baseRepo into `base`
          -- 2. pull headRepo into `head`
          pullRemoteBranchAt Nothing input inputDescription baseRepo (abs base)
          pullRemoteBranchAt Nothing input inputDescription headRepo (abs head)
          -- 3. fork `base` into `merged` and merge `head` into `merged`
          baseb <- getAt (abs base)
          headb <- getAt (abs head)
          mergedb <- eval . Eval $ Branch.merge baseb headb
          updateAtM (abs merged) $ const (pure mergedb)
          -- 5. print output message
          respond $ LoadPullRequest baseRepo headRepo base head merged
        else
          respond . BranchNotEmpty . Path.Path' . Left $ currentPath'


      -- move the root to a sub-branch
      MoveBranchI Nothing dest -> do
        b <- use root
        stepManyAt [ (Path.empty, const Branch.empty0)
                   , BranchUtil.makeSetBranch (resolveSplit' dest) b ]
        success

      MoveBranchI (Just src) dest ->
        maybe (branchNotFound' src) srcOk (getAtSplit' src)
        where
        srcOk b = maybe (destOk b) (branchExistsSplit dest) (getAtSplit' dest)
        destOk b = do
          stepManyAt
            [ BranchUtil.makeSetBranch (resolveSplit' src) Branch.empty
            , BranchUtil.makeSetBranch (resolveSplit' dest) b ]
          success -- could give rando stats about new defns

      MovePatchI src dest -> do
        psrc <- getPatchAtSplit' src
        pdest <- getPatchAtSplit' dest
        case (psrc, pdest) of
          (Nothing, _) -> patchNotFound src
          (_, Just _) -> patchExists dest
          (Just p, Nothing) -> do
            stepManyAt [
              BranchUtil.makeDeletePatch (resolveSplit' src),
              BranchUtil.makeReplacePatch (resolveSplit' dest) p ]
            success

      CopyPatchI src dest -> do
        psrc <- getPatchAtSplit' src
        pdest <- getPatchAtSplit' dest
        case (psrc, pdest) of
          (Nothing, _) -> patchNotFound src
          (_, Just _) -> patchExists dest
          (Just p, Nothing) -> do
            stepAt (BranchUtil.makeReplacePatch (resolveSplit' dest) p)
            success

      DeletePatchI src -> do
        psrc <- getPatchAtSplit' src
        case psrc of
          Nothing -> patchNotFound src
          Just _ -> do
            stepAt (BranchUtil.makeDeletePatch (resolveSplit' src))
            success

      DeleteBranchI Nothing ->
        ifConfirmed
            (do
              stepAt (Path.empty, const Branch.empty0)
              respond DeletedEverything)
            (respond DeleteEverythingConfirmation)

      DeleteBranchI (Just p) ->
        maybe (branchNotFound' p) go $ getAtSplit' p
        where
        go (Branch.head -> b) = do
          (failed, failedDependents) <-
            let rootNames = Branch.toNames0 root0
                toDelete = Names.prefix0
                  (Path.toName . Path.unsplit . resolveSplit' $ p) -- resolveSplit' incorporates currentPath
                  (Branch.toNames0 b)
            in getEndangeredDependents (eval . GetDependents) toDelete rootNames
          if failed == mempty then do
            stepAt $ BranchUtil.makeSetBranch (resolveSplit' p) Branch.empty
            -- Looks similar to the 'toDelete' above... investigate me! ;)
            diffHelper b Branch.empty0 >>=
              respondNumbered
                . uncurry (ShowDiffAfterDeleteBranch
                            $ resolveToAbsolute (Path.unsplit' p))
          else do
            failed <- loadSearchResults $ SR.fromNames failed
            failedDependents <- loadSearchResults $ SR.fromNames failedDependents
            ppe <- prettyPrintEnv =<<
              makePrintNamesFromLabeled'
                (foldMap SR'.labeledDependencies $ failed <> failedDependents)
            respond $ CantDelete ppe failed failedDependents

      SwitchBranchI path' -> do
        path <- use $ currentPath . to (`Path.toAbsolutePath` path')
        currentPath .= path
        branch' <- getAt path
        when (Branch.isEmpty branch') (respond $ CreatedNewBranch path)

      HistoryI resultsCap diffCap from -> case from of
        Left hash -> resolveShortBranchHash hash >>= \case
          Left output -> respond output
          Right b -> do
            doHistory 0 b []
        Right path' -> do
          path <- use $ currentPath . to (`Path.toAbsolutePath` path')
          branch' <- getAt path
          if Branch.isEmpty branch' then respond $ CreatedNewBranch path
          else do
            doHistory 0 branch' []
        where
          doHistory !n b acc =
            if maybe False (n >=) resultsCap then
              respond $ History diffCap acc (PageEnd (sbh $ Branch.headHash b) n)
            else case Branch._history b of
              Causal.One{} ->
                respond $ History diffCap acc (EndOfLog . sbh $ Branch.headHash b)
              Causal.Merge{..} ->
                respond $ History diffCap acc (MergeTail (sbh $ Branch.headHash b) . map sbh $ Map.keys tails)
              Causal.Cons{..} -> do
                b' <- fmap Branch.Branch . eval . Eval $ snd tail
                let elem = (sbh $ Branch.headHash b, Branch.namesDiff b' b)
                doHistory (n+1) b' (elem : acc)

      UndoI -> do
        prev <- eval . Eval $ Branch.uncons root'
        case prev of
          Nothing ->
            respond . CantUndo $ if Branch.isOne root' then CantUndoPastStart
                                 else CantUndoPastMerge
          Just (_, prev) -> do
            updateRoot root' prev inputDescription
            diffHelper (Branch.head prev) (Branch.head root') >>=
              respondNumbered . uncurry Output.ShowDiffAfterUndo

      AliasTermI src dest -> case (toList (getHQ'Terms src), toList (getTerms dest)) of
        ([r],       []) -> do
          stepAt (BranchUtil.makeAddTermName (resolveSplit' dest) r (oldMD r))
          success
        ([_], rs@(_:_)) -> termExists dest (Set.fromList rs)
        ([],         _) -> termNotFound src
        (rs,         _) -> termConflicted src (Set.fromList rs)
        where
        p = resolveSplit' src
        oldMD r = BranchUtil.getTermMetadataAt p r root0

      AliasTypeI src dest -> case (toList (getHQ'Types src), toList (getTypes dest)) of
        ([r],       []) -> do
          stepAt (BranchUtil.makeAddTypeName (resolveSplit' dest) r (oldMD r))
          success
        ([_], rs@(_:_)) -> typeExists dest (Set.fromList rs)
        ([],         _) -> typeNotFound src
        (rs,         _) -> typeConflicted src (Set.fromList rs)
        where
        p = resolveSplit' src
        oldMD r = BranchUtil.getTypeMetadataAt p r root0

      NamesI thing -> do
        parseNames0 <- Names3.suffixify0 <$> basicParseNames0
        let filtered = case thing of
              HQ.HashOnly shortHash ->
                Names.filterBySHs (Set.singleton shortHash) parseNames0
              HQ.HashQualified n sh ->
                Names.filterByHQs (Set.singleton $ HQ'.HashQualified n sh) parseNames0
              HQ.NameOnly n ->
                Names.filterByHQs (Set.singleton $ HQ'.NameOnly n) parseNames0
        printNames0 <- basicPrettyPrintNames0
        let printNames = Names printNames0 mempty
        let terms' ::Set (Referent, Set HQ'.HashQualified)
            terms' = (`Set.map` Names.termReferents filtered) $
                        \r -> (r, Names3.termName hqLength r printNames)
            types' :: Set (Reference, Set HQ'.HashQualified)
            types' = (`Set.map` Names.typeReferences filtered) $
                        \r -> (r, Names3.typeName hqLength r printNames)
        respond $ ListNames hqLength (toList terms') (toList types')
--          let (p, hq) = p0
--              namePortion = HQ'.toName hq
--          case hq of
--            HQ'.NameOnly _ ->
--              respond $ uncurry ListNames (results p namePortion)
--            HQ'.HashQualified _ sh -> let
--              (terms, types) = results p namePortion
--              -- filter terms and types based on `sh : ShortHash`
--              terms' = filter (Reference.isPrefixOf sh . Referent.toReference . fst) terms
--              types' = filter (Reference.isPrefixOf sh . fst) types
--              in respond $ ListNames terms' types'
--          where
--            results p namePortion = let
--              name = Path.toName . Path.unprefix currentPath' . Path.snoc' p
--                   $ namePortion
--              ns = prettyPrintNames0
--              terms = [ (r, Names.namesForReferent ns r)
--                      | r <- toList $ Names.termsNamed ns name ]
--              types = [ (r, Names.namesForReference ns r)
--                      | r <- toList $ Names.typesNamed ns name ]
--              in (terms, types)

      LinkI src mdValue -> do
        let srcle = toList (getHQ'Terms src)
            srclt = toList (getHQ'Types src)
            mdValuel = toList (getHQ'Terms mdValue)
        case (srcle, srclt, mdValuel) of
          (srcle, srclt, [Referent.Ref mdValue])
            | length srcle < 2 && length srclt < 2 -> do
              mdType <- eval $ LoadTypeOfTerm mdValue
              case mdType of
                Nothing -> respond $ LinkFailure input
                Just ty -> do
                  let parent = Path.toAbsolutePath currentPath' (fst src)
                  let get = Branch.head <$> getAt parent
                  before <- get
                  stepAt (Path.unabsolute parent, step (Type.toReference ty))
                  after <- get
                  (ppe, outputDiff) <- diffHelper before after
                  respondNumbered $ ShowDiffNamespace parent parent ppe outputDiff
                where
                step mdType b0 = let
                  tmUpdates terms = foldl' go terms srcle where
                    go terms src = Metadata.insert (src, mdType, mdValue) terms
                  tyUpdates types = foldl' go types srclt where
                    go types src = Metadata.insert (src, mdType, mdValue) types
                  in over Branch.terms tmUpdates . over Branch.types tyUpdates $ b0
          _ -> respond $ LinkFailure input

      UnlinkI src mdValue -> do
        let srcle = toList (getHQ'Terms src)
            srclt = toList (getHQ'Types src)
            (parent, _last) = resolveSplit' src
            mdValuel = toList (getHQ'Terms mdValue)
        case (srcle, srclt, mdValuel) of
          (srcle, srclt, [Referent.Ref mdValue])
            | length srcle < 2 && length srclt < 2 -> do
              mdType <- eval $ LoadTypeOfTerm mdValue
              case mdType of
                Nothing -> respond $ LinkFailure input
                Just ty -> do
                  stepAt (parent, step (Type.toReference ty))
                  success
                where
                step mdType b0 = let
                  tmUpdates terms = foldl' go terms srcle where
                    go terms src = Metadata.delete (src, mdType, mdValue) terms
                  tyUpdates types = foldl' go types srclt where
                    go types src = Metadata.delete (src, mdType, mdValue) types
                  in over Branch.terms tmUpdates . over Branch.types tyUpdates $ b0
          _ -> respond $ LinkFailure input

      -- > links List.map (.Docs .English)
      -- > links List.map -- give me all the
      -- > links Optional License
      LinksI src mdTypeStr -> getLinks input src (Right mdTypeStr) >>= \case
        Left e -> respond e
        Right (ppe, out) -> do
          numberedArgs .= fmap (HQ.toString . view _1) out
          respond $ ListOfLinks ppe out

      DocsI src -> getLinks input src (Left $ Set.singleton DD.docRef) >>= \case
        Left e -> respond e
        Right (ppe, out) -> case out of
          [(_name, ref, _tm)] -> do
            names <- basicPrettyPrintNames0
            doDisplay ConsoleLocation (Names3.Names names mempty) (Referent.Ref ref)
          out -> do
            numberedArgs .= fmap (HQ.toString . view _1) out
            respond $ ListOfLinks ppe out

      MoveTermI src dest ->
        case (toList (getHQ'Terms src), toList (getTerms dest)) of
          ([r], []) -> do
            stepManyAt
              [ BranchUtil.makeDeleteTermName p r
              , BranchUtil.makeAddTermName (resolveSplit' dest) r (mdSrc r)]
            success
          ([_], rs) -> termExists dest (Set.fromList rs)
          ([],   _) -> termNotFound src
          (rs,   _) -> termConflicted src (Set.fromList rs)
        where p = resolveSplit' (HQ'.toName <$> src)
              mdSrc r = BranchUtil.getTermMetadataAt p r root0

      MoveTypeI src dest ->
        case (toList (getHQ'Types src), toList (getTypes dest)) of
          ([r], []) -> do
            stepManyAt
              [ BranchUtil.makeDeleteTypeName p r
              , BranchUtil.makeAddTypeName (resolveSplit' dest) r (mdSrc r) ]
            success
          ([_], rs) -> typeExists dest (Set.fromList rs)
          ([], _)   -> typeNotFound src
          (rs, _)   -> typeConflicted src (Set.fromList rs)
        where
        p = resolveSplit' (HQ'.toName <$> src)
        mdSrc r = BranchUtil.getTypeMetadataAt p r root0

      DeleteI     hq -> delete getHQ'Terms       getHQ'Types       hq
      DeleteTypeI hq -> delete (const Set.empty) getHQ'Types       hq
      DeleteTermI hq -> delete getHQ'Terms       (const Set.empty) hq

      DisplayI outputLoc (HQ.unsafeFromString -> hq) -> do
        parseNames <- (`Names3.Names` mempty) <$> basicPrettyPrintNames0
        let results = Names3.lookupHQTerm hq parseNames
        if Set.null results then
          respond $ SearchTermsNotFound [hq]
        else if Set.size results > 1 then
          respond $ TermAmbiguous hq results
        else doDisplay outputLoc parseNames (Set.findMin results)

      ShowDefinitionI outputLoc (fmap HQ.unsafeFromString -> hqs) -> do
        parseNames <- makeHistoricalParsingNames $ Set.fromList hqs
        let resultss = searchBranchExact hqLength parseNames hqs
            (misses, hits) = partition (\(_, results) -> null results) (zip hqs resultss)
            results = List.sort . uniqueBy SR.toReferent $ hits >>= snd
        results' <- loadSearchResults results
        let termTypes :: Map.Map Reference (Type v Ann)
            termTypes =
              Map.fromList
                [ (r, t) | SR'.Tm _ (Just t) (Referent.Ref r) _ <- results' ]
            (collatedTypes, collatedTerms) = collateReferences
              (mapMaybe SR'.tpReference results')
              (mapMaybe SR'.tmReferent results')
        -- load the `collatedTerms` and types into a Map Reference.Id Term/Type
        -- for later
        loadedDerivedTerms <-
          fmap (Map.fromList . catMaybes) . for (toList collatedTerms) $ \case
            Reference.DerivedId i -> fmap (i,) <$> eval (LoadTerm i)
            Reference.Builtin{} -> pure Nothing
        loadedDerivedTypes <-
          fmap (Map.fromList . catMaybes) . for (toList collatedTypes) $ \case
            Reference.DerivedId i -> fmap (i,) <$> eval (LoadType i)
            Reference.Builtin{} -> pure Nothing
        -- Populate DisplayThings for the search results, in anticipation of
        -- displaying the definitions.
        loadedDisplayTerms :: Map Reference (DisplayThing (Term v Ann)) <-
         fmap Map.fromList . for (toList collatedTerms) $ \case
          r@(Reference.DerivedId i) -> do
            let tm = Map.lookup i loadedDerivedTerms
            -- We add a type annotation to the term using if it doesn't
            -- already have one that the user provided
            pure . (r, ) $ case liftA2 (,) tm (Map.lookup r termTypes) of
              Nothing        -> MissingThing i
              Just (tm, typ) -> case tm of
                Term.Ann' _ _ -> RegularThing tm
                _ -> RegularThing (Term.ann (ABT.annotation tm) tm typ)
          r@(Reference.Builtin _) -> pure (r, BuiltinThing)
        let loadedDisplayTypes :: Map Reference (DisplayThing (DD.Decl v Ann))
            loadedDisplayTypes =
              Map.fromList . (`fmap` toList collatedTypes) $ \case
                r@(Reference.DerivedId i) ->
                  (r,) . maybe (MissingThing i) RegularThing
                       $ Map.lookup i loadedDerivedTypes
                r@(Reference.Builtin _) -> (r, BuiltinThing)
        -- the SR' deps include the result term/type names, and the
        let deps = foldMap SR'.labeledDependencies results'
                <> foldMap Term.labeledDependencies loadedDerivedTerms
        printNames <- makePrintNamesFromLabeled' deps

        -- We might like to make sure that the user search terms get used as
        -- the names in the pretty-printer, but the current implementation
        -- doesn't.
        ppe <- prettyPrintEnvDecl printNames
        let loc = case outputLoc of
              ConsoleLocation    -> Nothing
              FileLocation path  -> Just path
              LatestFileLocation -> fmap fst latestFile' <|> Just "scratch.u"
        do
          when (not $ null loadedDisplayTypes && null loadedDisplayTerms) $
            eval . Notify $
              DisplayDefinitions loc ppe loadedDisplayTypes loadedDisplayTerms
          when (not $ null misses) $
            eval . Notify . SearchTermsNotFound $ fmap fst misses
          -- We set latestFile to be programmatically generated, if we
          -- are viewing these definitions to a file - this will skip the
          -- next update for that file (which will happen immediately)
          latestFile .= ((, True) <$> loc)

      FindPatchI -> do
        let patches =
              [ Path.toName $ Path.snoc p seg
              | (p, b) <- Branch.toList0 currentBranch0
              , (seg, _) <- Map.toList (Branch._edits b) ]
        respond $ ListOfPatches $ Set.fromList patches
        numberedArgs .= fmap Name.toString patches

      FindShallowI pathArg -> do
        prettyPrintNames0 <- basicPrettyPrintNames0
        ppe <- fmap PPE.suffixifiedPPE . prettyPrintEnvDecl $ Names prettyPrintNames0 mempty
        let pathArgAbs = Path.toAbsolutePath currentPath' pathArg
        b0 <- Branch.head <$> getAt pathArgAbs
        let
          hqTerm b0 ns r =
            let refs = Star3.lookupD1 ns . _terms $ b0
            in case length refs of
              1 -> HQ'.fromName ns
              _ -> HQ'.take hqLength $ HQ'.fromNamedReferent ns r
          hqType b0 ns r =
            let refs = Star3.lookupD1 ns . _types $ b0
            in case length refs of
              1 -> HQ'.fromName ns
              _ -> HQ'.take hqLength $ HQ'.fromNamedReference ns r
          defnCount b =
            (R.size . deepTerms $ Branch.head b) +
            (R.size . deepTypes $ Branch.head b)

        termEntries <- for (R.toList . Star3.d1 $ _terms b0) $
          \(r, ns) -> do
            ot <- loadReferentType r
            pure $ ShallowTermEntry r (hqTerm b0 ns r) ot
        let
          typeEntries =
            [ ShallowTypeEntry r (hqType b0 ns r)
            | (r, ns) <- R.toList . Star3.d1 $ _types b0 ]
          branchEntries =
            [ ShallowBranchEntry ns (defnCount b)
            | (ns, b) <- Map.toList $ _children b0 ]
          patchEntries =
            [ ShallowPatchEntry ns
            | (ns, (_h, _mp)) <- Map.toList $ _edits b0 ]
        let
          entries :: [ShallowListEntry v Ann]
          entries = sort $ termEntries ++ typeEntries ++ branchEntries ++ patchEntries
          entryToHQString :: ShallowListEntry v Ann -> String
          -- caching the result as an absolute path, for easier jumping around
          entryToHQString e = fixup $ case e of
            ShallowTypeEntry _ hq   -> HQ'.toString hq
            ShallowTermEntry _ hq _ -> HQ'.toString hq
            ShallowBranchEntry ns _ -> NameSegment.toString ns
            ShallowPatchEntry ns    -> NameSegment.toString ns
            where
            fixup s =
              if last pathArgStr == '.'
              then pathArgStr ++ s
              else pathArgStr ++ "." ++ s
            pathArgStr = show pathArgAbs
        numberedArgs .= fmap entryToHQString entries
        respond $ ListShallow ppe entries
        where

      SearchByNameI isVerbose _showAll ws -> do
        prettyPrintNames0 <- basicPrettyPrintNames0
        -- results became an Either to accommodate `parseSearchType` returning an error
        results <- runExceptT $ case ws of
          -- no query, list everything
          [] -> pure . listBranch $ Branch.head currentBranch'

          -- type query
          ":" : ws -> ExceptT (parseSearchType input (unwords ws)) >>= \typ -> ExceptT $ do
            let named = Branch.deepReferents (Branch.head root')
            matches <- fmap toList . eval $ GetTermsOfType typ
            matches <- filter (`Set.member` named) <$>
              if null matches then do
                respond NoExactTypeMatches
                fmap toList . eval $ GetTermsMentioningType typ
              else pure matches
            let results =
                  -- in verbose mode, aliases are shown, so we collapse all
                  -- aliases to a single search result; in non-verbose mode,
                  -- a separate result may be shown for each alias
                  (if isVerbose then uniqueBy SR.toReferent else id) $
                  searchResultsFor prettyPrintNames0 matches []
            pure . pure $ results

          -- name query
          (map HQ.unsafeFromString -> qs) -> do
            ns <- lift $ basicPrettyPrintNames0
            let srs = searchBranchScored ns fuzzyNameDistance qs
            pure $ uniqueBy SR.toReferent srs

        case results of
          Left error -> respond error
          Right results -> do
            numberedArgs .= fmap searchResultToHQString results
            results' <- loadSearchResults results
            ppe <- prettyPrintEnv . Names3.suffixify =<<
              makePrintNamesFromLabeled'
                (foldMap SR'.labeledDependencies results')
            respond $ ListOfDefinitions ppe isVerbose results'

      ResolveTypeNameI hq ->
        zeroOneOrMore (getHQ'Types hq) (typeNotFound hq) go (typeConflicted hq)
        where
        conflicted = getHQ'Types (fmap HQ'.toNameOnly hq)
        makeDelete =
          BranchUtil.makeDeleteTypeName (resolveSplit' (HQ'.toName <$> hq))
        go r = stepManyAt . fmap makeDelete . toList . Set.delete r $ conflicted

      ResolveTermNameI hq -> do
        refs <- getHQ'TermsIncludingHistorical hq
        zeroOneOrMore refs (termNotFound hq) go (termConflicted hq)
        where
        conflicted = getHQ'Terms (fmap HQ'.toNameOnly hq)
        makeDelete =
          BranchUtil.makeDeleteTermName (resolveSplit' (HQ'.toName <$> hq))
        go r = stepManyAt . fmap makeDelete . toList . Set.delete r $ conflicted

      ReplaceTermI from to patchPath -> do
        let patchPath' = fromMaybe defaultPatchPath patchPath
        patch <- getPatchAt patchPath'
        fromRefs <- eval $ ReferencesByShortHash from
        toRefs <- eval $ ReferencesByShortHash to
        let go :: Reference.Id
               -> Reference.Id
               -> Action m (Either Event Input) v ()
            go fid tid = do
              let fr = DerivedId fid
                  tr = DerivedId tid
              mft <- eval $ LoadTypeOfTerm fr
              mtt <- eval $ LoadTypeOfTerm tr
              case (mft, mtt) of
                (Nothing, _) -> respond $ TermNotFound' fid
                (_, Nothing) -> respond $ TermNotFound' tid
                (Just ft, Just tt) -> do
                  let
                      patch' =
                        -- The modified patch
                        over Patch.termEdits
                          (R.insert fr (Replace tr (TermEdit.typing tt ft))
                           . R.deleteDom fr)
                          patch
                      (patchPath'', patchName) = resolveSplit' patchPath'
                  -- Save the modified patch
                  stepAtM (inputDescription <> " (1/2)")
                          (patchPath'',
                           Branch.modifyPatches patchName (const patch'))
                  -- Apply the modified patch to the current path
                  -- since we might be able to propagate further.
                  void $ propagatePatch inputDescription patch' currentPath'
                  -- Say something
                  success
        zeroOneOrMore
          fromRefs
          (respond $ SearchTermsNotFound [HQ.HashOnly from])
          (\r -> zeroOneOrMore toRefs
                               (respond $ SearchTermsNotFound [HQ.HashOnly to])
                               (go r)
                               (hashConflicted to .
                                 Set.map (Referent.Ref . DerivedId)))
          (hashConflicted from .
            Set.map (Referent.Ref . DerivedId))

      ReplaceTypeI from to patchPath -> do
        let patchPath' = fromMaybe defaultPatchPath patchPath
        patch <- getPatchAt patchPath'
        fromRefs <- eval $ ReferencesByShortHash from
        toRefs <- eval $ ReferencesByShortHash to
        let go :: Reference.Id
               -> Reference.Id
               -> Action m (Either Event Input) v ()
            go fid tid = do
              let fr = DerivedId fid
                  tr = DerivedId tid
                  patch' =
                    -- The modified patch
                    over Patch.typeEdits
                      (R.insert fr (TypeEdit.Replace tr) . R.deleteDom fr) patch
                  (patchPath'', patchName) = resolveSplit' patchPath'
              -- Save the modified patch
              stepAtM (inputDescription <> " (1/2)")
                      (patchPath'', Branch.modifyPatches patchName (const patch'))
              -- Apply the modified patch to the current path
              -- since we might be able to propagate further.
              void $ propagatePatch inputDescription patch' currentPath'
              -- Say something
              success
        zeroOneOrMore
          fromRefs
          (respond $ SearchTermsNotFound [HQ.HashOnly from])
          (\r -> zeroOneOrMore toRefs
                               (respond $ SearchTermsNotFound [HQ.HashOnly to])
                               (go r)
                               (hashConflicted to .
                                 Set.map (Referent.Ref . DerivedId)))
          (hashConflicted from .
            Set.map (Referent.Ref . DerivedId))

      LoadI maybePath ->
        case maybePath <|> (fst <$> latestFile') of
          Nothing   -> respond NoUnisonFile
          Just path -> do
            res <- eval . LoadSource . Text.pack $ path
            case res of
              InvalidSourceNameError -> respond $ InvalidSourceName path
              LoadError -> respond $ SourceLoadFailed path
              LoadSuccess contents -> loadUnisonFile (Text.pack path) contents

      AddI hqs -> case uf of
        Nothing -> respond NoUnisonFile
        Just uf -> do
          sr <- Slurp.disallowUpdates
              . applySelection hqs uf
              . toSlurpResult currentPath' uf
             <$> slurpResultNames0
          when (Slurp.isNonempty sr) $ do
            stepAt ( Path.unabsolute currentPath'
                   , doSlurpAdds (Slurp.adds sr) uf)
            eval . AddDefsToCodebase . filterBySlurpResult sr $ uf
          ppe <- prettyPrintEnvDecl =<<
            makeShadowedPrintNamesFromLabeled
              (UF.termSignatureExternalLabeledDependencies uf)
              (UF.typecheckedToNames0 uf)
          respond $ SlurpOutput input (PPE.suffixifiedPPE ppe) sr

      PreviewAddI hqs -> case (latestFile', uf) of
        (Just (sourceName, _), Just uf) -> do
          sr <-  Slurp.disallowUpdates
                    .  applySelection hqs uf
                    .  toSlurpResult currentPath' uf
                   <$> slurpResultNames0
          names <- makeShadowedPrintNamesFromLabeled
                      (UF.termSignatureExternalLabeledDependencies uf)
                      (UF.typecheckedToNames0 uf)
          ppe <- PPE.suffixifiedPPE <$> prettyPrintEnvDecl names
          respond $ Typechecked (Text.pack sourceName) ppe sr uf
        _ -> respond NoUnisonFile

      UpdateI maybePatchPath hqs -> case uf of
        Nothing -> respond NoUnisonFile
        Just uf -> do
          let patchPath = fromMaybe defaultPatchPath maybePatchPath
          slurpCheckNames0 <- slurpResultNames0
          currentPathNames0 <- currentPathNames0
          let sr = applySelection hqs uf
                 . toSlurpResult currentPath' uf
                 $ slurpCheckNames0
          let fileNames0 = UF.typecheckedToNames0 uf
              -- todo: display some error if typeEdits or termEdits itself contains a loop
              typeEdits :: Map Name (Reference, Reference)
              typeEdits = Map.fromList $ map f (toList $ SC.types (updates sr)) where
                f v = case (toList (Names.typesNamed slurpCheckNames0 n)
                           ,toList (Names.typesNamed fileNames0 n)) of
                  ([old],[new]) -> (n, (old, new))
                  _ -> error $ "Expected unique matches for "
                                  ++ Var.nameStr v ++ " but got: "
                                  ++ show otherwise
                  where n = Name.fromVar v
              hashTerms :: Map Reference (Type v Ann)
              hashTerms = Map.fromList (toList hashTerms0) where
                hashTerms0 = (\(r, _, typ) -> (r, typ)) <$> UF.hashTerms uf
              termEdits :: Map Name (Reference, Reference)
              termEdits = Map.fromList $ map g (toList $ SC.terms (updates sr)) where
                g v = case ( toList (Names.refTermsNamed slurpCheckNames0 n)
                           , toList (Names.refTermsNamed fileNames0 n)) of
                  ([old], [new]) -> (n, (old, new))
                  _ -> error $ "Expected unique matches for "
                                 ++ Var.nameStr v ++ " but got: "
                                 ++ show otherwise
                  where n = Name.fromVar v
              termDeprecations :: [(Name, Referent)]
              termDeprecations =
                [ (n, r) | (oldTypeRef,_) <- Map.elems typeEdits
                         , (n, r) <- Names3.constructorsForType0 oldTypeRef currentPathNames0 ]

          ye'ol'Patch <- getPatchAt patchPath
          -- If `uf` updates a -> a', we want to replace all (a0 -> a) in patch
          -- with (a0 -> a') in patch'.
          -- So for all (a0 -> a) in patch, for all (a -> a') in `uf`,
          -- we must know the type of a0, a, a'.
          let
            -- we need:
            -- all of the `old` references from the `new` edits,
            -- plus all of the `old` references for edits from patch we're replacing
            collectOldForTyping :: [(Reference, Reference)] -> Patch -> Set Reference
            collectOldForTyping new old = foldl' f mempty (new ++ fromOld) where
              f acc (r, _r') = Set.insert r acc
              newLHS = Set.fromList . fmap fst $ new
              fromOld :: [(Reference, Reference)]
              fromOld = [ (r,r') | (r, TermEdit.Replace r' _) <- R.toList . Patch._termEdits $ old
                                 , Set.member r' newLHS ]
            neededTypes = collectOldForTyping (toList termEdits) ye'ol'Patch

          allTypes :: Map Reference (Type v Ann) <-
            fmap Map.fromList . for (toList neededTypes) $ \r ->
              (r,) . fromJust <$> (eval . LoadTypeOfTerm) r

          let typing r1 r2 = case (Map.lookup r1 allTypes, Map.lookup r2 hashTerms) of
                (Just t1, Just t2)
                  | Typechecker.isEqual t1 t2 -> TermEdit.Same
                  | Typechecker.isSubtype t1 t2 -> TermEdit.Subtype
                  | otherwise -> TermEdit.Different
                e -> error $ "compiler bug: typing map not constructed properly\n" <>
                  "typing " <> show r1 <> " " <> show r2 <> " : " <> show e

          let updatePatch :: Patch -> Patch
              updatePatch p = foldl' step2 p' termEdits
                where
                p' = foldl' step1 p typeEdits
                step1 p (r,r') = Patch.updateType r (TypeEdit.Replace r') p
                step2 p (r,r') = Patch.updateTerm typing r (TermEdit.Replace r' (typing r r')) p
              (p, seg) = Path.toAbsoluteSplit currentPath' patchPath
              updatePatches :: Branch0 m -> m (Branch0 m)
              updatePatches = Branch.modifyPatches seg updatePatch

          when (Slurp.isNonempty sr) $ do
          -- take a look at the `updates` from the SlurpResult
          -- and make a patch diff to record a replacement from the old to new references
            stepManyAtM
              [( Path.unabsolute currentPath'
               , pure . doSlurpUpdates typeEdits termEdits termDeprecations)
              ,( Path.unabsolute currentPath'
               , pure . doSlurpAdds (Slurp.updates sr <> Slurp.adds sr) uf)
              ,( Path.unabsolute p, updatePatches )]
            eval . AddDefsToCodebase . filterBySlurpResult sr $ uf
          ppe <- prettyPrintEnv =<<
            makeShadowedPrintNamesFromLabeled
              (UF.termSignatureExternalLabeledDependencies uf)
              (UF.typecheckedToNames0 uf)
          respond $ SlurpOutput input ppe sr
          -- propagatePatch prints TodoOutput
          void $ propagatePatch inputDescription (updatePatch ye'ol'Patch) currentPath'

      PreviewUpdateI hqs -> case (latestFile', uf) of
        (Just (sourceName, _), Just uf) -> do
          sr <-  applySelection hqs uf
                    .  toSlurpResult currentPath' uf
                   <$> slurpResultNames0
          names <- makeShadowedPrintNamesFromLabeled
                      (UF.termSignatureExternalLabeledDependencies uf)
                      (UF.typecheckedToNames0 uf)
          ppe <- PPE.suffixifiedPPE <$> prettyPrintEnvDecl names
          respond $ Typechecked (Text.pack sourceName) ppe sr uf
        _ -> respond NoUnisonFile

      TodoI patchPath branchPath' -> do
        patch <- getPatchAt (fromMaybe defaultPatchPath patchPath)
        branch <- getAt $ Path.toAbsolutePath currentPath' branchPath'
        let names0 = Branch.toNames0 (Branch.head branch)
        -- showTodoOutput only needs the local references
        -- to check for obsolete defs
        let getPpe = do
              names <- makePrintNamesFromLabeled' $ Patch.labeledDependencies patch
              prettyPrintEnvDecl names
        showTodoOutput getPpe patch names0

      TestI showOk showFail -> do
        let
          testTerms = Map.keys . R4.d1 . (uncurry R4.selectD34) isTest
                    . Branch.deepTermMetadata $ currentBranch0
          testRefs = Set.fromList [ r | Referent.Ref r <- toList testTerms ]
          oks results =
            [ (r, msg)
            | (r, Term.Sequence' ts) <- Map.toList results
            , Term.App' (Term.Constructor' ref cid) (Term.Text' msg) <- toList ts
            , cid == DD.okConstructorId && ref == DD.testResultRef ]
          fails results =
            [ (r, msg)
            | (r, Term.Sequence' ts) <- Map.toList results
            , Term.App' (Term.Constructor' ref cid) (Term.Text' msg) <- toList ts
            , cid == DD.failConstructorId && ref == DD.testResultRef ]
        cachedTests <- fmap Map.fromList . eval $ LoadWatches UF.TestWatch testRefs
        let stats = Output.CachedTests (Set.size testRefs) (Map.size cachedTests)
        names <- makePrintNamesFromLabeled' $
          LD.referents testTerms <>
          LD.referents [ DD.okConstructorReferent, DD.failConstructorReferent ]
        ppe <- prettyPrintEnv names
        respond $ TestResults stats ppe showOk showFail
                    (oks cachedTests) (fails cachedTests)
        let toCompute = Set.difference testRefs (Map.keysSet cachedTests)
        unless (Set.null toCompute) $ do
          let total = Set.size toCompute
          computedTests <- fmap join . for (toList toCompute `zip` [1..]) $ \(r,n) ->
            case r of
              Reference.DerivedId rid -> do
                tm <- eval $ LoadTerm rid
                case tm of
                  Nothing -> [] <$ respond (TermNotFound' rid)
                  Just tm -> do
                    respond $ TestIncrementalOutputStart ppe (n,total) r tm
                    tm' <- eval (Evaluate1 ppe tm) <&> \case
                      Left e -> Term.seq External
                        [ DD.failResult External (Text.pack $ P.toANSI 80 ("\n" <> e)) ]
                      Right tm' -> tm'
                    eval $ PutWatch UF.TestWatch rid tm'
                    respond $ TestIncrementalOutputEnd ppe (n,total) r tm'
                    pure [(r, tm')]
              r -> error $ "unpossible, tests can't be builtins: " <> show r
          let m = Map.fromList computedTests
          respond $ TestResults Output.NewlyComputed ppe showOk showFail (oks m) (fails m)

      -- ListBranchesI ->
      --   eval ListBranches >>= respond . ListOfBranches currentBranchName'
      -- DeleteBranchI branchNames -> withBranches branchNames $ \bnbs -> do
      --   uniqueToDelete <- prettyUniqueDefinitions bnbs
      --   let deleteBranches b =
      --         traverse (eval . DeleteBranch) b >> respond (Success input)
      --   if (currentBranchName' `elem` branchNames)
      --     then respond DeletingCurrentBranch
      --     else if null uniqueToDelete
      --       then deleteBranches branchNames
      --       else ifM (confirmedCommand input)
      --                (deleteBranches branchNames)
      --                (respond . DeleteBranchConfirmation $ uniqueToDelete)

      PropagatePatchI patchPath scopePath -> do
        patch <- getPatchAt patchPath
        updated <- propagatePatch inputDescription patch (resolveToAbsolute scopePath)
        unless updated (respond $ NothingToPatch patchPath scopePath)

      ExecuteI main -> addRunMain main uf >>= \case
        Nothing -> do
          names0 <- basicPrettyPrintNames0
          ppe <- prettyPrintEnv (Names3.Names names0 mempty)
          respond $ NoMainFunction main ppe (mainTypes External)
        Just unisonFile -> do
          ppe <- executePPE unisonFile
          eval $ Execute ppe unisonFile

      -- UpdateBuiltinsI -> do
      --   stepAt updateBuiltins
      --   checkTodo

      MergeBuiltinsI -> do
          let names0 = Builtin.names0
                       <> UF.typecheckedToNames0 IOSource.typecheckedFile
          let b0 = BranchUtil.addFromNames0 names0 Branch.empty0
          let srcb = Branch.one b0
          _ <- updateAtM (Path.consAbsolute "builtin" currentPath') $ \destb ->
                 eval . Eval $ Branch.merge srcb destb
          success

      ListEditsI maybePath -> do
        let (p, seg) =
              maybe (Path.toAbsoluteSplit currentPath' defaultPatchPath)
                    (Path.toAbsoluteSplit currentPath')
                    maybePath
        patch <- eval . Eval . Branch.getPatch seg . Branch.head =<< getAt p
        ppe <- prettyPrintEnv =<<
          makePrintNamesFromLabeled' (Patch.labeledDependencies patch)
        respond $ ListEdits patch ppe

      PullRemoteBranchI mayRepo path -> do
        let destAbs = Path.toAbsolutePath currentPath' path
        resolveConfiguredGitUrl Pull path mayRepo >>= \case
          Left e -> eval . Notify $ e
          Right ns -> pullRemoteBranchAt (Just path) input inputDescription ns destAbs

      PushRemoteBranchI mayRepo path -> do
        let srcAbs = Path.toAbsolutePath currentPath' path
        srcb <- getAt srcAbs
        let expandRepo (r, rp) = (r, Nothing, rp)
        resolveConfiguredGitUrl Push path (fmap expandRepo mayRepo) >>= \case
          Left e -> eval . Notify $ e
          Right (repo, Nothing, remotePath) -> do
              -- push from srcb to repo's remotePath
              eval (LoadRemoteRootBranch EmptyIfMissing repo) >>= \case
                Left e -> eval . Notify $ GitError input e
                Right remoteRoot -> do
                  newRemoteRoot <- eval . Eval $
                    Branch.modifyAtM remotePath (Branch.merge srcb) remoteRoot
                  syncRemoteRootBranch input repo newRemoteRoot
          Right (_, Just _, _) ->
            error $ "impossible match, resolveConfiguredGitUrl shouldn't return"
                <> " `Just` unless it was passed `Just`; and here it is passed"
                <> " `Nothing` by `expandRepo`."
      DebugNumberedArgsI -> use numberedArgs >>= respond . DumpNumberedArgs
      DebugBranchHistoryI ->
        eval . Notify . DumpBitBooster (Branch.headHash currentBranch') =<<
          (eval . Eval $ Causal.hashToRaw (Branch._history currentBranch'))

      DeprecateTermI {} -> notImplemented
      DeprecateTypeI {} -> notImplemented
      AddTermReplacementI {} -> notImplemented
      AddTypeReplacementI {} -> notImplemented
      RemoveTermReplacementI {} -> notImplemented
      RemoveTypeReplacementI {} -> notImplemented
      ShowDefinitionByPrefixI {} -> notImplemented
      UpdateBuiltinsI -> notImplemented
      QuitI -> MaybeT $ pure Nothing
     where
      notImplemented = eval $ Notify NotImplemented
      success = respond Success

      -- Takes a maybe (namespace address triple); returns it as-is if `Just`;
      -- otherwise, tries to load a value from .unisonConfig, and complains
      -- if needed.
      resolveConfiguredGitUrl
        :: PushPull
        -> Path'
        -> Maybe RemoteNamespace
        -> Action' m v (Either _ RemoteNamespace)
      resolveConfiguredGitUrl pushPull destPath' = \case
        Just ns -> pure $ Right ns
        Nothing -> do
          let destPath = Path.toAbsolutePath currentPath' destPath'
          let configKey = gitUrlKey destPath
          (eval . ConfigLookup) configKey >>= \case
            Just url ->
              case P.parse UriParser.repoPath (Text.unpack configKey) url of
                Left e ->
                  pure . Left $
                    ConfiguredGitUrlParseError pushPull destPath' url (show e)
                Right (repo, Just sbh, remotePath) ->
                  pure . Left $
                    ConfiguredGitUrlIncludesShortBranchHash pushPull repo sbh remotePath
                Right ns ->
                  pure . Right $ ns
            Nothing ->
              pure . Left $ NoConfiguredGitUrl pushPull destPath'

      gitUrlKey p = Text.intercalate "." . toList $ "GitUrl" :<| fmap
        NameSegment.toText
        (Path.toSeq $ Path.unabsolute p)
  case e of
    Right input -> lastInput .= Just input
    _ -> pure ()
 -- where
  {-
  doMerge branchName b = do
    updated <- eval $ SyncBranch branchName b
    -- updated is False if `branchName` doesn't exist.
    -- Not sure why you were updating a nonexistent branch, but under the
    -- assumption that it just got deleted somehow, I guess, we'll write
    -- it to disk now.
    unless updated $ do
      written <- eval $ NewBranch b branchName
      unless written (disappearingBranchBomb branchName)
  disappearingBranchBomb branchName =
    error
      $  "The branch named "
      <> Text.unpack branchName
      <> " disappeared from storage. "
      <> "I tried to put it back, but couldn't. Everybody panic!"
  -}

doDisplay :: Var v => OutputLocation -> Names -> Referent -> Action' m v ()
doDisplay outputLoc names r = do
  let tm = Term.fromReferent External r
  ppe <- prettyPrintEnvDecl names
  latestFile' <- use latestFile
  let
    loc = case outputLoc of
      ConsoleLocation    -> Nothing
      FileLocation path  -> Just path
      LatestFileLocation -> fmap fst latestFile' <|> Just "scratch.u"
    evalTerm r = fmap ErrorUtil.hush . eval $
      Evaluate1 (PPE.suffixifiedPPE ppe) (Term.ref External r)
    loadTerm (Reference.DerivedId r) = eval $ LoadTerm r
    loadTerm _ = pure Nothing
    loadDecl (Reference.DerivedId r) = eval $ LoadType r
    loadDecl _ = pure Nothing
  rendered <- DisplayValues.displayTerm ppe loadTerm loadTypeOfTerm evalTerm loadDecl tm
  respond $ DisplayRendered loc rendered
  -- We set latestFile to be programmatically generated, if we
  -- are viewing these definitions to a file - this will skip the
  -- next update for that file (which will happen immediately)
  latestFile .= ((, True) <$> loc)

getLinks :: (Var v, Monad m)
         => Input
         -> Path.HQSplit'
         -> Either (Set Reference) (Maybe String)
         -> Action' m v (Either (Output v)
                                (PPE.PrettyPrintEnv,
                                --  e.g. ("Foo.doc", #foodoc, Just (#builtin.Doc)
                                 [(HQ.HashQualified, Reference, Maybe (Type v Ann))]))
getLinks input src mdTypeStr = do
  let go = fmap Right . getLinks' src
  case mdTypeStr of
    Left s -> go (Just s)
    Right Nothing -> go Nothing
    Right (Just mdTypeStr) -> parseType input mdTypeStr >>= \case
      Left e -> pure $ Left e
      Right typ -> go . Just . Set.singleton $ Type.toReference typ

getLinks' :: (Var v, Monad m)
         => Path.HQSplit'         -- definition to print metadata of
         -> Maybe (Set Reference) -- return all metadata if empty
         -> Action' m v ((PPE.PrettyPrintEnv,
                          --  e.g. ("Foo.doc", #foodoc, Just (#builtin.Doc)
                         [(HQ.HashQualified, Reference, Maybe (Type v Ann))]))
getLinks' src selection0 = do
  root0 <- Branch.head <$> use root
  currentPath' <- use currentPath
  let resolveSplit' = Path.fromAbsoluteSplit . Path.toAbsoluteSplit currentPath'
      p = resolveSplit' src -- ex: the (parent,hqsegment) of `List.map` - `List`
      -- all metadata (type+value) associated with name `src`
      allMd = R4.d34 (BranchUtil.getTermMetadataHQNamed p root0)
           <> R4.d34 (BranchUtil.getTypeMetadataHQNamed p root0)
      allMd' = maybe allMd (`R.restrictDom` allMd) selection0
      -- then list the values after filtering by type
      allRefs :: Set Reference = R.ran allMd'
  sigs <- for (toList allRefs) (loadTypeOfTerm . Referent.Ref)
  let deps = Set.map LD.termRef allRefs <>
             Set.unions [ Set.map LD.typeRef . Type.dependencies $ t | Just t <- sigs ]
  ppe <- prettyPrintEnvDecl =<< makePrintNamesFromLabeled' deps
  let ppeDecl = PPE.unsuffixifiedPPE ppe
  let sortedSigs = sortOn snd (toList allRefs `zip` sigs)
  let out = [(PPE.termName ppeDecl (Referent.Ref r), r, t) | (r, t) <- sortedSigs ]
  pure (PPE.suffixifiedPPE ppe, out)

resolveShortBranchHash ::
  ShortBranchHash -> Action' m v (Either (Output v) (Branch m))
resolveShortBranchHash hash = do
  hashSet <- eval $ BranchHashesByPrefix hash
  len <- eval BranchHashLength
  case Set.toList hashSet of
    []  -> pure . Left $ NoBranchWithHash hash
    [h] -> fmap Right . eval $ LoadLocalBranch h
    _   -> pure . Left $ BranchHashAmbiguous hash (Set.map (SBH.fromHash len) hashSet)

-- Returns True if the operation changed the namespace, False otherwise.
propagatePatch :: (Monad m, Var v) =>
  Text -> Patch -> Path.Absolute -> Action' m v Bool
propagatePatch inputDescription patch scopePath = do
  changed <- do
    updateAtM (inputDescription <> " (patch propagation)")
              scopePath
              (lift . lift . Propagate.propagateAndApply patch)
  when changed $ do
    scope <- getAt scopePath
    let names0 = Branch.toNames0 (Branch.head scope)
    -- this will be different AFTER the update succeeds
    let getPpe = do
          names <- makePrintNamesFromLabeled' (Patch.labeledDependencies patch)
          prettyPrintEnvDecl names
    showTodoOutput getPpe patch names0
  pure changed

-- | Show todo output if there are any conflicts or edits.
showTodoOutput
  :: Action' m v PPE.PrettyPrintEnvDecl
     -- ^ Action that fetches the pretty print env. It's expensive because it
     -- involves looking up historical names, so only call it if necessary.
  -> Patch
  -> Names0
  -> Action' m v ()
showTodoOutput getPpe patch names0 = do
  todo <- checkTodo patch names0
  if TO.noConflicts todo && TO.noEdits todo
    then respond NoConflictsOrEdits
    else do
      numberedArgs .=
        (Text.unpack . Reference.toText . view _2 <$>
          fst (TO.todoFrontierDependents todo))
      ppe <- getPpe
      respond $ TodoOutput ppe todo

checkTodo :: Patch -> Names0 -> Action m i v (TO.TodoOutput v Ann)
checkTodo patch names0 = do
  f <- computeFrontier (eval . GetDependents) patch names0
  let dirty = R.dom f
      frontier = R.ran f
  (frontierTerms, frontierTypes) <- loadDisplayInfo frontier
  (dirtyTerms, dirtyTypes) <- loadDisplayInfo dirty
  -- todo: something more intelligent here?
  let scoreFn = const 1
  remainingTransitive <-
    frontierTransitiveDependents (eval . GetDependents) names0 frontier
  let
    scoredDirtyTerms =
      List.sortOn (view _1) [ (scoreFn r, r, t) | (r,t) <- dirtyTerms ]
    scoredDirtyTypes =
      List.sortOn (view _1) [ (scoreFn r, r, t) | (r,t) <- dirtyTypes ]
  pure $
    TO.TodoOutput
      (Set.size remainingTransitive)
      (frontierTerms, frontierTypes)
      (scoredDirtyTerms, scoredDirtyTypes)
      (Names.conflicts names0)
      (Patch.conflicts patch)
  where
  frontierTransitiveDependents ::
    Monad m => (Reference -> m (Set Reference)) -> Names0 -> Set Reference -> m (Set Reference)
  frontierTransitiveDependents dependents names0 rs = do
    let branchDependents r = Set.filter (Names.contains names0) <$> dependents r
    tdeps <- transitiveClosure branchDependents rs
    -- we don't want the frontier in the result
    pure $ tdeps `Set.difference` rs

-- (d, f) when d is "dirty" (needs update),
--             f is in the frontier (an edited dependency of d),
--         and d depends on f
-- a ⋖ b = a depends directly on b
-- dirty(d) ∧ frontier(f) <=> not(edited(d)) ∧ edited(f) ∧ d ⋖ f
--
-- The range of this relation is the frontier, and the domain is
-- the set of dirty references.
computeFrontier :: forall m . Monad m
         => (Reference -> m (Set Reference)) -- eg Codebase.dependents codebase
         -> Patch
         -> Names0
         -> m (R.Relation Reference Reference)
computeFrontier getDependents patch names = let
  edited :: Set Reference
  edited = R.dom (Patch._termEdits patch) <> R.dom (Patch._typeEdits patch)
  addDependents :: R.Relation Reference Reference -> Reference -> m (R.Relation Reference Reference)
  addDependents dependents ref =
    (\ds -> R.insertManyDom ds ref dependents) . Set.filter (Names.contains names)
      <$> getDependents ref
  in do
    -- (r,r2) ∈ dependsOn if r depends on r2
    dependsOn <- foldM addDependents R.empty edited
    -- Dirty is everything that `dependsOn` Frontier, minus already edited defns
    pure $ R.filterDom (not . flip Set.member edited) dependsOn

eval :: Command m i v a -> Action m i v a
eval = lift . lift . Free.eval

confirmedCommand :: Input -> Action m i v Bool
confirmedCommand i = do
  i0 <- use lastInput
  pure $ Just i == i0

listBranch :: Branch0 m -> [SearchResult]
listBranch (Branch.toNames0 -> b) =
  List.sortOn (\s -> (SR.name s, s)) (SR.fromNames b)

-- | restores the full hash to these search results, for _numberedArgs purposes
searchResultToHQString :: SearchResult -> String
searchResultToHQString = \case
  SR.Tm' n r _ -> HQ'.toString $ HQ'.requalify n r
  SR.Tp' n r _ -> HQ'.toString $ HQ'.requalify n (Referent.Ref r)
  _ -> error "unpossible match failure"

-- Return a list of definitions whose names fuzzy match the given queries.
fuzzyNameDistance :: Name -> Name -> Maybe _ -- MatchArray
fuzzyNameDistance (Name.toString -> q) (Name.toString -> n) =
  Find.simpleFuzzyScore q n

-- return `name` and `name.<everything>...`
_searchBranchPrefix :: Branch m -> Name -> [SearchResult]
_searchBranchPrefix b n = case Path.unsnoc (Path.fromName n) of
  Nothing -> []
  Just (init, last) -> case Branch.getAt init b of
    Nothing -> []
    Just b -> SR.fromNames . Names.prefix0 n $ names0
      where
      lastName = Path.toName (Path.singleton last)
      subnames = Branch.toNames0 . Branch.head $
                   Branch.getAt' (Path.singleton last) b
      rootnames =
        Names.filter (== lastName) .
        Branch.toNames0 . set Branch.children mempty $ Branch.head b
      names0 = rootnames <> Names.prefix0 lastName subnames

searchResultsFor :: Names0 -> [Referent] -> [Reference] -> [SearchResult]
searchResultsFor ns terms types =
  [ SR.termSearchResult ns name ref
  | ref <- terms
  , name <- toList (Names.namesForReferent ns ref)
  ] <>
  [ SR.typeSearchResult ns name ref
  | ref <- types
  , name <- toList (Names.namesForReference ns ref)
  ]

searchBranchScored :: forall score. (Ord score)
              => Names0
              -> (Name -> Name -> Maybe score)
              -> [HQ.HashQualified]
              -> [SearchResult]
searchBranchScored names0 score queries =
  nubOrd . fmap snd . toList $ searchTermNamespace <> searchTypeNamespace
  where
  searchTermNamespace = foldMap do1query queries
    where
    do1query :: HQ.HashQualified -> Set (Maybe score, SearchResult)
    do1query q = foldMap (score1hq q) (R.toList . Names.terms $ names0)
    score1hq :: HQ.HashQualified -> (Name, Referent) -> Set (Maybe score, SearchResult)
    score1hq query (name, ref) = case query of
      HQ.NameOnly qn ->
        pair qn
      HQ.HashQualified qn h | h `SH.isPrefixOf` Referent.toShortHash ref ->
        pair qn
      HQ.HashOnly h | h `SH.isPrefixOf` Referent.toShortHash ref ->
        Set.singleton (Nothing, result)
      _ -> mempty
      where
      result = SR.termSearchResult names0 name ref
      pair qn = case score qn name of
        Just score -> Set.singleton (Just score, result)
        Nothing -> mempty
  searchTypeNamespace = foldMap do1query queries
    where
    do1query :: HQ.HashQualified -> Set (Maybe score, SearchResult)
    do1query q = foldMap (score1hq q) (R.toList . Names.types $ names0)
    score1hq :: HQ.HashQualified -> (Name, Reference) -> Set (Maybe score, SearchResult)
    score1hq query (name, ref) = case query of
      HQ.NameOnly qn ->
        pair qn
      HQ.HashQualified qn h | h `SH.isPrefixOf` Reference.toShortHash ref ->
        pair qn
      HQ.HashOnly h | h `SH.isPrefixOf` Reference.toShortHash ref ->
        Set.singleton (Nothing, result)
      _ -> mempty
      where
      result = SR.typeSearchResult names0 name ref
      pair qn = case score qn name of
        Just score -> Set.singleton (Just score, result)
        Nothing -> mempty

-- Separates type references from term references and returns types and terms,
-- respectively. For terms that are constructors, turns them into their data
-- types.
collateReferences
  :: Foldable f
  => Foldable g
  => f Reference -- types requested
  -> g Referent -- terms requested, including ctors
  -> (Set Reference, Set Reference)
collateReferences (toList -> types) (toList -> terms) =
  let terms' = [ r | Referent.Ref r <- terms ]
      types' = [ r | Referent.Con r _ _ <- terms ]
  in  (Set.fromList types' <> Set.fromList types, Set.fromList terms')

-- | The output list (of lists) corresponds to the query list.
searchBranchExact :: Int -> Names -> [HQ.HashQualified] -> [[SearchResult]]
searchBranchExact len names queries = let
  searchTypes :: HQ.HashQualified -> [SearchResult]
  searchTypes query =
    -- a bunch of references will match a HQ ref.
    let refs = toList $ Names3.lookupHQType query names in
    refs <&> \r ->
      let hqNames = Names3.typeName len r names in
      let primaryName =
            last . sortOn (\n -> HQ.matchesNamedReference (HQ'.toName n) r query)
                 $ toList hqNames in
      let aliases = Set.delete primaryName hqNames in
      SR.typeResult primaryName r aliases
  searchTerms :: HQ.HashQualified -> [SearchResult]
  searchTerms query =
    -- a bunch of references will match a HQ ref.
    let refs = toList $ Names3.lookupHQTerm query names in
    refs <&> \r ->
      let hqNames = Names3.termName len r names in
      let primaryName =
            last . sortOn (\n -> HQ.matchesNamedReferent (HQ'.toName n) r query)
                 $ toList hqNames in
      let aliases = Set.delete primaryName hqNames in
      SR.termResult primaryName r aliases
  in [ searchTypes q <> searchTerms q | q <- queries ]

respond :: Output v -> Action m i v ()
respond output = eval $ Notify output

respondNumbered :: NumberedOutput v -> Action m i v ()
respondNumbered output = do
  args <- eval $ NotifyNumbered output
  numberedArgs .= toList args

-- Merges the specified remote branch into the specified local absolute path.
-- Implementation detail of PullRemoteBranchI
pullRemoteBranchAt
  :: Var v
  => Monad m
  => Maybe Path.Path'
  -> Input
  -> Text
  -> RemoteNamespace
  -> Path.Absolute
  -> Action' m v ()
pullRemoteBranchAt p' input inputDescription ns p = do
  loadRemoteBranch ns >>= \case
    Left  e -> eval . Notify $ GitError input e
    Right b -> do
      changed <- updateAtM inputDescription p (doMerge b)
      when changed $ do
        merged <- getAt p
        patch  <- eval . Eval $ Branch.getPatch defaultPatchNameSegment
                                                (Branch.head merged)
        void $ propagatePatch inputDescription patch p
 where
  doMerge b b0 = do
    merged <- eval . Eval $ Branch.merge b b0
    for p' $ \p' ->
      diffHelper (Branch.head b0) (Branch.head merged) >>=
        respondNumbered . uncurry (ShowDiffAfterPull p' p)
    pure merged

loadRemoteBranch :: RemoteNamespace -> Action' m v (Either GitError (Branch m))
loadRemoteBranch (repo, sbh, remotePath) = do
  eroot <-  eval (maybe (LoadRemoteRootBranch FailIfMissing repo)
                        (LoadRemoteShortBranch repo) sbh)
  pure $ Branch.getAt' remotePath <$> eroot


syncRemoteRootBranch
  :: Var v => Monad m => Input -> RemoteRepo -> Branch m -> Action m i v ()
syncRemoteRootBranch input repo b = do
  e <- eval $ SyncRemoteRootBranch repo b
  either (eval . Notify . GitError input) (const $ respond Success) e

getAt :: Functor m => Path.Absolute -> Action m i v (Branch m)
getAt (Path.Absolute p) =
  use root <&> fromMaybe Branch.empty . Branch.getAt p

-- Update a branch at the given path, returning `True` if
-- an update occurred and false otherwise
updateAtM :: Applicative m
          => Text
          -> Path.Absolute
          -> (Branch m -> Action m i v (Branch m))
          -> Action m i v Bool
updateAtM reason (Path.Absolute p) f = do
  b <- use root
  b' <- Branch.modifyAtM p f b
  updateRoot b b' reason
  pure $ b /= b'

stepAt :: forall m i v. Applicative m
       => Text
       -> (Path, Branch0 m -> Branch0 m)
       -> Action m i v ()
stepAt cause = stepManyAt @m @[] cause . pure

stepAtM :: forall m i v. Monad m
        => Text
        -> (Path, Branch0 m -> m (Branch0 m))
        -> Action m i v ()
stepAtM cause = stepManyAtM @m @[] cause . pure

stepManyAt :: (Applicative m, Foldable f)
           => Text
           -> f (Path, Branch0 m -> Branch0 m)
           -> Action m i v ()
stepManyAt reason actions = do
    b <- use root
    let b' = Branch.stepManyAt actions b
    updateRoot b b' reason

stepManyAtM :: (Monad m, Foldable f)
           => Text
           -> f (Path, Branch0 m -> m (Branch0 m))
           -> Action m i v ()
stepManyAtM reason actions = do
    b <- use root
    b' <- eval . Eval $ Branch.stepManyAtM actions b
    updateRoot b b' reason

updateRoot :: Branch m -> Branch m -> Text -> Action m i v ()
updateRoot old new reason = when (old /= new) $ do
  root .= new
  eval $ SyncLocalRootBranch new
  eval $ AppendToReflog reason old new

-- cata for 0, 1, or more elements of a Foldable
-- tries to match as lazily as possible
zeroOneOrMore :: Foldable f => f a -> b -> (a -> b) -> (f a -> b) -> b
zeroOneOrMore f zero one more = case toList f of
  _ : _ : _ -> more f
  a : _ -> one a
  _ -> zero

-- Goal: If `remaining = root - toBeDeleted` contains definitions X which
-- depend on definitions Y not in `remaining` (which should also be in
-- `toBeDeleted`), then complain by returning (Y, X).
getEndangeredDependents :: forall m. Monad m
                        => (Reference -> m (Set Reference))
                        -> Names0
                        -> Names0
                        -> m (Names0, Names0)
getEndangeredDependents getDependents toDelete root = do
  let remaining  = root `Names.difference` toDelete
      toDelete', remaining', extinct :: Set Reference
      toDelete'  = Names.allReferences toDelete
      remaining' = Names.allReferences remaining          -- left over after delete
      extinct    = toDelete'  `Set.difference` remaining' -- deleting and not left over
      accumulateDependents m r = getDependents r <&> \ds -> Map.insert r ds m
  dependentsOfExtinct :: Map Reference (Set Reference) <-
    foldM accumulateDependents mempty extinct
  let orphaned, endangered, failed :: Set Reference
      orphaned   = fold dependentsOfExtinct
      endangered = orphaned `Set.intersection` remaining'
      failed = Set.filter hasEndangeredDependent extinct
      hasEndangeredDependent r = any (`Set.member` endangered)
                                     (dependentsOfExtinct Map.! r)
  pure ( Names.restrictReferences failed toDelete
       , Names.restrictReferences endangered root `Names.difference` toDelete)

-- Applies the selection filter to the adds/updates of a slurp result,
-- meaning that adds/updates should only contain the selection or its transitive
-- dependencies, any unselected transitive dependencies of the selection will
-- be added to `extraDefinitions`.
applySelection :: forall v a. Var v =>
  [HQ'.HashQualified] -> UF.TypecheckedUnisonFile v a -> SlurpResult v -> SlurpResult v
applySelection [] _ = id
applySelection hqs file = \sr@SlurpResult{..} ->
  sr { adds = adds `SC.intersection` closed
     , updates = updates `SC.intersection` closed
     , extraDefinitions = closed `SC.difference` selection
     }
  where
  selectedNames0 =
    Names.filterByHQs (Set.fromList hqs) (UF.typecheckedToNames0 file)
  selection, closed :: SlurpComponent v
  selection = SlurpComponent selectedTypes selectedTerms
  closed = SC.closeWithDependencies file selection
  selectedTypes, selectedTerms :: Set v
  selectedTypes = Set.map var $ R.dom (Names.types selectedNames0)
  selectedTerms = Set.map var $ R.dom (Names.terms selectedNames0)

var :: Var v => Name -> v
var name = Var.named (Name.toText name)

toSlurpResult
  :: forall v
   . Var v
  => Path.Absolute
  -> UF.TypecheckedUnisonFile v Ann
  -> Names0
  -> SlurpResult v
toSlurpResult currentPath uf existingNames =
  Slurp.subtractComponent (conflicts <> ctorCollisions) $ SlurpResult
    uf
    mempty
    adds
    dups
    mempty
    conflicts
    updates
    termCtorCollisions
    ctorTermCollisions
    termAliases
    typeAliases
    mempty
  where
  fileNames0 = UF.typecheckedToNames0 uf

  sc :: R.Relation Name Referent -> R.Relation Name Reference -> SlurpComponent v
  sc terms types = SlurpComponent { terms = Set.map var (R.dom terms)
                                  , types = Set.map var (R.dom types) }

  -- conflict (n,r) if n is conflicted in names0
  conflicts :: SlurpComponent v
  conflicts = sc terms types where
    terms = R.filterDom (conflicted . Names.termsNamed existingNames)
                        (Names.terms fileNames0)
    types = R.filterDom (conflicted . Names.typesNamed existingNames)
                        (Names.types fileNames0)
    conflicted s = Set.size s > 1

  ctorCollisions :: SlurpComponent v
  ctorCollisions =
    mempty { SC.terms = termCtorCollisions <> ctorTermCollisions }

  -- termCtorCollision (n,r) if (n, r' /= r) exists in existingNames and
  -- r is Ref and r' is Con
  termCtorCollisions :: Set v
  termCtorCollisions = Set.fromList
    [ var n
    | (n, Referent.Ref{}) <- R.toList (Names.terms fileNames0)
    , [r@Referent.Con{}]  <- [toList $ Names.termsNamed existingNames n]
    -- ignore collisions w/ ctors of types being updated
    , Set.notMember (Referent.toReference r) typesToUpdate
    ]

  -- the set of typerefs that are being updated by this file
  typesToUpdate :: Set Reference
  typesToUpdate = Set.fromList
    [ r
    | (n, r') <- R.toList (Names.types fileNames0)
    , r       <- toList (Names.typesNamed existingNames n)
    , r /= r'
    ]

  -- ctorTermCollisions (n,r) if (n, r' /= r) exists in names0 and r is Con
  -- and r' is Ref except we relaxed it to where r' can be Con or Ref
  -- what if (n,r) and (n,r' /= r) exists in names and r, r' are Con
  ctorTermCollisions :: Set v
  ctorTermCollisions = Set.fromList
    [ var n
    | (n, Referent.Con{}) <- R.toList (Names.terms fileNames0)
    , r                   <- toList $ Names.termsNamed existingNames n
    -- ignore collisions w/ ctors of types being updated
    , Set.notMember (Referent.toReference r) typesToUpdate
    ]

  -- duplicate (n,r) if (n,r) exists in names0
  dups :: SlurpComponent v
  dups = sc terms types where
    terms = R.intersection (Names.terms existingNames) (Names.terms fileNames0)
    types = R.intersection (Names.types existingNames) (Names.types fileNames0)

  -- update (n,r) if (n,r' /= r) exists in names0 and r, r' are Ref
  updates :: SlurpComponent v
  updates = SlurpComponent (Set.fromList types) (Set.fromList terms) where
    terms =
      [ var n
      | (n, r'@Referent.Ref{}) <- R.toList (Names.terms fileNames0)
      , [r@Referent.Ref{}]     <- [toList $ Names.termsNamed existingNames n]
      , r' /= r
      ]
    types =
      [ var n
      | (n, r') <- R.toList (Names.types fileNames0)
      , [r]     <- [toList $ Names.typesNamed existingNames n]
      , r' /= r
      ]

  -- alias (n, r) if (n' /= n, r) exists in names0
  termAliases :: Map v (Set Name)
  termAliases = Map.fromList
    [ (var n, aliases)
    | (n, r@Referent.Ref{}) <- R.toList $ Names.terms fileNames0
    , aliases               <-
      [ Set.map (Path.unprefixName currentPath) . Set.delete n $ R.lookupRan
          r
          (Names.terms existingNames)
      ]
    , not (null aliases)
    , let v = var n
    , Set.notMember v (SC.terms dups)
    ]

  typeAliases :: Map v (Set Name)
  typeAliases = Map.fromList
    [ (v, aliases)
    | (n, r) <- R.toList $ Names.types fileNames0
    , aliases <-
      [ Set.map (Path.unprefixName currentPath) . Set.delete n $ R.lookupRan
          r
          (Names.types existingNames)
      ]
    , not (null aliases)
    , let v = var n
    , Set.notMember v (SC.types dups)
    ]

  -- add (n,r) if n doesn't exist and r doesn't exist in names0
  adds = sc terms types where
    terms = addTerms (Names.terms existingNames) (Names.terms fileNames0)
    types = addTypes (Names.types existingNames) (Names.types fileNames0)
    addTerms existingNames = R.filter go where
      go (n, r@Referent.Ref{}) = (not . R.memberDom n) existingNames
                              && (not . R.memberRan r) existingNames
      go _ = False
    addTypes existingNames = R.filter go where
      go (n, r) = (not . R.memberDom n) existingNames
               && (not . R.memberRan r) existingNames



filterBySlurpResult :: Ord v
           => SlurpResult v
           -> UF.TypecheckedUnisonFile v Ann
           -> UF.TypecheckedUnisonFile v Ann
filterBySlurpResult SlurpResult{..} UF.TypecheckedUnisonFile{..} =
  UF.TypecheckedUnisonFile datas effects tlcs watches hashTerms'
  where
  keep = updates <> adds
  keepTerms = SC.terms keep
  keepTypes = SC.types keep
  hashTerms' = Map.restrictKeys hashTerms keepTerms
  datas = Map.restrictKeys dataDeclarations' keepTypes
  effects = Map.restrictKeys effectDeclarations' keepTypes
  tlcs = filter (not.null) $ fmap (List.filter filterTLC) topLevelComponents'
  watches = filter (not.null.snd) $ fmap (second (List.filter filterTLC)) watchComponents
  filterTLC (v,_,_) = Set.member v keepTerms

-- updates the namespace for adding `slurp`
doSlurpAdds :: forall m v. (Applicative m, Var v)
            => SlurpComponent v
            -> UF.TypecheckedUnisonFile v Ann
            -> (Branch0 m -> Branch0 m)
doSlurpAdds slurp uf = Branch.stepManyAt0 (typeActions <> termActions)
  where
  typeActions = map doType . toList $ SC.types slurp
  termActions = map doTerm . toList $
    SC.terms slurp <> Slurp.constructorsFor (SC.types slurp) uf
  names = UF.typecheckedToNames0 uf
  tests = Set.fromList $ fst <$> UF.watchesOfKind UF.TestWatch (UF.discardTypes uf)
  (isTestType, isTestValue) = isTest
  md v =
    if Set.member v tests then Metadata.singleton isTestType isTestValue
    else Metadata.empty
  doTerm :: v -> (Path, Branch0 m -> Branch0 m)
  doTerm v = case toList (Names.termsNamed names (Name.fromVar v)) of
    [] -> errorMissingVar v
    [r] -> case Path.splitFromName (Name.fromVar v) of
      Nothing -> errorEmptyVar
      Just split -> BranchUtil.makeAddTermName split r (md v)
    wha -> error $ "Unison bug, typechecked file w/ multiple terms named "
                <> Var.nameStr v <> ": " <> show wha
  doType :: v -> (Path, Branch0 m -> Branch0 m)
  doType v = case toList (Names.typesNamed names (Name.fromVar v)) of
    [] -> errorMissingVar v
    [r] -> case Path.splitFromName (Name.fromVar v) of
      Nothing -> errorEmptyVar
      Just split -> BranchUtil.makeAddTypeName split r Metadata.empty
    wha -> error $ "Unison bug, typechecked file w/ multiple types named "
                <> Var.nameStr v <> ": " <> show wha
  errorEmptyVar = error "encountered an empty var name"
  errorMissingVar v = error $ "expected to find " ++ show v ++ " in " ++ show uf

doSlurpUpdates :: Applicative m
               => Map Name (Reference, Reference)
               -> Map Name (Reference, Reference)
               -> [(Name, Referent)]
               -> (Branch0 m -> Branch0 m)
doSlurpUpdates typeEdits termEdits deprecated b0 =
  Branch.stepManyAt0 (typeActions <> termActions <> deprecateActions) b0
  where
  typeActions = join . map doType . Map.toList $ typeEdits
  termActions = join . map doTerm . Map.toList $ termEdits
  deprecateActions = join . map doDeprecate $ deprecated where
    doDeprecate (n, r) = case Path.splitFromName n of
      Nothing -> errorEmptyVar
      Just split -> [BranchUtil.makeDeleteTermName split r]

  -- we copy over the metadata on the old thing
  -- todo: if the thing being updated, m, is metadata for something x in b0
  -- update x's md to reference `m`
  doType, doTerm ::
    (Name, (Reference, Reference)) -> [(Path, Branch0 m -> Branch0 m)]
  doType (n, (old, new)) = case Path.splitFromName n of
    Nothing -> errorEmptyVar
    Just split -> [ BranchUtil.makeDeleteTypeName split old
                  , BranchUtil.makeAddTypeName split new oldMd ]
      where
      oldMd = BranchUtil.getTypeMetadataAt split old b0
  doTerm (n, (old, new)) = case Path.splitFromName n of
    Nothing -> errorEmptyVar
    Just split -> [ BranchUtil.makeDeleteTermName split (Referent.Ref old)
                  , BranchUtil.makeAddTermName split (Referent.Ref new) oldMd ]
      where
      oldMd = BranchUtil.getTermMetadataAt split (Referent.Ref old) b0
  errorEmptyVar = error "encountered an empty var name"

loadSearchResults :: Ord v => [SR.SearchResult] -> Action m i v [SearchResult' v Ann]
loadSearchResults = traverse loadSearchResult
  where
  loadSearchResult = \case
    SR.Tm (SR.TermResult name r aliases) -> do
      typ <- loadReferentType r
      pure $ SR'.Tm name typ r aliases
    SR.Tp (SR.TypeResult name r aliases) -> do
      dt <- loadTypeDisplayThing r
      pure $ SR'.Tp name dt r aliases

loadDisplayInfo ::
  Set Reference -> Action m i v ([(Reference, Maybe (Type v Ann))]
                                ,[(Reference, DisplayThing (DD.Decl v Ann))])
loadDisplayInfo refs = do
  termRefs <- filterM (eval . IsTerm) (toList refs)
  typeRefs <- filterM (eval . IsType) (toList refs)
  terms <- forM termRefs $ \r -> (r,) <$> eval (LoadTypeOfTerm r)
  types <- forM typeRefs $ \r -> (r,) <$> loadTypeDisplayThing r
  pure (terms, types)

loadReferentType :: Referent -> _ (Maybe (Type _ _))
loadReferentType = \case
  Referent.Ref r -> eval $ LoadTypeOfTerm r
  Referent.Con r cid _ -> getTypeOfConstructor r cid
  where
  getTypeOfConstructor :: Reference -> Int -> Action m i v (Maybe (Type v Ann))
  getTypeOfConstructor (Reference.DerivedId r) cid = do
    maybeDecl <- eval $ LoadType r
    pure $ case maybeDecl of
      Nothing -> Nothing
      Just decl -> DD.typeOfConstructor (either DD.toDataDecl id decl) cid
  getTypeOfConstructor r cid =
    error $ "Don't know how to getTypeOfConstructor " ++ show r ++ " " ++ show cid

loadTermDisplayThing :: Ord v => Reference -> _ (DisplayThing (Term v _))
loadTermDisplayThing r = case r of
  Reference.Builtin _ -> pure BuiltinThing
  Reference.DerivedId id -> do
    tm <- eval (LoadTerm id)
    case tm of
      Nothing -> pure $ MissingThing id
      Just tm@(Term.Ann' _ _) -> pure $ RegularThing tm
      Just tm -> do
        ty <- eval $ LoadTypeOfTerm r
        case ty of
          Nothing -> pure $ MissingThing id
          Just ty -> pure $ RegularThing (Term.ann (ABT.annotation tm) tm ty)

loadTypeDisplayThing :: Reference -> _ (DisplayThing (DD.Decl _ _))
loadTypeDisplayThing = \case
  Reference.Builtin _ -> pure BuiltinThing
  Reference.DerivedId id ->
    maybe (MissingThing id) RegularThing <$> eval (LoadType id)

lexedSource :: Monad m => SourceName -> Source -> Action' m v (Names, LexedSource)
lexedSource name src = do
  let tokens = L.lexer (Text.unpack name) (Text.unpack src)
      getHQ = \case
        L.Backticks s (Just sh) -> Just (HQ.HashQualified (Name.unsafeFromString s) sh)
        L.WordyId   s (Just sh) -> Just (HQ.HashQualified (Name.unsafeFromString s) sh)
        L.SymbolyId s (Just sh) -> Just (HQ.HashQualified (Name.unsafeFromString s) sh)
        L.Hash      sh          -> Just (HQ.HashOnly sh)
        _                       -> Nothing
      hqs = Set.fromList . mapMaybe (getHQ . L.payload) $ tokens
  parseNames <- makeHistoricalParsingNames hqs
  pure (parseNames, (src, tokens))

prettyPrintEnv :: Names -> Action' m v PPE.PrettyPrintEnv
prettyPrintEnv ns = eval CodebaseHashLength <&> (`PPE.fromNames` ns)

prettyPrintEnvDecl :: Names -> Action' m v PPE.PrettyPrintEnvDecl
prettyPrintEnvDecl ns = eval CodebaseHashLength <&> (`PPE.fromNamesDecl` ns)

parseSearchType :: (Monad m, Var v)
  => Input -> String -> Action' m v (Either (Output v) (Type v Ann))
parseSearchType input typ = fmap Type.removeAllEffectVars <$> parseType input typ

parseType :: (Monad m, Var v)
  => Input -> String -> Action' m v (Either (Output v) (Type v Ann))
parseType input src = do
  -- `show Input` is the name of the "file" being lexed
  (names0, lexed) <- lexedSource (Text.pack $ show input) (Text.pack src)
  parseNames <- Names3.suffixify0 <$> basicParseNames0
  let names = Names3.push (Names3.currentNames names0)
                          (Names3.Names parseNames (Names3.oldNames names0))
  e <- eval $ ParseType names lexed
  pure $ case e of
    Left err -> Left $ TypeParseError src err
    Right typ -> case Type.bindNames mempty (Names3.currentNames names)
                    $ Type.generalizeLowercase mempty typ of
      Left es -> Left $ ParseResolutionFailures src (toList es)
      Right typ -> Right typ

-- todo: likely broken when dealing with definitions with `.` in the name;
-- we don't have a spec for it yet.
resolveHQName :: Path.Absolute -> Name -> Name
resolveHQName (Path.unabsolute -> p) n =
  if p == Path.empty then n else case Name.toString n of
    '.' : _ : _ -> n
    _ -> Name.joinDot (Path.toName p) n

makeShadowedPrintNamesFromLabeled ::
  Monad m => Set LabeledDependency -> Names0 -> Action' m v Names
makeShadowedPrintNamesFromLabeled deps shadowing = do
  root <- use root
  currentPath <- use currentPath
  (_missing, rawHistoricalNames) <-
    eval . Eval $ Branch.findHistoricalRefs deps root
  basicNames0 <- basicPrettyPrintNames0
  -- The basic names go into "current", but are shadowed by "shadowing".
  -- They go again into "historical" as a hack that makes them available HQ-ed.
  pure $
    Names3.shadowing
      shadowing
      (Names basicNames0 (fixupNamesRelative currentPath rawHistoricalNames))

getTermsIncludingHistorical
  :: Monad m => Path.HQSplit -> Branch0 m -> Action' m v (Set Referent)
getTermsIncludingHistorical (p, hq) b = case Set.toList refs of
  [] -> case hq of
    HQ'.HashQualified n hs -> do
      names <- findHistoricalHQs
        $ Set.fromList [HQ.HashQualified (Name.unsafeFromText (NameSegment.toText n)) hs]
      pure . R.ran $ Names.terms names
    _ -> pure Set.empty
  _ -> pure refs
  where refs = BranchUtil.getTerm (p, hq) b

-- discards inputs that aren't hashqualified;
-- I'd enforce it with finer-grained types if we had them.
findHistoricalHQs :: Monad m => Set HQ.HashQualified -> Action' m v Names0
findHistoricalHQs lexedHQs0 = do
  root <- use root
  currentPath <- use currentPath
  let
    -- omg this nightmare name-to-path parsing code is littered everywhere.
    -- We need to refactor so that the absolute-ness of a name isn't represented
    -- by magical text combinations.
    -- Anyway, this function takes a name, tries to determine whether it is
    -- relative or absolute, and tries to return the corresponding name that is
    -- /relative/ to the root.
    preprocess n = case Name.toString n of
      -- some absolute name that isn't just "."
      '.' : t@(_:_)  -> Name.unsafeFromString t
      -- something in current path
      _ ->  if Path.isRoot currentPath then n
            else Name.joinDot (Path.toName . Path.unabsolute $ currentPath) n

    lexedHQs = Set.map (fmap preprocess) . Set.filter HQ.hasHash $ lexedHQs0
  (_missing, rawHistoricalNames) <- eval . Eval $ Branch.findHistoricalHQs lexedHQs root
  pure rawHistoricalNames

makeShadowedPrintNamesFromHQ :: Monad m => Set HQ.HashQualified -> Names0 -> Action' m v Names
makeShadowedPrintNamesFromHQ lexedHQs shadowing = do
  rawHistoricalNames <- findHistoricalHQs lexedHQs
  basicNames0 <- basicPrettyPrintNames0
  currentPath <- use currentPath
  -- The basic names go into "current", but are shadowed by "shadowing".
  -- They go again into "historical" as a hack that makes them available HQ-ed.
  pure $
    Names3.shadowing
      shadowing
      (Names basicNames0 (fixupNamesRelative currentPath rawHistoricalNames))

makePrintNamesFromLabeled'
  :: Monad m => Set LabeledDependency -> Action' m v Names
makePrintNamesFromLabeled' deps = do
  root                           <- use root
  currentPath                    <- use currentPath
  (_missing, rawHistoricalNames) <- eval . Eval $ Branch.findHistoricalRefs
    deps
    root
  basicNames0 <- basicPrettyPrintNames0
  pure $ Names basicNames0 (fixupNamesRelative currentPath rawHistoricalNames)

-- a version of makeHistoricalPrintNames for printing errors for a file that didn't hash
makePrintNamesFromHQ :: Monad m => Set HQ.HashQualified -> Action' m v Names
makePrintNamesFromHQ lexedHQs = do
  rawHistoricalNames <- findHistoricalHQs lexedHQs
  basicNames0 <- basicPrettyPrintNames0
  currentPath <- use currentPath
  pure $ Names basicNames0 (fixupNamesRelative currentPath rawHistoricalNames)


-- Any absolute names in the input which have `currentPath` as a prefix
-- are converted to names relative to current path. All other names are
-- converted to absolute names. For example:
--
-- e.g. if currentPath = .foo.bar
--      then name foo.bar.baz becomes baz
--           name cat.dog     becomes .cat.dog
fixupNamesRelative :: Path.Absolute -> Names0 -> Names0
fixupNamesRelative currentPath' = Names3.map0 fixName where
  prefix = Path.toName (Path.unabsolute currentPath')
  fixName n = if currentPath' == Path.absoluteEmpty then n else
    fromMaybe (Name.makeAbsolute n) (Name.stripNamePrefix prefix n)

makeHistoricalParsingNames ::
  Monad m => Set HQ.HashQualified -> Action' m v Names
makeHistoricalParsingNames lexedHQs = do
  rawHistoricalNames <- findHistoricalHQs lexedHQs
  basicNames0 <- basicParseNames0
  currentPath <- use currentPath
  pure $ Names basicNames0
               (Names3.makeAbsolute0 rawHistoricalNames <>
                 fixupNamesRelative currentPath rawHistoricalNames)

basicParseNames0, basicPrettyPrintNames0, slurpResultNames0 :: Functor m => Action' m v Names0
basicParseNames0 = fst <$> basicNames0'
basicPrettyPrintNames0 = snd <$> basicNames0'
-- we check the file against everything we can reference during parsing
slurpResultNames0 = basicParseNames0

currentPathNames0 :: Functor m => Action' m v Names0
currentPathNames0 = do
  currentPath' <- use currentPath
  currentBranch' <- getAt currentPath'
  pure $ Branch.toNames0 (Branch.head currentBranch')

-- implementation detail of baseicParseNames0 and basicPrettyPrintNames0
basicNames0' :: Functor m => Action' m v (Names0, Names0)
basicNames0' = do
  root' <- use root
  currentPath' <- use currentPath
  currentBranch' <- getAt currentPath'
  let root0 = Branch.head root'
      absoluteRootNames0 = Names3.makeAbsolute0 (Branch.toNames0 root0)
      currentBranch0 = Branch.head currentBranch'
      currentPathNames0 = Branch.toNames0 currentBranch0
      -- all names, but with local names in their relative form only, rather
      -- than absolute; external names appear as absolute
      currentAndExternalNames0 = currentPathNames0 `Names3.unionLeft0` absDot externalNames where
        absDot = Names.prefix0 (Name.unsafeFromText "")
        externalNames = rootNames `Names.difference` pathPrefixed currentPathNames0
        rootNames = Branch.toNames0 root0
        pathPrefixed = case Path.unabsolute currentPath' of
          Path.Path (toList -> []) -> id
          p -> Names.prefix0 (Path.toName p)
      -- parsing should respond to local and absolute names
      parseNames00 = currentPathNames0 <> absoluteRootNames0
      -- pretty-printing should use local names where available
      prettyPrintNames00 = currentAndExternalNames0
  pure (parseNames00, prettyPrintNames00)

-- Given a typechecked file with a main function called `mainName`
-- of the type `'{IO} ()`, adds an extra binding which
-- forces the `main` function.
--
-- If that function doesn't exist in the typechecked file, the
-- codebase is consulted.
addRunMain
  :: (Monad m, Var v)
  => String
  -> Maybe (TypecheckedUnisonFile v Ann)
  -> Action' m v (Maybe (TypecheckedUnisonFile v Ann))
addRunMain mainName Nothing = do
  parseNames0 <- basicParseNames0
  let loadTypeOfTerm ref = eval $ LoadTypeOfTerm ref
  mainToFile <$> getMainTerm loadTypeOfTerm parseNames0 mainName
  where
    mainToFile (MainTerm.NotAFunctionName _) = Nothing
    mainToFile (MainTerm.NotFound _) = Nothing
    mainToFile (MainTerm.BadType _) = Nothing
    mainToFile (MainTerm.Success hq tm typ) = Just $
      let v = Var.named (HQ.toText hq) in
      UF.typecheckedUnisonFile mempty mempty [[(v, tm, typ)]] mempty
addRunMain mainName (Just uf) = do
  let components = join $ UF.topLevelComponents uf
  let mainComponent = filter ((\v -> Var.nameStr v == mainName) . view _1) components
  case mainComponent of
    [(v, tm, ty)] -> pure $ let
      v2 = Var.freshIn (Set.fromList [v]) v
      a = ABT.annotation tm
      in
      if Typechecker.isSubtype ty (nullaryMain a) then Just $ let
        runMain = DD.forceTerm a a (Term.var a v)
        in UF.typecheckedUnisonFile
             (UF.dataDeclarations' uf)
             (UF.effectDeclarations' uf)
             (UF.topLevelComponents' uf <> [[(v2, runMain, nullaryMain a)]])
             (UF.watchComponents uf)
      else Nothing
    _ -> addRunMain mainName Nothing

executePPE
  :: (Var v, Monad m)
  => TypecheckedUnisonFile v a
  -> Action' m v PPE.PrettyPrintEnv
executePPE unisonFile =
  -- voodoo
  prettyPrintEnv =<<
    makeShadowedPrintNamesFromLabeled
      (UF.termSignatureExternalLabeledDependencies unisonFile)
      (UF.typecheckedToNames0 unisonFile)

diffHelper :: Monad m
  => Branch0 m
  -> Branch0 m
  -> Action' m v (PPE.PrettyPrintEnv, OBranchDiff.BranchDiffOutput v Ann)
diffHelper before after = do
  hqLength <- eval CodebaseHashLength
  diff     <- eval . Eval $ BranchDiff.diff0 before after
  names0 <- basicPrettyPrintNames0
  ppe <- PPE.suffixifiedPPE <$> prettyPrintEnvDecl (Names names0 mempty)
  (ppe,) <$>
    OBranchDiff.toOutput
      loadTypeOfTerm
      declOrBuiltin
      hqLength
      (Branch.toNames0 before)
      (Branch.toNames0 after)
      ppe
      diff

loadTypeOfTerm :: Referent -> Action m i v (Maybe (Type v Ann))
loadTypeOfTerm (Referent.Ref r) = eval $ LoadTypeOfTerm r
loadTypeOfTerm (Referent.Con (Reference.DerivedId r) cid _) = do
  decl <- eval $ LoadType r
  case decl of
    Just (either DD.toDataDecl id -> dd) -> pure $ DD.typeOfConstructor dd cid
    Nothing -> pure Nothing
loadTypeOfTerm Referent.Con{} = error $
  reportBug "924628772" "Attempt to load a type declaration which is a builtin!"

declOrBuiltin :: Reference -> Action m i v (Maybe (DD.DeclOrBuiltin v Ann))
declOrBuiltin r = case r of
  Reference.Builtin{} ->
    pure . fmap DD.Builtin $ Map.lookup r Builtin.builtinConstructorType
  Reference.DerivedId id ->
    fmap DD.Decl <$> eval (LoadType id)<|MERGE_RESOLUTION|>--- conflicted
+++ resolved
@@ -459,13 +459,8 @@
               updateRoot root' newRoot inputDescription
               success
           Right path' -> do
-<<<<<<< HEAD
             newRoot <- getAt $ resolveToAbsolute path'
-            if Branch.isEmpty newRoot then respond $ BranchNotFound input path'
-=======
-            newRoot <- getAt $ Path.toAbsolutePath currentPath' path'
             if Branch.isEmpty newRoot then respond $ BranchNotFound path'
->>>>>>> 7ebc9b49
             else do
               updateRoot root' newRoot inputDescription
               success
@@ -481,13 +476,8 @@
             Left output -> respond output
             Right srcb -> tryUpdateDest srcb dest0
           Right path' -> do
-<<<<<<< HEAD
             srcb <- getAt $ resolveToAbsolute path'
-            if Branch.isEmpty srcb then respond $ BranchNotFound input path'
-=======
-            srcb <- getAt $ Path.toAbsolutePath currentPath' path'
             if Branch.isEmpty srcb then respond $ BranchNotFound path'
->>>>>>> 7ebc9b49
             else tryUpdateDest srcb dest0
       MergeLocalBranchI src0 dest0 -> do
         let [src, dest] = resolveToAbsolute <$> [src0, dest0]
