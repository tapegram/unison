--- conflicted
+++ resolved
@@ -1381,7 +1381,6 @@
               LoadError -> respond $ SourceLoadFailed path
               LoadSuccess contents -> loadUnisonFile (Text.pack path) contents
 
-<<<<<<< HEAD
       AddI hqs ->
         case uf of
           Nothing -> respond NoUnisonFile
@@ -1390,7 +1389,7 @@
               Slurp.disallowUpdates
                 . applySelection hqs uf
                 . toSlurpResult currentPath' uf
-                <$> slurpResultNames0
+                <$> slurpResultNames
             if Slurp.isNonempty sr then do
               let adds = Slurp.adds sr
               stepAtNoSync (Path.unabsolute currentPath', doSlurpAdds adds uf)
@@ -1400,24 +1399,6 @@
               addDefaultMetadata adds
               syncRoot
             else respond NoOp
-=======
-      AddI hqs -> case uf of
-        Nothing -> respond NoUnisonFile
-        Just uf -> do
-          sr <- Slurp.disallowUpdates
-              . applySelection hqs uf
-              . toSlurpResult currentPath' uf
-             <$> slurpResultNames
-          let adds = Slurp.adds sr
-          when (Slurp.isNonempty sr) $ do
-            stepAtNoSync ( Path.unabsolute currentPath'
-                   , doSlurpAdds adds uf)
-            eval . AddDefsToCodebase . filterBySlurpResult sr $ uf
-          ppe <- prettyPrintEnvDecl =<< displayNames uf
-          respond $ SlurpOutput input (PPE.suffixifiedPPE ppe) sr
-          addDefaultMetadata adds
-          syncRoot
->>>>>>> 4dc56d62
 
       PreviewAddI hqs -> case (latestFile', uf) of
         (Just (sourceName, _), Just uf) -> do
