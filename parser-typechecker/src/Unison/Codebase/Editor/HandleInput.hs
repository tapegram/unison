--- conflicted
+++ resolved
@@ -527,32 +527,10 @@
         addDefaultMetadata
           :: SlurpComponent v
           -> Action m (Either Event Input) v ()
-<<<<<<< HEAD
-        addDefaultMetadata adds = do
-          let addedVs = Set.toList $ SC.types adds <> SC.terms adds
-              addedNs = traverse (Path.hqSplitFromName' . Name.unsafeFromVar) addedVs
-          case addedNs of
-            Nothing ->
-              error $ "I couldn't parse a name I just added to the codebase! "
-                    <> "-- Added names: " <> show addedVs
-            Just addedNames -> do
-              dm <- resolveDefaultMetadata currentPath'
-              case toList dm of
-                []  -> pure ()
-                dm' -> do
-                  let hqs = traverse InputPatterns.parseHashQualifiedName dm'
-                  case hqs of
-                    Left e -> respond $ ConfiguredMetadataParseError
-                      (Path.absoluteToPath' currentPath')
-                      (show dm')
-                      e
-                    Right defaultMeta ->
-                      manageLinks True addedNames defaultMeta Metadata.insert
-=======
         addDefaultMetadata adds =
           when (not (SC.isEmpty adds)) do
             let addedVs = Set.toList $ SC.types adds <> SC.terms adds
-                addedNs = traverse (Path.hqSplitFromName' . Name.fromVar) addedVs
+                addedNs = traverse (Path.hqSplitFromName' . Name.unsafeFromVar) addedVs
             case addedNs of
               Nothing ->
                 error $ "I couldn't parse a name I just added to the codebase! "
@@ -570,7 +548,6 @@
                         e
                       Right defaultMeta ->
                         manageLinks True addedNames defaultMeta Metadata.insert
->>>>>>> 759e678d
 
         -- Add/remove links between definitions and metadata.
         -- `silent` controls whether this produces any output to the user.
