--- conflicted
+++ resolved
@@ -1528,18 +1528,13 @@
         unless updated (respond $ NothingToPatch patchPath scopePath)
 
       ExecuteI main -> addRunMain main uf >>= \case
-<<<<<<< HEAD
-        Nothing -> do
+        NoTermWithThatName -> do
           let names0 = basicPrettyPrintNames0
-=======
-        NoTermWithThatName -> do
-          names0 <- basicPrettyPrintNames0
->>>>>>> ffccd113
           ppe <- prettyPrintEnv (Names3.Names names0 mempty)
           mainType <- eval RuntimeMain
           respond $ NoMainFunction main ppe [mainType]
         TermHasBadType ty -> do
-          names0 <- basicPrettyPrintNames0
+          let names0 = basicPrettyPrintNames0
           ppe <- prettyPrintEnv (Names3.Names names0 mempty)
           mainType <- eval RuntimeMain
           respond $ BadMainFunction main ty ppe [mainType]
