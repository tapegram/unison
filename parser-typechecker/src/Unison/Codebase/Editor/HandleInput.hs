--- conflicted
+++ resolved
@@ -327,13 +327,10 @@
                        (uncurry3 printNamespace) orepo
               <> " "
               <> p' dest
-<<<<<<< HEAD
           LoadI{} -> wat
           PreviewAddI{} -> wat
           PreviewUpdateI{} -> wat
-=======
           CreatePullRequestI{} -> wat
->>>>>>> 382858d9
           PushRemoteBranchI{} -> wat
           PreviewMergeLocalBranchI{} -> wat
           DiffNamespaceI{} -> wat
@@ -525,14 +522,6 @@
         where
         gitError = eval . Notify . GitError input
 
-      CreatePullRequestI _ _ _ -> error "todo"
---        let [base, head] = Path.toAbsolutePath currentPath' <$> [base0, head0]
---        baseb <- getAt base
---        headb <- getAt head
---        merged <- eval . Eval $ Branch.merge baseb headb
---        if merged == baseb then respond (NothingTodo input)
---        else respond $ ShowDiff input (Branch.namesDiff destb merged)
-
       -- move the root to a sub-branch
       MoveBranchI Nothing dest -> do
         b <- use root
@@ -1350,11 +1339,7 @@
         let destAbs = Path.toAbsolutePath currentPath' path
         resolveConfiguredGitUrl Pull path mayRepo >>= \case
           Left e -> eval . Notify $ e
-<<<<<<< HEAD
           Right ns -> pullRemoteBranchAt path input inputDescription ns destAbs
-=======
-          Right ns -> loadRemoteBranchInto input inputDescription ns destAbs
->>>>>>> 382858d9
 
       PushRemoteBranchI mayRepo path -> do
         let srcAbs = Path.toAbsolutePath currentPath' path
@@ -1755,7 +1740,6 @@
 respond :: Output v -> Action m i v ()
 respond output = eval $ Notify output
 
-<<<<<<< HEAD
 respondNumbered :: NumberedOutput v -> Action m i v ()
 respondNumbered output = do
   args <- eval $ NotifyNumbered output
@@ -1764,10 +1748,6 @@
 -- Merges the specified remote branch into the specified local absolute path.
 -- Implementation detail of PullRemoteBranchI
 pullRemoteBranchAt
-=======
--- merges the specified remote branch into the specified local absolute path
-loadRemoteBranchInto
->>>>>>> 382858d9
   :: Var v
   => Monad m
   => Path.Path'
@@ -1776,15 +1756,10 @@
   -> RemoteNamespace
   -> Path.Absolute
   -> Action' m v ()
-<<<<<<< HEAD
 pullRemoteBranchAt p' input inputDescription (repo, sbh, remotePath) p = do
   b <- eval $ maybe (LoadRemoteRootBranch FailIfMissing repo)
                     (LoadRemoteShortBranch repo) sbh
   case b of
-=======
-loadRemoteBranchInto input inputDescription ns p = do
-  loadRemoteBranch ns >>= \case
->>>>>>> 382858d9
     Left  e -> eval . Notify $ GitError input e
     Right b -> do
       changed <- updateAtM inputDescription p (doMerge b)
