{-# LANGUAGE RankNTypes #-}
{-# OPTIONS_GHC -Wno-partial-type-signatures #-}

{-# LANGUAGE ApplicativeDo       #-}
{-# LANGUAGE OverloadedStrings   #-}
{-# LANGUAGE DoAndIfThenElse     #-}
{-# LANGUAGE GADTs               #-}
{-# LANGUAGE PatternSynonyms     #-}
{-# LANGUAGE ScopedTypeVariables #-}
{-# LANGUAGE TemplateHaskell     #-}
{-# LANGUAGE TupleSections       #-}
{-# LANGUAGE ViewPatterns        #-}
{-# LANGUAGE TypeApplications    #-}
{-# LANGUAGE PartialTypeSignatures #-}
{-# LANGUAGE RecordWildCards #-}
{-# LANGUAGE BangPatterns #-}
{-# LANGUAGE EmptyCase #-}

module Unison.Codebase.Editor.HandleInput (loop, loopState0, LoopState(..), currentPath, parseSearchType) where

import Unison.Prelude

import Unison.Codebase.MainTerm ( nullaryMain, mainTypes, getMainTerm )
import qualified Unison.Codebase.MainTerm as MainTerm
import Unison.Codebase.Editor.Command
import Unison.Codebase.Editor.Input
import Unison.Codebase.Editor.Output
import Unison.Codebase.Editor.DisplayThing
import qualified Unison.Codebase.Editor.Output as Output
import Unison.Codebase.Editor.SlurpResult (SlurpResult(..))
import qualified Unison.Codebase.Editor.SlurpResult as Slurp
import Unison.Codebase.Editor.SlurpComponent (SlurpComponent(..))
import qualified Unison.Codebase.Editor.SlurpComponent as SC
import Unison.Codebase.Editor.RemoteRepo (RemoteRepo, printNamespace, RemoteNamespace)

import           Control.Lens
import           Control.Lens.TH                ( makeLenses )
import           Control.Monad.State            ( StateT )
import           Control.Monad.Trans.Except     ( ExceptT(..), runExceptT)
import           Data.Bifunctor                 ( second, first )
import           Data.Configurator              ()
import qualified Data.List                      as List
import           Data.List                      ( partition, sortOn )
import           Data.List.Extra                ( nubOrd, sort )
import           Data.Maybe                     ( fromJust )
import qualified Data.Map                      as Map
import qualified Data.Text                     as Text
import qualified Text.Megaparsec               as P
import qualified Data.Set                      as Set
import           Data.Sequence                  ( Seq(..) )
import qualified Unison.ABT                    as ABT
import qualified Unison.Codebase.BranchDiff    as BranchDiff
import qualified Unison.Codebase.Editor.Output.BranchDiff as OBranchDiff
import           Unison.Codebase.Branch         ( Branch(..)
                                                , Branch0(..)
                                                )
import qualified Unison.Codebase.Branch        as Branch
import           Unison.Codebase.BranchLoadMode ( BranchLoadMode(FailIfMissing, EmptyIfMissing) )
import qualified Unison.Codebase.BranchUtil    as BranchUtil
import qualified Unison.Codebase.Causal        as Causal
import qualified Unison.Codebase.Metadata      as Metadata
import           Unison.Codebase.Patch          ( Patch(..) )
import qualified Unison.Codebase.Patch         as Patch
import           Unison.Codebase.Path           ( Path
                                                , Path'(..) )
import qualified Unison.Codebase.Path          as Path
import qualified Unison.Codebase.NameSegment   as NameSegment
import qualified Unison.Codebase.Reflog        as Reflog
import           Unison.Codebase.SearchResult   ( SearchResult )
import qualified Unison.Codebase.SearchResult  as SR
import qualified Unison.Codebase.ShortBranchHash as SBH
import qualified Unison.DataDeclaration        as DD
import qualified Unison.HashQualified          as HQ
import qualified Unison.HashQualified'         as HQ'
import qualified Unison.Name                   as Name
import           Unison.Name                    ( Name )
import           Unison.Names3                  ( Names(..), Names0
                                                , pattern Names0 )
import qualified Unison.Names2                 as Names
import qualified Unison.Names3                 as Names3
import           Unison.Parser                  ( Ann(..) )
import           Unison.Reference               ( Reference(..) )
import qualified Unison.Reference              as Reference
import           Unison.Referent                ( Referent )
import qualified Unison.Referent               as Referent
import           Unison.Result                  ( pattern Result )
import qualified Unison.ShortHash as SH
import qualified Unison.Term                   as Term
import qualified Unison.Type                   as Type
import qualified Unison.Result                 as Result
import qualified Unison.UnisonFile             as UF
import qualified Unison.Util.Find              as Find
import           Unison.Util.Free               ( Free )
import qualified Unison.Util.Free              as Free
import           Unison.Util.List               ( uniqueBy )
import qualified Unison.Util.Relation          as R
import qualified Unison.Util.Relation4          as R4
import           Unison.Util.TransitiveClosure  (transitiveClosure)
import           Unison.Var                     ( Var )
import qualified Unison.Var                    as Var
import qualified Unison.Codebase.TypeEdit as TypeEdit
import Unison.Codebase.TermEdit (TermEdit(..))
import qualified Unison.Codebase.TermEdit as TermEdit
import qualified Unison.Typechecker as Typechecker
import qualified Unison.PrettyPrintEnv as PPE
import           Unison.Runtime.IOSource       ( isTest )
import qualified Unison.Runtime.IOSource as IOSource
import qualified Unison.Util.Star3             as Star3
import qualified Unison.Util.Pretty            as P
import qualified Unison.Util.Monoid            as Monoid
import Unison.UnisonFile (TypecheckedUnisonFile)
import qualified Unison.Codebase.Editor.TodoOutput as TO
import qualified Unison.Lexer as L
import Unison.Codebase.Editor.SearchResult' (SearchResult')
import qualified Unison.Codebase.Editor.SearchResult' as SR'
import qualified Unison.LabeledDependency as LD
import Unison.LabeledDependency (LabeledDependency)
import Unison.Term (Term)
import Unison.Type (Type)
import qualified Unison.Builtin as Builtin
import Unison.Codebase.NameSegment (NameSegment(..))
import Unison.Codebase.ShortBranchHash (ShortBranchHash)
import qualified Unison.Codebase.Editor.Propagate as Propagate
import qualified Unison.Codebase.Editor.UriParser as UriParser
import Data.Tuple.Extra (uncurry3)
import qualified Unison.CommandLine.DisplayValues as DisplayValues
import qualified Control.Error.Util as ErrorUtil
import Unison.Codebase.GitError (GitError)
import Unison.Util.Monoid (intercalateMap)
import Data.List.NonEmpty (NonEmpty)
import qualified Data.List.NonEmpty as Nel

type F m i v = Free (Command m i v)

-- type (Action m i v) a
type Action m i v = MaybeT (StateT (LoopState m v) (F m i v))

_liftToAction :: m a -> Action m i v a
_liftToAction = lift . lift . Free.eval . Eval

data LoopState m v
  = LoopState
      { _root :: Branch m
      -- the current position in the namespace
      , _currentPathStack :: NonEmpty Path.Absolute

      -- TBD
      -- , _activeEdits :: Set Branch.EditGuid

      -- The file name last modified, and whether to skip the next file
      -- change event for that path (we skip file changes if the file has
      -- just been modified programmatically)
      , _latestFile :: Maybe (FilePath, SkipNextUpdate)
      , _latestTypecheckedFile :: Maybe (UF.TypecheckedUnisonFile v Ann)

      -- The previous user input. Used to request confirmation of
      -- questionable user commands.
      , _lastInput :: Maybe Input

      -- A 1-indexed list of strings that can be referenced by index at the
      -- CLI prompt.  e.g. Given ["Foo.bat", "Foo.cat"],
      -- `rename 2 Foo.foo` will rename `Foo.cat` to `Foo.foo`.
      , _numberedArgs :: NumberedArgs
      }

type SkipNextUpdate = Bool
type InputDescription = Text

makeLenses ''LoopState

-- replacing the old read/write scalar Lens with "peek" Getter for the NonEmpty
currentPath :: Getter (LoopState m v) Path.Absolute
currentPath = currentPathStack . to Nel.head

loopState0 :: Branch m -> Path.Absolute -> LoopState m v
loopState0 b p = LoopState b (pure p) Nothing Nothing Nothing []

type Action' m v = Action m (Either Event Input) v

defaultPatchNameSegment :: NameSegment
defaultPatchNameSegment = "patch"

loop :: forall m v . (Monad m, Var v) => Action m (Either Event Input) v ()
loop = do
  uf           <- use latestTypecheckedFile
  root'        <- use root
  currentPath' <- use currentPath
  latestFile'  <- use latestFile
  currentBranch' <- getAt currentPath'
  e           <- eval Input
  hqLength    <- eval CodebaseHashLength
  sbhLength   <- eval BranchHashLength
  let
      sbh = SBH.fromHash sbhLength
      root0 = Branch.head root'
      currentBranch0 = Branch.head currentBranch'
      defaultPatchPath :: PatchPath
      defaultPatchPath = (Path' $ Left currentPath', defaultPatchNameSegment)
      resolveSplit' :: (Path', a) -> (Path, a)
      resolveSplit' = Path.fromAbsoluteSplit . Path.toAbsoluteSplit currentPath'
      resolveToAbsolute :: Path' -> Path.Absolute
      resolveToAbsolute = Path.resolve currentPath'
      getAtSplit :: Path.Split -> Maybe (Branch m)
      getAtSplit p = BranchUtil.getBranch p root0
      getAtSplit' :: Path.Split' -> Maybe (Branch m)
      getAtSplit' = getAtSplit . resolveSplit'
      getPatchAtSplit' :: Path.Split' -> Action' m v (Maybe Patch)
      getPatchAtSplit' s = do
        let (p, seg) = Path.toAbsoluteSplit currentPath' s
        b <- getAt p
        eval . Eval $ Branch.getMaybePatch seg (Branch.head b)
      getHQ'TermsIncludingHistorical p =
        getTermsIncludingHistorical (resolveSplit' p) root0

      getHQ'Terms :: Path.HQSplit' -> Set Referent
      getHQ'Terms p = BranchUtil.getTerm (resolveSplit' p) root0
      getHQ'Types :: Path.HQSplit' -> Set Reference
      getHQ'Types p = BranchUtil.getType (resolveSplit' p) root0
      resolveHHQS'Types :: HashOrHQSplit' -> Action' m v (Set Reference)
      resolveHHQS'Types = either
        (eval . TypeReferencesByShortHash)
        (pure . getHQ'Types)
      -- Term Refs and Cons
      resolveHHQS'Referents = either
        (eval . TermReferentsByShortHash)
        (pure . getHQ'Terms)
      getTypes :: Path.Split' -> Set Reference
      getTypes = getHQ'Types . fmap HQ'.NameOnly
      getTerms :: Path.Split' -> Set Referent
      getTerms = getHQ'Terms . fmap HQ'.NameOnly
      getPatchAt :: Path.Split' -> Action' m v Patch
      getPatchAt patchPath' = do
        let (p, seg) = Path.toAbsoluteSplit currentPath' patchPath'
        b <- getAt p
        eval . Eval $ Branch.getPatch seg (Branch.head b)
      withFile ambient sourceName lexed@(text, tokens) k = do
        let
          getHQ = \case
            L.Backticks s (Just sh) ->
              Just (HQ.HashQualified (Name.unsafeFromString s) sh)
            L.WordyId s (Just sh) ->
              Just (HQ.HashQualified (Name.unsafeFromString s) sh)
            L.SymbolyId s (Just sh) ->
              Just (HQ.HashQualified (Name.unsafeFromString s) sh)
            L.Hash sh -> Just (HQ.HashOnly sh)
            _         -> Nothing
          hqs = Set.fromList . mapMaybe (getHQ . L.payload) $ tokens
        parseNames :: Names <- makeHistoricalParsingNames hqs
        latestFile .= Just (Text.unpack sourceName, False)
        latestTypecheckedFile .= Nothing
        Result notes r <- eval $ Typecheck ambient parseNames sourceName lexed
        case r of
          -- Parsing failed
          Nothing -> respond $
            ParseErrors text [ err | Result.Parsing err <- toList notes ]
          Just (Left errNames) -> do
            ppe <- prettyPrintEnv =<< makeShadowedPrintNamesFromHQ hqs errNames
            respond $
              TypeErrors text ppe [ err | Result.TypeError err <- toList notes ]
          Just (Right uf) -> k uf
      loadUnisonFile sourceName text = do
        let lexed = L.lexer (Text.unpack sourceName) (Text.unpack text)
        withFile [] sourceName (text, lexed) $ \unisonFile -> do
          sr <- toSlurpResult currentPath' unisonFile <$> slurpResultNames0
          names <- makeShadowedPrintNamesFromLabeled
                      (UF.termSignatureExternalLabeledDependencies unisonFile)
                      (UF.typecheckedToNames0 unisonFile)
          ppe <- PPE.suffixifiedPPE <$> prettyPrintEnvDecl names
          eval . Notify $ Typechecked sourceName ppe sr unisonFile
          r <- eval . Evaluate ppe $ unisonFile
          case r of
            Left e -> eval . Notify $ EvaluationFailure e
            Right (bindings, e) -> do
              let e' = Map.map go e
                  go (ann, kind, _hash, _uneval, eval, isHit) = (ann, kind, eval, isHit)
              when (not $ null e') $
                eval . Notify $ Evaluated text ppe bindings e'
              latestTypecheckedFile .= Just unisonFile

  case e of
    Left (IncomingRootBranch hashes) ->
      eval . Notify . WarnIncomingRootBranch $ Set.map (SBH.fromHash sbhLength) hashes
    Left (UnisonFileChanged sourceName text) ->
      -- We skip this update if it was programmatically generated
      if maybe False snd latestFile'
        then modifying latestFile (fmap (const False) <$>)
        else loadUnisonFile sourceName text
    Right input ->
      let
        ifConfirmed = ifM (confirmedCommand input)
        branchNotFound = respond . BranchNotFound
        branchNotFound' = respond . BranchNotFound . Path.unsplit'
        patchNotFound :: Path.Split' -> _
        patchNotFound s = respond $ PatchNotFound s
        patchExists :: Path.Split' -> _
        patchExists s = respond $ PatchAlreadyExists s
        typeNotFound = respond . TypeNotFound
        typeNotFound' = respond . TypeNotFound'
        termNotFound = respond . TermNotFound
        termNotFound' = respond . TermNotFound'
        nameConflicted src tms tys = respond (NameAmbiguous hqLength src tms tys)
        typeConflicted src = nameConflicted src Set.empty
        termConflicted src tms = nameConflicted src tms Set.empty
        hashConflicted src = respond . HashAmbiguous src
        hqNameQuery hqs = do
          parseNames <- makeHistoricalParsingNames $ Set.fromList hqs
          let resultss = searchBranchExact hqLength parseNames hqs
              (misses, hits) =
                partition (\(_, results) -> null results) (zip hqs resultss)
              results = List.sort . uniqueBy SR.toReferent $ hits >>= snd
          pure (misses, results)
        typeReferences :: [SearchResult] -> [Reference]
        typeReferences rs
          = [ r | SR.Tp (SR.TypeResult _ r _) <- rs ]
        termReferences :: [SearchResult] -> [Reference]
        termReferences rs =
          [ r | SR.Tm (SR.TermResult _ (Referent.Ref r) _) <- rs ]
        termResults rs = [ r | SR.Tm r <- rs ]
        typeResults rs = [ r | SR.Tp r <- rs ]
        doRemoveReplacement from patchPath isTerm = do
          let patchPath' = fromMaybe defaultPatchPath patchPath
          patch <- getPatchAt patchPath'
          (misses', hits) <- hqNameQuery [from]
          let tpRefs = Set.fromList $ typeReferences hits
              tmRefs = Set.fromList $ termReferences hits
              tmMisses = (fst <$> misses')
                         <> (HQ'.toHQ . SR.termName <$> termResults hits)
              tpMisses = (fst <$> misses')
                         <> (HQ'.toHQ . SR.typeName <$> typeResults hits)
              misses = if isTerm then tpMisses else tmMisses
              go :: Reference -> Action m (Either Event Input) v ()
              go fr = do
                let termPatch =
                      over Patch.termEdits (R.deleteDom fr) patch
                    typePatch =
                      over Patch.typeEdits (R.deleteDom fr) patch
                    (patchPath'', patchName) = resolveSplit' patchPath'
                  -- Save the modified patch
                stepAtM inputDescription
                          (patchPath'',
                           Branch.modifyPatches
                             patchName
                             (const (if isTerm then termPatch else typePatch)))
                -- Say something
                success
          when (not $ null misses) $
            respond $ SearchTermsNotFound misses
          traverse_ go (if isTerm then tmRefs else tpRefs)
        branchExists dest _x = respond $ BranchAlreadyExists dest
        branchExistsSplit = branchExists . Path.unsplit'
        typeExists dest = respond . TypeAlreadyExists dest
        termExists dest = respond . TermAlreadyExists dest
        -- | try to get these as close as possible to the command that caused the change
        inputDescription :: InputDescription
        inputDescription = case input of
          ForkLocalBranchI src dest -> "fork " <> hp' src <> " " <> p' dest
          MergeLocalBranchI src dest -> "merge " <> p' src <> " " <> p' dest
          ResetRootI src -> "reset-root " <> hp' src
          AliasTermI src dest -> "alias.term " <> hhqs' src <> " " <> ps' dest
          AliasTypeI src dest -> "alias.type " <> hhqs' src <> " " <> ps' dest
          AliasManyI srcs dest ->
            "alias.many " <> intercalateMap " " hqs srcs <> " " <> p' dest
          MoveTermI src dest -> "move.term " <> hqs' src <> " " <> ps' dest
          MoveTypeI src dest -> "move.type " <> hqs' src <> " " <> ps' dest
          MoveBranchI src dest -> "move.namespace " <> ops' src <> " " <> ps' dest
          MovePatchI src dest -> "move.patch " <> ps' src <> " " <> ps' dest
          CopyPatchI src dest -> "copy.patch " <> ps' src <> " " <> ps' dest
          DeleteI thing -> "delete " <> hqs' thing
          DeleteTermI def -> "delete.term " <> hqs' def
          DeleteTypeI def -> "delete.type " <> hqs' def
          DeleteBranchI opath -> "delete.namespace " <> ops' opath
          DeletePatchI path -> "delete.patch " <> ps' path
          ReplaceTermI src target p ->
            "replace.term " <> HQ.toText src <> " "
                            <> HQ.toText target <> " "
                            <> opatch p
          ReplaceTypeI src target p ->
            "replace.type " <> HQ.toText src <> " "
                            <> HQ.toText target <> " "
                            <> opatch p
          ResolveTermNameI path -> "resolve.termName " <> hqs' path
          ResolveTypeNameI path -> "resolve.typeName " <> hqs' path
          AddI _selection -> "add"
          UpdateI p _selection -> "update " <> opatch p
          PropagatePatchI p scope -> "patch " <> ps' p <> " " <> p' scope
          UndoI{} -> "undo"
          ExecuteI s -> "execute " <> Text.pack s
          LinkI froms to ->
            "link " <> hqs' to <> " " <> intercalateMap " " hqs' froms
          UnlinkI froms to ->
            "unlink " <> hqs' to <> " " <> intercalateMap " " hqs' froms
          UpdateBuiltinsI -> "builtins.update"
          MergeBuiltinsI -> "builtins.merge"
          PullRemoteBranchI orepo dest ->
            "pull "
              <> maybe "(remote namespace from .unisonConfig)"
                       (uncurry3 printNamespace) orepo
              <> " "
              <> p' dest
          LoadI{} -> wat
          PreviewAddI{} -> wat
          PreviewUpdateI{} -> wat
          CreatePullRequestI{} -> wat
          LoadPullRequestI base head dest ->
            "pr.load "
              <> uncurry3 printNamespace base
              <> " "
              <> uncurry3 printNamespace head
              <> " "
              <> p' dest
          PushRemoteBranchI{} -> wat
          PreviewMergeLocalBranchI{} -> wat
          DiffNamespaceI{} -> wat
          SwitchBranchI{} -> wat
          PopBranchI{} -> wat
          NamesI{} -> wat
          TodoI{} -> wat
          ListEditsI{} -> wat
          HistoryI{} -> wat
          TestI{} -> wat
          LinksI{} -> wat
          SearchByNameI{} -> wat
          FindShallowI{} -> wat
          FindPatchI{} -> wat
          ShowDefinitionI{} -> wat
          DisplayI{} -> wat
          DocsI{} -> wat
          ShowDefinitionByPrefixI{} -> wat
          ShowReflogI{} -> wat
          DebugNumberedArgsI{} -> wat
          DebugBranchHistoryI{} -> wat
          QuitI{} -> wat
          DeprecateTermI{} -> undefined
          DeprecateTypeI{} -> undefined
          RemoveTermReplacementI src p ->
            "delete.term-replacement" <> HQ.toText src <> " " <> opatch p
          RemoveTypeReplacementI src p ->
            "delete.type-replacement" <> HQ.toText src <> " " <> opatch p
          where
          hp' = either (Text.pack . show) p'
          p' = Text.pack . show . resolveToAbsolute
          ops' = maybe "." ps'
          opatch = ps' . fromMaybe defaultPatchPath
          wat = error $ show input ++ " is not expected to alter the branch"
          hhqs' (Left sh) = SH.toText sh
          hhqs' (Right x) = hqs' x
          hqs' (p, hq) =
            Monoid.unlessM (Path.isRoot' p) (p' p) <> "." <> Text.pack (show hq)
          hqs (p, hq) = hqs' (Path' . Right . Path.Relative $ p, hq)
          ps' = p' . Path.unsplit'
        stepAt = Unison.Codebase.Editor.HandleInput.stepAt inputDescription
        stepManyAt = Unison.Codebase.Editor.HandleInput.stepManyAt inputDescription
        stepManyAtM = Unison.Codebase.Editor.HandleInput.stepManyAtM inputDescription
        updateAtM = Unison.Codebase.Editor.HandleInput.updateAtM inputDescription
        manageLinks :: Var v0
                    => [(Path', NameSegment.HQSegment)]
                    -> (Path', NameSegment.HQSegment)
                    -> (forall r. Ord r
                        => (r, Reference, Reference)
                        ->  Branch.Star r NameSegment
                        ->  Branch.Star r NameSegment)
                    -> MaybeT (StateT (LoopState m v0) (F m (Either Event Input) v0)) ()
        manageLinks srcs mdValue op = do
          let srcle = toList . getHQ'Terms =<< srcs
              srclt = toList . getHQ'Types =<< srcs
              mdValuel = toList (getHQ'Terms mdValue)
          case (srcle, srclt, mdValuel) of
            (srcle, srclt, [Referent.Ref mdValue]) -> do
              mdType <- eval $ LoadTypeOfTerm mdValue
              case mdType of
                Nothing -> respond $ LinkFailure input
                Just ty -> do
                  let steps =
                        second (const . step $ Type.toReference ty)
                        . first (Path.unabsolute .  resolveToAbsolute) <$> srcs
                  let get = Branch.head <$> use root
                  before <- get
                  stepManyAt steps
                  after <- get
                  (ppe, outputDiff) <- diffHelper before after
                  respondNumbered $ ShowDiffNamespace
                      Path.absoluteEmpty Path.absoluteEmpty ppe outputDiff
                where
                step mdType b0 = let
                  tmUpdates terms = foldl' go terms srcle
                    where
                    go terms src = op (src, mdType, mdValue) terms
                  tyUpdates types = foldl' go types srclt
                    where
                    go types src = op (src, mdType, mdValue) types
                  in over Branch.terms tmUpdates . over Branch.types tyUpdates $ b0
            _ -> respond $ LinkFailure input
        delete
          :: (Path.HQSplit' -> Set Referent) -- compute matching terms
          -> (Path.HQSplit' -> Set Reference) -- compute matching types
          -> Path.HQSplit'
          -> Action' m v ()
        delete getHQ'Terms getHQ'Types hq = do
          let matchingTerms = toList (getHQ'Terms hq)
          let matchingTypes = toList (getHQ'Types hq)
          case (matchingTerms, matchingTypes) of
            ([], []) -> respond (NameNotFound hq)
            -- delete one term
            ([r], []) -> goMany (Set.singleton r) Set.empty
            -- delete one type
            ([], [r]) -> goMany Set.empty (Set.singleton r)
            (Set.fromList -> tms, Set.fromList -> tys) ->
              ifConfirmed (goMany tms tys) (nameConflicted hq tms tys)
          where
          resolvedPath = resolveSplit' (HQ'.toName <$> hq)
          goMany tms tys = do
            let rootNames = Branch.toNames0 root0
                name = Path.toName (Path.unsplit resolvedPath)
                toRel :: Ord ref => Set ref -> R.Relation Name ref
                toRel = R.fromList . fmap (name,) . toList
                -- these names are relative to the root
                toDelete = Names0 (toRel tms) (toRel tys)
            (failed, failedDependents) <-
              getEndangeredDependents (eval . GetDependents) toDelete rootNames
            if failed == mempty then do
              let makeDeleteTermNames = fmap (BranchUtil.makeDeleteTermName resolvedPath) . toList $ tms
              let makeDeleteTypeNames = fmap (BranchUtil.makeDeleteTypeName resolvedPath) . toList $ tys
              stepManyAt (makeDeleteTermNames ++ makeDeleteTypeNames)
              root'' <- use root
              diffHelper (Branch.head root') (Branch.head root'') >>=
                respondNumbered . uncurry ShowDiffAfterDeleteDefinitions
            else do
              failed <-
                loadSearchResults $ SR.fromNames failed
              failedDependents <-
                loadSearchResults $ SR.fromNames failedDependents
              ppe <- prettyPrintEnv =<<
                makePrintNamesFromLabeled'
                  (foldMap SR'.labeledDependencies $ failed <> failedDependents)
              respond $ CantDelete ppe failed failedDependents
      in case input of
      ShowReflogI -> do
        entries <- fmap (convertEntries Nothing []) $ eval LoadReflog
        numberedArgs .=
          fmap (('#':) . SBH.toString . Output.hash) entries
        respond $ ShowReflog entries
        where
        -- reverses & formats entries, adds synthetic entries when there is a
        -- discontinuity in the reflog.
        convertEntries :: Maybe Branch.Hash
                       -> [Output.ReflogEntry]
                       -> [Reflog.Entry]
                       -> [Output.ReflogEntry]
        convertEntries _ acc [] = acc
        convertEntries Nothing acc entries@(Reflog.Entry old _ _ : _) =
          convertEntries
            (Just old)
            (Output.ReflogEntry (SBH.fromHash sbhLength old) "(initial reflogged namespace)" : acc)
            entries
        convertEntries (Just lastHash) acc entries@(Reflog.Entry old new reason : rest) =
          if lastHash /= old then
            convertEntries
              (Just old)
              (Output.ReflogEntry (SBH.fromHash sbhLength old) "(external change)" : acc)
              entries
          else
            convertEntries
              (Just new)
              (Output.ReflogEntry (SBH.fromHash sbhLength new) reason : acc)
              rest

      ResetRootI src0 ->
        case src0 of
          Left hash -> resolveShortBranchHash hash >>= \case
            Left output -> respond output
            Right newRoot -> do
              updateRoot root' newRoot inputDescription
              success
          Right path' -> do
            newRoot <- getAt $ resolveToAbsolute path'
            if Branch.isEmpty newRoot then respond $ BranchNotFound path'
            else do
              updateRoot root' newRoot inputDescription
              success
      ForkLocalBranchI src0 dest0 -> do
        let tryUpdateDest srcb dest0 = do
              let dest = resolveToAbsolute dest0
              -- if dest isn't empty: leave dest unchanged, and complain.
              ok <- updateAtM dest $ \destb ->
                pure (if Branch.isEmpty destb then srcb else destb)
              if ok then success else respond $ BadDestinationBranch dest0
        case src0 of
          Left hash -> resolveShortBranchHash hash >>= \case
            Left output -> respond output
            Right srcb -> tryUpdateDest srcb dest0
          Right path' -> do
            srcb <- getAt $ resolveToAbsolute path'
            if Branch.isEmpty srcb then respond $ BranchNotFound path'
            else tryUpdateDest srcb dest0
      MergeLocalBranchI src0 dest0 -> do
        let [src, dest] = resolveToAbsolute <$> [src0, dest0]
        srcb <- getAt src
        if Branch.isEmpty srcb then branchNotFound src0
        else do
          let err = Just $ MergeAlreadyUpToDate src0 dest0
          mergeBranchAndPropagateDefaultPatch inputDescription err srcb (Just dest0) dest

      PreviewMergeLocalBranchI src0 dest0 -> do
        let [src, dest] = resolveToAbsolute <$> [src0, dest0]
        srcb <- getAt src
        if Branch.isEmpty srcb then branchNotFound src0
        else do
          destb <- getAt dest
          merged <- eval . Eval $ Branch.merge srcb destb
          if merged == destb
          then respond (PreviewMergeAlreadyUpToDate src0 dest0)
          else
            diffHelper (Branch.head destb) (Branch.head merged) >>=
              respondNumbered . uncurry (ShowDiffAfterMergePreview dest0 dest)

      DiffNamespaceI before0 after0 -> do
        let [beforep, afterp] =
              resolveToAbsolute <$> [before0, after0]
        before <- Branch.head <$> getAt beforep
        after <- Branch.head <$> getAt afterp
        (ppe, outputDiff) <- diffHelper before after
        respondNumbered $ ShowDiffNamespace beforep afterp ppe outputDiff

      CreatePullRequestI baseRepo headRepo -> do
        baseBranch <- loadRemoteBranch baseRepo
        headBranch <- loadRemoteBranch headRepo
        case (baseBranch, headBranch) of
          (Left e1, Left e2) -> gitError e1 >> gitError e2
          (Left e, _) -> gitError e
          (_, Left e) -> gitError e
          (Right baseBranch, Right headBranch) -> do
            merged <- eval . Eval $ Branch.merge baseBranch headBranch
            (ppe, diff) <- diffHelper (Branch.head baseBranch) (Branch.head merged)
            respondNumbered $ ShowDiffAfterCreatePR baseRepo headRepo ppe diff
        where
        gitError = eval . Notify . GitError input

      LoadPullRequestI baseRepo headRepo dest0 -> do
        let desta = resolveToAbsolute dest0
        let dest = Path.unabsolute desta
        destb <- getAt desta
        if Branch.isEmpty0 (Branch.head destb) then do
          loadRemoteBranch baseRepo >>= \case
            Left e -> respond $ GitError input e
            Right baseb -> loadRemoteBranch headRepo >>= \case
              Left e -> respond $ GitError input e
              Right headb -> do
                mergedb <- eval . Eval $ Branch.merge baseb headb
                stepManyAt
                  [BranchUtil.makeSetBranch (dest, "base") baseb
                  ,BranchUtil.makeSetBranch (dest, "head") headb
                  ,BranchUtil.makeSetBranch (dest, "merged") mergedb]
                let base = snoc dest0 "base"
                    head = snoc dest0 "head"
                    merged = snoc dest0 "merged"
                respond $ LoadPullRequest baseRepo headRepo base head merged
                loadPropagateDiffDefaultPatch
                  inputDescription
                  (Just merged)
                  (snoc desta "merged")

        else
          respond . BranchNotEmpty . Path.Path' . Left $ currentPath'


      -- move the root to a sub-branch
      MoveBranchI Nothing dest -> do
        b <- use root
        stepManyAt [ (Path.empty, const Branch.empty0)
                   , BranchUtil.makeSetBranch (resolveSplit' dest) b ]
        success

      MoveBranchI (Just src) dest ->
        maybe (branchNotFound' src) srcOk (getAtSplit' src)
        where
        srcOk b = maybe (destOk b) (branchExistsSplit dest) (getAtSplit' dest)
        destOk b = do
          stepManyAt
            [ BranchUtil.makeSetBranch (resolveSplit' src) Branch.empty
            , BranchUtil.makeSetBranch (resolveSplit' dest) b ]
          success -- could give rando stats about new defns

      MovePatchI src dest -> do
        psrc <- getPatchAtSplit' src
        pdest <- getPatchAtSplit' dest
        case (psrc, pdest) of
          (Nothing, _) -> patchNotFound src
          (_, Just _) -> patchExists dest
          (Just p, Nothing) -> do
            stepManyAt [
              BranchUtil.makeDeletePatch (resolveSplit' src),
              BranchUtil.makeReplacePatch (resolveSplit' dest) p ]
            success

      CopyPatchI src dest -> do
        psrc <- getPatchAtSplit' src
        pdest <- getPatchAtSplit' dest
        case (psrc, pdest) of
          (Nothing, _) -> patchNotFound src
          (_, Just _) -> patchExists dest
          (Just p, Nothing) -> do
            stepAt (BranchUtil.makeReplacePatch (resolveSplit' dest) p)
            success

      DeletePatchI src -> do
        psrc <- getPatchAtSplit' src
        case psrc of
          Nothing -> patchNotFound src
          Just _ -> do
            stepAt (BranchUtil.makeDeletePatch (resolveSplit' src))
            success

      DeleteBranchI Nothing ->
        ifConfirmed
            (do
              stepAt (Path.empty, const Branch.empty0)
              respond DeletedEverything)
            (respond DeleteEverythingConfirmation)

      DeleteBranchI (Just p) ->
        maybe (branchNotFound' p) go $ getAtSplit' p
        where
        go (Branch.head -> b) = do
          (failed, failedDependents) <-
            let rootNames = Branch.toNames0 root0
                toDelete = Names.prefix0
                  (Path.toName . Path.unsplit . resolveSplit' $ p) -- resolveSplit' incorporates currentPath
                  (Branch.toNames0 b)
            in getEndangeredDependents (eval . GetDependents) toDelete rootNames
          if failed == mempty then do
            stepAt $ BranchUtil.makeSetBranch (resolveSplit' p) Branch.empty
            -- Looks similar to the 'toDelete' above... investigate me! ;)
            diffHelper b Branch.empty0 >>=
              respondNumbered
                . uncurry (ShowDiffAfterDeleteBranch
                            $ resolveToAbsolute (Path.unsplit' p))
          else do
            failed <- loadSearchResults $ SR.fromNames failed
            failedDependents <- loadSearchResults $ SR.fromNames failedDependents
            ppe <- prettyPrintEnv =<<
              makePrintNamesFromLabeled'
                (foldMap SR'.labeledDependencies $ failed <> failedDependents)
            respond $ CantDelete ppe failed failedDependents

      SwitchBranchI path' -> do
        let path = resolveToAbsolute path'
        currentPathStack %= Nel.cons path
        branch' <- getAt path
        when (Branch.isEmpty branch') (respond $ CreatedNewBranch path)

      PopBranchI -> use (currentPathStack . to Nel.uncons) >>= \case
        (_, Nothing) -> respond StartOfCurrentPathHistory
        (_, Just t) -> currentPathStack .= t

      HistoryI resultsCap diffCap from -> case from of
        Left hash -> resolveShortBranchHash hash >>= \case
          Left output -> respond output
          Right b -> do
            doHistory 0 b []
        Right path' -> do
          let path = resolveToAbsolute path'
          branch' <- getAt path
          if Branch.isEmpty branch' then respond $ CreatedNewBranch path
          else do
            doHistory 0 branch' []
        where
          doHistory !n b acc =
            if maybe False (n >=) resultsCap then
              respond $ History diffCap acc (PageEnd (sbh $ Branch.headHash b) n)
            else case Branch._history b of
              Causal.One{} ->
                respond $ History diffCap acc (EndOfLog . sbh $ Branch.headHash b)
              Causal.Merge{..} ->
                respond $ History diffCap acc (MergeTail (sbh $ Branch.headHash b) . map sbh $ Map.keys tails)
              Causal.Cons{..} -> do
                b' <- fmap Branch.Branch . eval . Eval $ snd tail
                let elem = (sbh $ Branch.headHash b, Branch.namesDiff b' b)
                doHistory (n+1) b' (elem : acc)

      UndoI -> do
        prev <- eval . Eval $ Branch.uncons root'
        case prev of
          Nothing ->
            respond . CantUndo $ if Branch.isOne root' then CantUndoPastStart
                                 else CantUndoPastMerge
          Just (_, prev) -> do
            updateRoot root' prev inputDescription
            diffHelper (Branch.head prev) (Branch.head root') >>=
              respondNumbered . uncurry Output.ShowDiffAfterUndo

      AliasTermI src dest -> do
        referents <- resolveHHQS'Referents src
        case (toList referents, toList (getTerms dest)) of
          ([r],       []) -> do
            stepAt (BranchUtil.makeAddTermName (resolveSplit' dest) r (oldMD r))
            success
          ([_], rs@(_:_)) -> termExists dest (Set.fromList rs)
          ([],         _) -> either termNotFound' termNotFound src
          (rs,         _) ->
            either hashConflicted termConflicted src (Set.fromList rs)
          where
          oldMD r = either (const mempty)
                           (\src ->
                            let p = resolveSplit' src in
                            BranchUtil.getTermMetadataAt p r root0)
                           src

      AliasTypeI src dest -> do
        refs <- resolveHHQS'Types src
        case (toList refs, toList (getTypes dest)) of
          ([r],       []) -> do
            stepAt (BranchUtil.makeAddTypeName (resolveSplit' dest) r (oldMD r))
            success
          ([_], rs@(_:_)) -> typeExists dest (Set.fromList rs)
          ([],         _) -> either typeNotFound' typeNotFound src
          (rs,         _) ->
            either
              (\src -> hashConflicted src . Set.map Referent.Ref)
              typeConflicted
              src
              (Set.fromList rs)


          where
          oldMD r =
            either (const mempty)
                   (\src ->
                    let p = resolveSplit' src in
                    BranchUtil.getTypeMetadataAt p r root0)
                   src

      -- this implementation will happily produce name conflicts,
      -- but will surface them in a normal diff at the end of the operation.
      AliasManyI srcs dest' -> do
        let destAbs = resolveToAbsolute dest'
        old <- getAt destAbs
        let (unknown, actions) = foldl' go mempty srcs
        stepManyAt actions
        new <- getAt destAbs
        diffHelper (Branch.head old) (Branch.head new) >>=
            respondNumbered . uncurry (ShowDiffAfterModifyBranch dest' destAbs)
        unless (null unknown) $
          respond . SearchTermsNotFound . fmap fixupOutput $ unknown
        where
        -- a list of missing sources (if any) and the actions that do the work
        go :: ([Path.HQSplit], [(Path, Branch0 m -> Branch0 m)])
           -> Path.HQSplit
           -> ([Path.HQSplit], [(Path, Branch0 m -> Branch0 m)])
        go (missingSrcs, actions) hqsrc =
          let
            src :: Path.Split
            src = second HQ'.toName hqsrc
            proposedDest :: Path.Split
            proposedDest = second HQ'.toName hqProposedDest
            hqProposedDest :: Path.HQSplit
            hqProposedDest = first Path.unabsolute $
                              Path.resolve (resolveToAbsolute dest') hqsrc
            -- `Nothing` if src doesn't exist
            doType :: Maybe [(Path, Branch0 m -> Branch0 m)]
            doType = case ( BranchUtil.getType hqsrc currentBranch0
                          , BranchUtil.getType hqProposedDest root0
                          ) of
              (null -> True, _) -> Nothing -- missing src
              (rsrcs, existing) -> -- happy path
                Just . map addAlias . toList $ Set.difference rsrcs existing
                where
                addAlias r = BranchUtil.makeAddTypeName proposedDest r (oldMD r)
                oldMD r = BranchUtil.getTypeMetadataAt src r currentBranch0
            doTerm :: Maybe [(Path, Branch0 m -> Branch0 m)]
            doTerm = case ( BranchUtil.getTerm hqsrc currentBranch0
                          , BranchUtil.getTerm hqProposedDest root0
                          ) of
              (null -> True, _) -> Nothing -- missing src
              (rsrcs, existing) ->
                Just . map addAlias . toList $ Set.difference rsrcs existing
                where
                addAlias r = BranchUtil.makeAddTermName proposedDest r (oldMD r)
                oldMD r = BranchUtil.getTermMetadataAt src r currentBranch0
          in case (doType, doTerm) of
            (Nothing, Nothing) -> (missingSrcs :> hqsrc, actions)
            (Just as, Nothing) -> (missingSrcs, actions ++ as)
            (Nothing, Just as) -> (missingSrcs, actions ++ as)
            (Just as1, Just as2) -> (missingSrcs, actions ++ as1 ++ as2)

        fixupOutput :: Path.HQSplit -> HQ.HashQualified
        fixupOutput = fmap Path.toName . HQ'.toHQ . Path.unsplitHQ

      NamesI thing -> do
        parseNames0 <- Names3.suffixify0 <$> basicParseNames0
        let filtered = case thing of
              HQ.HashOnly shortHash ->
                Names.filterBySHs (Set.singleton shortHash) parseNames0
              HQ.HashQualified n sh ->
                Names.filterByHQs (Set.singleton $ HQ'.HashQualified n sh) parseNames0
              HQ.NameOnly n ->
                Names.filterByHQs (Set.singleton $ HQ'.NameOnly n) parseNames0
        printNames0 <- basicPrettyPrintNames0
        let printNames = Names printNames0 mempty
        let terms' ::Set (Referent, Set HQ'.HashQualified)
            terms' = (`Set.map` Names.termReferents filtered) $
                        \r -> (r, Names3.termName hqLength r printNames)
            types' :: Set (Reference, Set HQ'.HashQualified)
            types' = (`Set.map` Names.typeReferences filtered) $
                        \r -> (r, Names3.typeName hqLength r printNames)
        respond $ ListNames hqLength (toList terms') (toList types')
--          let (p, hq) = p0
--              namePortion = HQ'.toName hq
--          case hq of
--            HQ'.NameOnly _ ->
--              respond $ uncurry ListNames (results p namePortion)
--            HQ'.HashQualified _ sh -> let
--              (terms, types) = results p namePortion
--              -- filter terms and types based on `sh : ShortHash`
--              terms' = filter (Reference.isPrefixOf sh . Referent.toReference . fst) terms
--              types' = filter (Reference.isPrefixOf sh . fst) types
--              in respond $ ListNames terms' types'
--          where
--            results p namePortion = let
--              name = Path.toName . Path.unprefix currentPath' . Path.snoc' p
--                   $ namePortion
--              ns = prettyPrintNames0
--              terms = [ (r, Names.namesForReferent ns r)
--                      | r <- toList $ Names.termsNamed ns name ]
--              types = [ (r, Names.namesForReference ns r)
--                      | r <- toList $ Names.typesNamed ns name ]
--              in (terms, types)

      LinkI srcs mdValue ->
        manageLinks srcs mdValue Metadata.insert

      UnlinkI srcs mdValue ->
        manageLinks srcs mdValue Metadata.delete

      -- > links List.map (.Docs .English)
      -- > links List.map -- give me all the
      -- > links Optional License
      LinksI src mdTypeStr -> getLinks input src (Right mdTypeStr) >>= \case
        Left e -> respond e
        Right (ppe, out) -> do
          numberedArgs .= fmap (HQ.toString . view _1) out
          respond $ ListOfLinks ppe out

      DocsI src -> getLinks input src (Left $ Set.singleton DD.docRef) >>= \case
        Left e -> respond e
        Right (ppe, out) -> case out of
          [(_name, ref, _tm)] -> do
            names <- basicPrettyPrintNames0
            doDisplay ConsoleLocation (Names3.Names names mempty) (Referent.Ref ref)
          out -> do
            numberedArgs .= fmap (HQ.toString . view _1) out
            respond $ ListOfLinks ppe out

      MoveTermI src dest ->
        case (toList (getHQ'Terms src), toList (getTerms dest)) of
          ([r], []) -> do
            stepManyAt
              [ BranchUtil.makeDeleteTermName p r
              , BranchUtil.makeAddTermName (resolveSplit' dest) r (mdSrc r)]
            success
          ([_], rs) -> termExists dest (Set.fromList rs)
          ([],   _) -> termNotFound src
          (rs,   _) -> termConflicted src (Set.fromList rs)
        where p = resolveSplit' (HQ'.toName <$> src)
              mdSrc r = BranchUtil.getTermMetadataAt p r root0

      MoveTypeI src dest ->
        case (toList (getHQ'Types src), toList (getTypes dest)) of
          ([r], []) -> do
            stepManyAt
              [ BranchUtil.makeDeleteTypeName p r
              , BranchUtil.makeAddTypeName (resolveSplit' dest) r (mdSrc r) ]
            success
          ([_], rs) -> typeExists dest (Set.fromList rs)
          ([], _)   -> typeNotFound src
          (rs, _)   -> typeConflicted src (Set.fromList rs)
        where
        p = resolveSplit' (HQ'.toName <$> src)
        mdSrc r = BranchUtil.getTypeMetadataAt p r root0

      DeleteI     hq -> delete getHQ'Terms       getHQ'Types       hq
      DeleteTypeI hq -> delete (const Set.empty) getHQ'Types       hq
      DeleteTermI hq -> delete getHQ'Terms       (const Set.empty) hq

<<<<<<< HEAD
      DisplayI outputLoc (HQ.unsafeFromString -> hq) -> do
        parseNames0 <- (`Names3.Names` mempty) <$> basicPrettyPrintNames0
        let parseNames = Names3.suffixify parseNames0
        -- use suffixed names for resolving the argument to display
=======
      DisplayI outputLoc hq -> do
        parseNames <- (`Names3.Names` mempty) <$> basicPrettyPrintNames0
>>>>>>> f8467a02
        let results = Names3.lookupHQTerm hq parseNames
        if Set.null results then
          respond $ SearchTermsNotFound [hq]
        else if Set.size results > 1 then
          respond $ TermAmbiguous hq results
        -- ... but use the unsuffixed names for display
        else doDisplay outputLoc parseNames0 (Set.findMin results)

<<<<<<< HEAD
      ShowDefinitionI outputLoc (fmap HQ.unsafeFromString -> hqs) -> do
        parseNames0 <- makeHistoricalParsingNames $ Set.fromList hqs
        let parseNames = Names3.suffixify parseNames0
        let resultss = searchBranchExact hqLength parseNames hqs
            (misses, hits) = partition (\(_, results) -> null results) (zip hqs resultss)
            results = List.sort . uniqueBy SR.toReferent $ hits >>= snd
=======
      ShowDefinitionI outputLoc query -> do
        (misses, results) <- hqNameQuery query
>>>>>>> f8467a02
        results' <- loadSearchResults results
        let termTypes :: Map.Map Reference (Type v Ann)
            termTypes =
              Map.fromList
                [ (r, t) | SR'.Tm _ (Just t) (Referent.Ref r) _ <- results' ]
            (collatedTypes, collatedTerms) = collateReferences
              (mapMaybe SR'.tpReference results')
              (mapMaybe SR'.tmReferent results')
        -- load the `collatedTerms` and types into a Map Reference.Id Term/Type
        -- for later
        loadedDerivedTerms <-
          fmap (Map.fromList . catMaybes) . for (toList collatedTerms) $ \case
            Reference.DerivedId i -> fmap (i,) <$> eval (LoadTerm i)
            Reference.Builtin{} -> pure Nothing
        loadedDerivedTypes <-
          fmap (Map.fromList . catMaybes) . for (toList collatedTypes) $ \case
            Reference.DerivedId i -> fmap (i,) <$> eval (LoadType i)
            Reference.Builtin{} -> pure Nothing
        -- Populate DisplayThings for the search results, in anticipation of
        -- displaying the definitions.
        loadedDisplayTerms :: Map Reference (DisplayThing (Term v Ann)) <-
         fmap Map.fromList . for (toList collatedTerms) $ \case
          r@(Reference.DerivedId i) -> do
            let tm = Map.lookup i loadedDerivedTerms
            -- We add a type annotation to the term using if it doesn't
            -- already have one that the user provided
            pure . (r, ) $ case liftA2 (,) tm (Map.lookup r termTypes) of
              Nothing        -> MissingThing i
              Just (tm, typ) -> case tm of
                Term.Ann' _ _ -> RegularThing tm
                _ -> RegularThing (Term.ann (ABT.annotation tm) tm typ)
          r@(Reference.Builtin _) -> pure (r, BuiltinThing)
        let loadedDisplayTypes :: Map Reference (DisplayThing (DD.Decl v Ann))
            loadedDisplayTypes =
              Map.fromList . (`fmap` toList collatedTypes) $ \case
                r@(Reference.DerivedId i) ->
                  (r,) . maybe (MissingThing i) RegularThing
                       $ Map.lookup i loadedDerivedTypes
                r@(Reference.Builtin _) -> (r, BuiltinThing)
        -- the SR' deps include the result term/type names, and the
        let deps = foldMap SR'.labeledDependencies results'
                <> foldMap Term.labeledDependencies loadedDerivedTerms
        printNames <- makePrintNamesFromLabeled' deps

        -- We might like to make sure that the user search terms get used as
        -- the names in the pretty-printer, but the current implementation
        -- doesn't.
        ppe <- prettyPrintEnvDecl printNames
        let loc = case outputLoc of
              ConsoleLocation    -> Nothing
              FileLocation path  -> Just path
              LatestFileLocation -> fmap fst latestFile' <|> Just "scratch.u"
        do
          when (not $ null loadedDisplayTypes && null loadedDisplayTerms) $
            eval . Notify $
              DisplayDefinitions loc ppe loadedDisplayTypes loadedDisplayTerms
          when (not $ null misses) $
            eval . Notify . SearchTermsNotFound $ fmap fst misses
          -- We set latestFile to be programmatically generated, if we
          -- are viewing these definitions to a file - this will skip the
          -- next update for that file (which will happen immediately)
          latestFile .= ((, True) <$> loc)

      FindPatchI -> do
        let patches =
              [ Path.toName $ Path.snoc p seg
              | (p, b) <- Branch.toList0 currentBranch0
              , (seg, _) <- Map.toList (Branch._edits b) ]
        respond $ ListOfPatches $ Set.fromList patches
        numberedArgs .= fmap Name.toString patches

      FindShallowI pathArg -> do
        prettyPrintNames0 <- basicPrettyPrintNames0
        ppe <- fmap PPE.suffixifiedPPE . prettyPrintEnvDecl $ Names prettyPrintNames0 mempty
        let pathArgAbs = resolveToAbsolute pathArg
        b0 <- Branch.head <$> getAt pathArgAbs
        let
          hqTerm b0 ns r =
            let refs = Star3.lookupD1 ns . _terms $ b0
            in case length refs of
              1 -> HQ'.fromName ns
              _ -> HQ'.take hqLength $ HQ'.fromNamedReferent ns r
          hqType b0 ns r =
            let refs = Star3.lookupD1 ns . _types $ b0
            in case length refs of
              1 -> HQ'.fromName ns
              _ -> HQ'.take hqLength $ HQ'.fromNamedReference ns r
          defnCount b =
            (R.size . deepTerms $ Branch.head b) +
            (R.size . deepTypes $ Branch.head b)

        termEntries <- for (R.toList . Star3.d1 $ _terms b0) $
          \(r, ns) -> do
            ot <- loadReferentType r
            pure $ ShallowTermEntry r (hqTerm b0 ns r) ot
        let
          typeEntries =
            [ ShallowTypeEntry r (hqType b0 ns r)
            | (r, ns) <- R.toList . Star3.d1 $ _types b0 ]
          branchEntries =
            [ ShallowBranchEntry ns (defnCount b)
            | (ns, b) <- Map.toList $ _children b0 ]
          patchEntries =
            [ ShallowPatchEntry ns
            | (ns, (_h, _mp)) <- Map.toList $ _edits b0 ]
        let
          entries :: [ShallowListEntry v Ann]
          entries = sort $ termEntries ++ typeEntries ++ branchEntries ++ patchEntries
          entryToHQString :: ShallowListEntry v Ann -> String
          -- caching the result as an absolute path, for easier jumping around
          entryToHQString e = fixup $ case e of
            ShallowTypeEntry _ hq   -> HQ'.toString hq
            ShallowTermEntry _ hq _ -> HQ'.toString hq
            ShallowBranchEntry ns _ -> NameSegment.toString ns
            ShallowPatchEntry ns    -> NameSegment.toString ns
            where
            fixup s =
              if last pathArgStr == '.'
              then pathArgStr ++ s
              else pathArgStr ++ "." ++ s
            pathArgStr = show pathArgAbs
        numberedArgs .= fmap entryToHQString entries
        respond $ ListShallow ppe entries
        where

      SearchByNameI isVerbose _showAll ws -> do
        prettyPrintNames0 <- basicPrettyPrintNames0
        -- results became an Either to accommodate `parseSearchType` returning an error
        results <- runExceptT $ case ws of
          -- no query, list everything
          [] -> pure . listBranch $ Branch.head currentBranch'

          -- type query
          ":" : ws -> ExceptT (parseSearchType input (unwords ws)) >>= \typ -> ExceptT $ do
            let named = Branch.deepReferents root0
            matches <- fmap toList . eval $ GetTermsOfType typ
            matches <- filter (`Set.member` named) <$>
              if null matches then do
                respond NoExactTypeMatches
                fmap toList . eval $ GetTermsMentioningType typ
              else pure matches
            let results =
                  -- in verbose mode, aliases are shown, so we collapse all
                  -- aliases to a single search result; in non-verbose mode,
                  -- a separate result may be shown for each alias
                  (if isVerbose then uniqueBy SR.toReferent else id) $
                  searchResultsFor prettyPrintNames0 matches []
            pure . pure $ results

          -- name query
          (map HQ.unsafeFromString -> qs) -> do
            ns <- lift $ basicPrettyPrintNames0
            let srs = searchBranchScored ns fuzzyNameDistance qs
            pure $ uniqueBy SR.toReferent srs

        case results of
          Left error -> respond error
          Right results -> do
            numberedArgs .= fmap searchResultToHQString results
            results' <- loadSearchResults results
            ppe <- prettyPrintEnv . Names3.suffixify =<<
              makePrintNamesFromLabeled'
                (foldMap SR'.labeledDependencies results')
            respond $ ListOfDefinitions ppe isVerbose results'

      ResolveTypeNameI hq ->
        zeroOneOrMore (getHQ'Types hq) (typeNotFound hq) go (typeConflicted hq)
        where
        conflicted = getHQ'Types (fmap HQ'.toNameOnly hq)
        makeDelete =
          BranchUtil.makeDeleteTypeName (resolveSplit' (HQ'.toName <$> hq))
        go r = stepManyAt . fmap makeDelete . toList . Set.delete r $ conflicted

      ResolveTermNameI hq -> do
        refs <- getHQ'TermsIncludingHistorical hq
        zeroOneOrMore refs (termNotFound hq) go (termConflicted hq)
        where
        conflicted = getHQ'Terms (fmap HQ'.toNameOnly hq)
        makeDelete =
          BranchUtil.makeDeleteTermName (resolveSplit' (HQ'.toName <$> hq))
        go r = stepManyAt . fmap makeDelete . toList . Set.delete r $ conflicted

      ReplaceTermI from to patchPath -> do
        let patchPath' = fromMaybe defaultPatchPath patchPath
        patch <- getPatchAt patchPath'
        (fromMisses', fromHits) <- hqNameQuery [from]
        (toMisses', toHits) <- hqNameQuery [to]
        let fromRefs = termReferences fromHits
            toRefs = termReferences toHits
            -- Type hits are term misses
            fromMisses = (fst <$> fromMisses')
                       <> (HQ'.toHQ . SR.typeName <$> typeResults fromHits)
            toMisses = (fst <$> toMisses')
                       <> (HQ'.toHQ . SR.typeName <$> typeResults fromHits)
            go :: Reference
               -> Reference
               -> Action m (Either Event Input) v ()
            go fr tr = do
              mft <- eval $ LoadTypeOfTerm fr
              mtt <- eval $ LoadTypeOfTerm tr
              let termNotFound = respond . TermNotFound'
                                         . SH.take hqLength
                                         . Reference.toShortHash
              case (mft, mtt) of
                (Nothing, _) -> termNotFound fr
                (_, Nothing) -> termNotFound tr
                (Just ft, Just tt) -> do
                  let
                      patch' =
                        -- The modified patch
                        over Patch.termEdits
                          (R.insert fr (Replace tr (TermEdit.typing tt ft))
                           . R.deleteDom fr)
                          patch
                      (patchPath'', patchName) = resolveSplit' patchPath'
                  -- Save the modified patch
                  stepAtM (inputDescription <> " (1/2)")
                          (patchPath'',
                           Branch.modifyPatches patchName (const patch'))
                  -- Apply the modified patch to the current path
                  -- since we might be able to propagate further.
                  void $ propagatePatch inputDescription patch' currentPath'
                  -- Say something
                  success
            misses = fromMisses <> toMisses
            ambiguous t rs =
              let rs' = Set.map Referent.Ref $ Set.fromList rs
              in  case t of
                    HQ.HashOnly h ->
                      hashConflicted h rs'
                    (Path.parseHQSplit' . HQ.toString -> Right n) ->
                      termConflicted n rs'
                    _ -> respond . BadName $ HQ.toString t
        when (not $ null misses) $
          respond $ SearchTermsNotFound misses
        case (fromRefs, toRefs) of
          ([fr], [tr]) -> go fr tr
          ([_], tos) -> ambiguous to tos
          (frs, _) -> ambiguous from frs
      ReplaceTypeI from to patchPath -> do
        let patchPath' = fromMaybe defaultPatchPath patchPath
        (fromMisses', fromHits) <- hqNameQuery [from]
        (toMisses', toHits) <- hqNameQuery [to]
        patch <- getPatchAt patchPath'
        let fromRefs = typeReferences fromHits
            toRefs = typeReferences toHits
            -- Term hits are type misses
            fromMisses = (fst <$> fromMisses')
                       <> (HQ'.toHQ . SR.termName <$> termResults fromHits)
            toMisses = (fst <$> toMisses')
                       <> (HQ'.toHQ . SR.termName <$> termResults fromHits)
            go :: Reference
               -> Reference
               -> Action m (Either Event Input) v ()
            go fr tr = do
              let patch' =
                    -- The modified patch
                    over Patch.typeEdits
                      (R.insert fr (TypeEdit.Replace tr) . R.deleteDom fr) patch
                  (patchPath'', patchName) = resolveSplit' patchPath'
              -- Save the modified patch
              stepAtM (inputDescription <> " (1/2)")
                      (patchPath'', Branch.modifyPatches patchName (const patch'))
              -- Apply the modified patch to the current path
              -- since we might be able to propagate further.
              void $ propagatePatch inputDescription patch' currentPath'
              -- Say something
              success
            misses = fromMisses <> toMisses
            ambiguous t rs =
              let rs' = Set.map Referent.Ref $ Set.fromList rs
              in  case t of
                    HQ.HashOnly h ->
                      hashConflicted h rs'
                    (Path.parseHQSplit' . HQ.toString -> Right n) ->
                      typeConflicted n $ Set.fromList rs
                    -- This is unlikely to happen, as t has to be a parsed
                    -- hash-qualified name already.
                    -- Still, the types say we need to handle this case.
                    _ -> respond . BadName $ HQ.toString t
        when (not $ null misses) $
          respond $ SearchTermsNotFound misses
        case (fromRefs, toRefs) of
          ([fr], [tr]) -> go fr tr
          ([_], tos) -> ambiguous to tos
          (frs, _) -> ambiguous from frs
      LoadI maybePath ->
        case maybePath <|> (fst <$> latestFile') of
          Nothing   -> respond NoUnisonFile
          Just path -> do
            res <- eval . LoadSource . Text.pack $ path
            case res of
              InvalidSourceNameError -> respond $ InvalidSourceName path
              LoadError -> respond $ SourceLoadFailed path
              LoadSuccess contents -> loadUnisonFile (Text.pack path) contents

      AddI hqs -> case uf of
        Nothing -> respond NoUnisonFile
        Just uf -> do
          sr <- Slurp.disallowUpdates
              . applySelection hqs uf
              . toSlurpResult currentPath' uf
             <$> slurpResultNames0
          when (Slurp.isNonempty sr) $ do
            stepAt ( Path.unabsolute currentPath'
                   , doSlurpAdds (Slurp.adds sr) uf)
            eval . AddDefsToCodebase . filterBySlurpResult sr $ uf
          ppe <- prettyPrintEnvDecl =<<
            makeShadowedPrintNamesFromLabeled
              (UF.termSignatureExternalLabeledDependencies uf)
              (UF.typecheckedToNames0 uf)
          respond $ SlurpOutput input (PPE.suffixifiedPPE ppe) sr

      PreviewAddI hqs -> case (latestFile', uf) of
        (Just (sourceName, _), Just uf) -> do
          sr <-  Slurp.disallowUpdates
                    .  applySelection hqs uf
                    .  toSlurpResult currentPath' uf
                   <$> slurpResultNames0
          names <- makeShadowedPrintNamesFromLabeled
                      (UF.termSignatureExternalLabeledDependencies uf)
                      (UF.typecheckedToNames0 uf)
          ppe <- PPE.suffixifiedPPE <$> prettyPrintEnvDecl names
          respond $ Typechecked (Text.pack sourceName) ppe sr uf
        _ -> respond NoUnisonFile

      UpdateI maybePatchPath hqs -> case uf of
        Nothing -> respond NoUnisonFile
        Just uf -> do
          let patchPath = fromMaybe defaultPatchPath maybePatchPath
          slurpCheckNames0 <- slurpResultNames0
          currentPathNames0 <- currentPathNames0
          let sr = applySelection hqs uf
                 . toSlurpResult currentPath' uf
                 $ slurpCheckNames0
          let fileNames0 = UF.typecheckedToNames0 uf
              -- todo: display some error if typeEdits or termEdits itself contains a loop
              typeEdits :: Map Name (Reference, Reference)
              typeEdits = Map.fromList $ map f (toList $ SC.types (updates sr)) where
                f v = case (toList (Names.typesNamed slurpCheckNames0 n)
                           ,toList (Names.typesNamed fileNames0 n)) of
                  ([old],[new]) -> (n, (old, new))
                  _ -> error $ "Expected unique matches for "
                                  ++ Var.nameStr v ++ " but got: "
                                  ++ show otherwise
                  where n = Name.fromVar v
              hashTerms :: Map Reference (Type v Ann)
              hashTerms = Map.fromList (toList hashTerms0) where
                hashTerms0 = (\(r, _, typ) -> (r, typ)) <$> UF.hashTerms uf
              termEdits :: Map Name (Reference, Reference)
              termEdits = Map.fromList $ map g (toList $ SC.terms (updates sr)) where
                g v = case ( toList (Names.refTermsNamed slurpCheckNames0 n)
                           , toList (Names.refTermsNamed fileNames0 n)) of
                  ([old], [new]) -> (n, (old, new))
                  _ -> error $ "Expected unique matches for "
                                 ++ Var.nameStr v ++ " but got: "
                                 ++ show otherwise
                  where n = Name.fromVar v
              termDeprecations :: [(Name, Referent)]
              termDeprecations =
                [ (n, r) | (oldTypeRef,_) <- Map.elems typeEdits
                         , (n, r) <- Names3.constructorsForType0 oldTypeRef currentPathNames0 ]

          ye'ol'Patch <- getPatchAt patchPath
          -- If `uf` updates a -> a', we want to replace all (a0 -> a) in patch
          -- with (a0 -> a') in patch'.
          -- So for all (a0 -> a) in patch, for all (a -> a') in `uf`,
          -- we must know the type of a0, a, a'.
          let
            -- we need:
            -- all of the `old` references from the `new` edits,
            -- plus all of the `old` references for edits from patch we're replacing
            collectOldForTyping :: [(Reference, Reference)] -> Patch -> Set Reference
            collectOldForTyping new old = foldl' f mempty (new ++ fromOld) where
              f acc (r, _r') = Set.insert r acc
              newLHS = Set.fromList . fmap fst $ new
              fromOld :: [(Reference, Reference)]
              fromOld = [ (r,r') | (r, TermEdit.Replace r' _) <- R.toList . Patch._termEdits $ old
                                 , Set.member r' newLHS ]
            neededTypes = collectOldForTyping (toList termEdits) ye'ol'Patch

          allTypes :: Map Reference (Type v Ann) <-
            fmap Map.fromList . for (toList neededTypes) $ \r ->
              (r,) . fromJust <$> (eval . LoadTypeOfTerm) r

          let typing r1 r2 = case (Map.lookup r1 allTypes, Map.lookup r2 hashTerms) of
                (Just t1, Just t2)
                  | Typechecker.isEqual t1 t2 -> TermEdit.Same
                  | Typechecker.isSubtype t1 t2 -> TermEdit.Subtype
                  | otherwise -> TermEdit.Different
                e -> error $ "compiler bug: typing map not constructed properly\n" <>
                  "typing " <> show r1 <> " " <> show r2 <> " : " <> show e

          let updatePatch :: Patch -> Patch
              updatePatch p = foldl' step2 p' termEdits
                where
                p' = foldl' step1 p typeEdits
                step1 p (r,r') = Patch.updateType r (TypeEdit.Replace r') p
                step2 p (r,r') = Patch.updateTerm typing r (TermEdit.Replace r' (typing r r')) p
              (p, seg) = Path.toAbsoluteSplit currentPath' patchPath
              updatePatches :: Branch0 m -> m (Branch0 m)
              updatePatches = Branch.modifyPatches seg updatePatch

          when (Slurp.isNonempty sr) $ do
          -- take a look at the `updates` from the SlurpResult
          -- and make a patch diff to record a replacement from the old to new references
            stepManyAtM
              [( Path.unabsolute currentPath'
               , pure . doSlurpUpdates typeEdits termEdits termDeprecations)
              ,( Path.unabsolute currentPath'
               , pure . doSlurpAdds (Slurp.updates sr <> Slurp.adds sr) uf)
              ,( Path.unabsolute p, updatePatches )]
            eval . AddDefsToCodebase . filterBySlurpResult sr $ uf
          ppe <- prettyPrintEnv =<<
            makeShadowedPrintNamesFromLabeled
              (UF.termSignatureExternalLabeledDependencies uf)
              (UF.typecheckedToNames0 uf)
          respond $ SlurpOutput input ppe sr
          -- propagatePatch prints TodoOutput
          void $ propagatePatch inputDescription (updatePatch ye'ol'Patch) currentPath'

      PreviewUpdateI hqs -> case (latestFile', uf) of
        (Just (sourceName, _), Just uf) -> do
          sr <-  applySelection hqs uf
                    .  toSlurpResult currentPath' uf
                   <$> slurpResultNames0
          names <- makeShadowedPrintNamesFromLabeled
                      (UF.termSignatureExternalLabeledDependencies uf)
                      (UF.typecheckedToNames0 uf)
          ppe <- PPE.suffixifiedPPE <$> prettyPrintEnvDecl names
          respond $ Typechecked (Text.pack sourceName) ppe sr uf
        _ -> respond NoUnisonFile

      TodoI patchPath branchPath' -> do
        patch <- getPatchAt (fromMaybe defaultPatchPath patchPath)
        doShowTodoOutput patch $ resolveToAbsolute branchPath'

      TestI showOk showFail -> do
        let
          testTerms = Map.keys . R4.d1 . (uncurry R4.selectD34) isTest
                    . Branch.deepTermMetadata $ currentBranch0
          testRefs = Set.fromList [ r | Referent.Ref r <- toList testTerms ]
          oks results =
            [ (r, msg)
            | (r, Term.Sequence' ts) <- Map.toList results
            , Term.App' (Term.Constructor' ref cid) (Term.Text' msg) <- toList ts
            , cid == DD.okConstructorId && ref == DD.testResultRef ]
          fails results =
            [ (r, msg)
            | (r, Term.Sequence' ts) <- Map.toList results
            , Term.App' (Term.Constructor' ref cid) (Term.Text' msg) <- toList ts
            , cid == DD.failConstructorId && ref == DD.testResultRef ]
        cachedTests <- fmap Map.fromList . eval $ LoadWatches UF.TestWatch testRefs
        let stats = Output.CachedTests (Set.size testRefs) (Map.size cachedTests)
        names <- makePrintNamesFromLabeled' $
          LD.referents testTerms <>
          LD.referents [ DD.okConstructorReferent, DD.failConstructorReferent ]
        ppe <- prettyPrintEnv names
        respond $ TestResults stats ppe showOk showFail
                    (oks cachedTests) (fails cachedTests)
        let toCompute = Set.difference testRefs (Map.keysSet cachedTests)
        unless (Set.null toCompute) $ do
          let total = Set.size toCompute
          computedTests <- fmap join . for (toList toCompute `zip` [1..]) $ \(r,n) ->
            case r of
              Reference.DerivedId rid -> do
                tm <- eval $ LoadTerm rid
                case tm of
                  Nothing -> [] <$ respond (TermNotFound' . SH.take hqLength . Reference.toShortHash $ Reference.DerivedId rid)
                  Just tm -> do
                    respond $ TestIncrementalOutputStart ppe (n,total) r tm
                    tm' <- eval (Evaluate1 ppe tm) <&> \case
                      Left e -> Term.seq External
                        [ DD.failResult External (Text.pack $ P.toANSI 80 ("\n" <> e)) ]
                      Right tm' -> tm'
                    eval $ PutWatch UF.TestWatch rid tm'
                    respond $ TestIncrementalOutputEnd ppe (n,total) r tm'
                    pure [(r, tm')]
              r -> error $ "unpossible, tests can't be builtins: " <> show r
          let m = Map.fromList computedTests
          respond $ TestResults Output.NewlyComputed ppe showOk showFail (oks m) (fails m)

      -- ListBranchesI ->
      --   eval ListBranches >>= respond . ListOfBranches currentBranchName'
      -- DeleteBranchI branchNames -> withBranches branchNames $ \bnbs -> do
      --   uniqueToDelete <- prettyUniqueDefinitions bnbs
      --   let deleteBranches b =
      --         traverse (eval . DeleteBranch) b >> respond (Success input)
      --   if (currentBranchName' `elem` branchNames)
      --     then respond DeletingCurrentBranch
      --     else if null uniqueToDelete
      --       then deleteBranches branchNames
      --       else ifM (confirmedCommand input)
      --                (deleteBranches branchNames)
      --                (respond . DeleteBranchConfirmation $ uniqueToDelete)

      PropagatePatchI patchPath scopePath -> do
        patch <- getPatchAt patchPath
        updated <- propagatePatch inputDescription patch (resolveToAbsolute scopePath)
        unless updated (respond $ NothingToPatch patchPath scopePath)

      ExecuteI main -> addRunMain main uf >>= \case
        Nothing -> do
          names0 <- basicPrettyPrintNames0
          ppe <- prettyPrintEnv (Names3.Names names0 mempty)
          respond $ NoMainFunction main ppe (mainTypes External)
        Just unisonFile -> do
          ppe <- executePPE unisonFile
          eval $ Execute ppe unisonFile

      -- UpdateBuiltinsI -> do
      --   stepAt updateBuiltins
      --   checkTodo

      MergeBuiltinsI -> do
          let names0 = Builtin.names0
                       <> UF.typecheckedToNames0 IOSource.typecheckedFile
          let b0 = BranchUtil.addFromNames0 names0 Branch.empty0
          let srcb = Branch.one b0
          _ <- updateAtM (currentPath' `snoc` "builtin") $ \destb ->
                 eval . Eval $ Branch.merge srcb destb
          success

      ListEditsI maybePath -> do
        let (p, seg) =
              maybe (Path.toAbsoluteSplit currentPath' defaultPatchPath)
                    (Path.toAbsoluteSplit currentPath')
                    maybePath
        patch <- eval . Eval . Branch.getPatch seg . Branch.head =<< getAt p
        ppe <- prettyPrintEnv =<<
          makePrintNamesFromLabeled' (Patch.labeledDependencies patch)
        respond $ ListEdits patch ppe

      PullRemoteBranchI mayRepo path -> do
        let destAbs = resolveToAbsolute path
        resolveConfiguredGitUrl Pull path mayRepo >>= \case
          Left e -> eval . Notify $ e
          Right ns -> pullRemoteBranchAt (Just path) input inputDescription ns destAbs

      PushRemoteBranchI mayRepo path -> do
        let srcAbs = resolveToAbsolute path
        srcb <- getAt srcAbs
        let expandRepo (r, rp) = (r, Nothing, rp)
        resolveConfiguredGitUrl Push path (fmap expandRepo mayRepo) >>= \case
          Left e -> eval . Notify $ e
          Right (repo, Nothing, remotePath) -> do
              -- push from srcb to repo's remotePath
              eval (LoadRemoteRootBranch EmptyIfMissing repo) >>= \case
                Left e -> eval . Notify $ GitError input e
                Right remoteRoot -> do
                  newRemoteRoot <- eval . Eval $
                    Branch.modifyAtM remotePath (Branch.merge srcb) remoteRoot
                  syncRemoteRootBranch input repo newRemoteRoot
          Right (_, Just _, _) ->
            error $ "impossible match, resolveConfiguredGitUrl shouldn't return"
                <> " `Just` unless it was passed `Just`; and here it is passed"
                <> " `Nothing` by `expandRepo`."
      DebugNumberedArgsI -> use numberedArgs >>= respond . DumpNumberedArgs
      DebugBranchHistoryI ->
        eval . Notify . DumpBitBooster (Branch.headHash currentBranch') =<<
          (eval . Eval $ Causal.hashToRaw (Branch._history currentBranch'))

      DeprecateTermI {} -> notImplemented
      DeprecateTypeI {} -> notImplemented
      RemoveTermReplacementI from patchPath ->
        doRemoveReplacement from patchPath True
      RemoveTypeReplacementI from patchPath ->
        doRemoveReplacement from patchPath False
      ShowDefinitionByPrefixI {} -> notImplemented
      UpdateBuiltinsI -> notImplemented
      QuitI -> MaybeT $ pure Nothing
     where
      notImplemented = eval $ Notify NotImplemented
      success = respond Success

      -- Takes a maybe (namespace address triple); returns it as-is if `Just`;
      -- otherwise, tries to load a value from .unisonConfig, and complains
      -- if needed.
      resolveConfiguredGitUrl
        :: PushPull
        -> Path'
        -> Maybe RemoteNamespace
        -> Action' m v (Either _ RemoteNamespace)
      resolveConfiguredGitUrl pushPull destPath' = \case
        Just ns -> pure $ Right ns
        Nothing -> do
          let destPath = resolveToAbsolute destPath'
          let configKey = gitUrlKey destPath
          (eval . ConfigLookup) configKey >>= \case
            Just url ->
              case P.parse UriParser.repoPath (Text.unpack configKey) url of
                Left e ->
                  pure . Left $
                    ConfiguredGitUrlParseError pushPull destPath' url (show e)
                Right (repo, Just sbh, remotePath) ->
                  pure . Left $
                    ConfiguredGitUrlIncludesShortBranchHash pushPull repo sbh remotePath
                Right ns ->
                  pure . Right $ ns
            Nothing ->
              pure . Left $ NoConfiguredGitUrl pushPull destPath'

      gitUrlKey p = Text.intercalate "." . toList $ "GitUrl" :<| fmap
        NameSegment.toText
        (Path.toSeq $ Path.unabsolute p)
  case e of
    Right input -> lastInput .= Just input
    _ -> pure ()
 -- where
  {-
  doMerge branchName b = do
    updated <- eval $ SyncBranch branchName b
    -- updated is False if `branchName` doesn't exist.
    -- Not sure why you were updating a nonexistent branch, but under the
    -- assumption that it just got deleted somehow, I guess, we'll write
    -- it to disk now.
    unless updated $ do
      written <- eval $ NewBranch b branchName
      unless written (disappearingBranchBomb branchName)
  disappearingBranchBomb branchName =
    error
      $  "The branch named "
      <> Text.unpack branchName
      <> " disappeared from storage. "
      <> "I tried to put it back, but couldn't. Everybody panic!"
  -}

doDisplay :: Var v => OutputLocation -> Names -> Referent -> Action' m v ()
doDisplay outputLoc names r = do
  let tm = Term.fromReferent External r
  ppe <- prettyPrintEnvDecl names
  latestFile' <- use latestFile
  let
    loc = case outputLoc of
      ConsoleLocation    -> Nothing
      FileLocation path  -> Just path
      LatestFileLocation -> fmap fst latestFile' <|> Just "scratch.u"
    evalTerm r = fmap ErrorUtil.hush . eval $
      Evaluate1 (PPE.suffixifiedPPE ppe) (Term.ref External r)
    loadTerm (Reference.DerivedId r) = eval $ LoadTerm r
    loadTerm _ = pure Nothing
    loadDecl (Reference.DerivedId r) = eval $ LoadType r
    loadDecl _ = pure Nothing
  rendered <- DisplayValues.displayTerm ppe loadTerm loadTypeOfTerm evalTerm loadDecl tm
  respond $ DisplayRendered loc rendered
  -- We set latestFile to be programmatically generated, if we
  -- are viewing these definitions to a file - this will skip the
  -- next update for that file (which will happen immediately)
  latestFile .= ((, True) <$> loc)

getLinks :: (Var v, Monad m)
         => Input
         -> Path.HQSplit'
         -> Either (Set Reference) (Maybe String)
         -> Action' m v (Either (Output v)
                                (PPE.PrettyPrintEnv,
                                --  e.g. ("Foo.doc", #foodoc, Just (#builtin.Doc)
                                 [(HQ.HashQualified, Reference, Maybe (Type v Ann))]))
getLinks input src mdTypeStr = do
  let go = fmap Right . getLinks' src
  case mdTypeStr of
    Left s -> go (Just s)
    Right Nothing -> go Nothing
    Right (Just mdTypeStr) -> parseType input mdTypeStr >>= \case
      Left e -> pure $ Left e
      Right typ -> go . Just . Set.singleton $ Type.toReference typ

getLinks' :: (Var v, Monad m)
         => Path.HQSplit'         -- definition to print metadata of
         -> Maybe (Set Reference) -- return all metadata if empty
         -> Action' m v ((PPE.PrettyPrintEnv,
                          --  e.g. ("Foo.doc", #foodoc, Just (#builtin.Doc)
                         [(HQ.HashQualified, Reference, Maybe (Type v Ann))]))
getLinks' src selection0 = do
  root0 <- Branch.head <$> use root
  currentPath' <- use currentPath
  let resolveSplit' = Path.fromAbsoluteSplit . Path.toAbsoluteSplit currentPath'
      p = resolveSplit' src -- ex: the (parent,hqsegment) of `List.map` - `List`
      -- all metadata (type+value) associated with name `src`
      allMd = R4.d34 (BranchUtil.getTermMetadataHQNamed p root0)
           <> R4.d34 (BranchUtil.getTypeMetadataHQNamed p root0)
      allMd' = maybe allMd (`R.restrictDom` allMd) selection0
      -- then list the values after filtering by type
      allRefs :: Set Reference = R.ran allMd'
  sigs <- for (toList allRefs) (loadTypeOfTerm . Referent.Ref)
  let deps = Set.map LD.termRef allRefs <>
             Set.unions [ Set.map LD.typeRef . Type.dependencies $ t | Just t <- sigs ]
  ppe <- prettyPrintEnvDecl =<< makePrintNamesFromLabeled' deps
  let ppeDecl = PPE.unsuffixifiedPPE ppe
  let sortedSigs = sortOn snd (toList allRefs `zip` sigs)
  let out = [(PPE.termName ppeDecl (Referent.Ref r), r, t) | (r, t) <- sortedSigs ]
  pure (PPE.suffixifiedPPE ppe, out)

resolveShortBranchHash ::
  ShortBranchHash -> Action' m v (Either (Output v) (Branch m))
resolveShortBranchHash hash = do
  hashSet <- eval $ BranchHashesByPrefix hash
  len <- eval BranchHashLength
  case Set.toList hashSet of
    []  -> pure . Left $ NoBranchWithHash hash
    [h] -> fmap Right . eval $ LoadLocalBranch h
    _   -> pure . Left $ BranchHashAmbiguous hash (Set.map (SBH.fromHash len) hashSet)

-- Returns True if the operation changed the namespace, False otherwise.
propagatePatch :: (Monad m, Var v) =>
  InputDescription -> Patch -> Path.Absolute -> Action' m v Bool
propagatePatch inputDescription patch scopePath =
  stepAtM' (inputDescription <> " (applying patch)")
           (Path.unabsolute scopePath,
              lift . lift . Propagate.propagateAndApply patch)

-- | Create the args needed for showTodoOutput and call it
doShowTodoOutput :: Monad m => Patch -> Path.Absolute -> Action' m v ()
doShowTodoOutput patch scopePath = do
  scope <- getAt scopePath
  let names0 = Branch.toNames0 (Branch.head scope)
  -- only needs the local references to check for obsolete defs
  let getPpe = do
        names <- makePrintNamesFromLabeled' (Patch.labeledDependencies patch)
        prettyPrintEnvDecl names
  showTodoOutput getPpe patch names0

-- | Show todo output if there are any conflicts or edits.
showTodoOutput
  :: Action' m v PPE.PrettyPrintEnvDecl
     -- ^ Action that fetches the pretty print env. It's expensive because it
     -- involves looking up historical names, so only call it if necessary.
  -> Patch
  -> Names0
  -> Action' m v ()
showTodoOutput getPpe patch names0 = do
  todo <- checkTodo patch names0
  if TO.noConflicts todo && TO.noEdits todo
    then respond NoConflictsOrEdits
    else do
      numberedArgs .=
        (Text.unpack . Reference.toText . view _2 <$>
          fst (TO.todoFrontierDependents todo))
      ppe <- getPpe
      respond $ TodoOutput ppe todo

checkTodo :: Patch -> Names0 -> Action m i v (TO.TodoOutput v Ann)
checkTodo patch names0 = do
  f <- computeFrontier (eval . GetDependents) patch names0
  let dirty = R.dom f
      frontier = R.ran f
  (frontierTerms, frontierTypes) <- loadDisplayInfo frontier
  (dirtyTerms, dirtyTypes) <- loadDisplayInfo dirty
  -- todo: something more intelligent here?
  let scoreFn = const 1
  remainingTransitive <-
    frontierTransitiveDependents (eval . GetDependents) names0 frontier
  let
    scoredDirtyTerms =
      List.sortOn (view _1) [ (scoreFn r, r, t) | (r,t) <- dirtyTerms ]
    scoredDirtyTypes =
      List.sortOn (view _1) [ (scoreFn r, r, t) | (r,t) <- dirtyTypes ]
  pure $
    TO.TodoOutput
      (Set.size remainingTransitive)
      (frontierTerms, frontierTypes)
      (scoredDirtyTerms, scoredDirtyTypes)
      (Names.conflicts names0)
      (Patch.conflicts patch)
  where
  frontierTransitiveDependents ::
    Monad m => (Reference -> m (Set Reference)) -> Names0 -> Set Reference -> m (Set Reference)
  frontierTransitiveDependents dependents names0 rs = do
    let branchDependents r = Set.filter (Names.contains names0) <$> dependents r
    tdeps <- transitiveClosure branchDependents rs
    -- we don't want the frontier in the result
    pure $ tdeps `Set.difference` rs

-- (d, f) when d is "dirty" (needs update),
--             f is in the frontier (an edited dependency of d),
--         and d depends on f
-- a ⋖ b = a depends directly on b
-- dirty(d) ∧ frontier(f) <=> not(edited(d)) ∧ edited(f) ∧ d ⋖ f
--
-- The range of this relation is the frontier, and the domain is
-- the set of dirty references.
computeFrontier :: forall m . Monad m
         => (Reference -> m (Set Reference)) -- eg Codebase.dependents codebase
         -> Patch
         -> Names0
         -> m (R.Relation Reference Reference)
computeFrontier getDependents patch names = let
  edited :: Set Reference
  edited = R.dom (Patch._termEdits patch) <> R.dom (Patch._typeEdits patch)
  addDependents :: R.Relation Reference Reference -> Reference -> m (R.Relation Reference Reference)
  addDependents dependents ref =
    (\ds -> R.insertManyDom ds ref dependents) . Set.filter (Names.contains names)
      <$> getDependents ref
  in do
    -- (r,r2) ∈ dependsOn if r depends on r2
    dependsOn <- foldM addDependents R.empty edited
    -- Dirty is everything that `dependsOn` Frontier, minus already edited defns
    pure $ R.filterDom (not . flip Set.member edited) dependsOn

eval :: Command m i v a -> Action m i v a
eval = lift . lift . Free.eval

confirmedCommand :: Input -> Action m i v Bool
confirmedCommand i = do
  i0 <- use lastInput
  pure $ Just i == i0

listBranch :: Branch0 m -> [SearchResult]
listBranch (Branch.toNames0 -> b) =
  List.sortOn (\s -> (SR.name s, s)) (SR.fromNames b)

-- | restores the full hash to these search results, for _numberedArgs purposes
searchResultToHQString :: SearchResult -> String
searchResultToHQString = \case
  SR.Tm' n r _ -> HQ'.toString $ HQ'.requalify n r
  SR.Tp' n r _ -> HQ'.toString $ HQ'.requalify n (Referent.Ref r)
  _ -> error "unpossible match failure"

-- Return a list of definitions whose names fuzzy match the given queries.
fuzzyNameDistance :: Name -> Name -> Maybe _ -- MatchArray
fuzzyNameDistance (Name.toString -> q) (Name.toString -> n) =
  Find.simpleFuzzyScore q n

-- return `name` and `name.<everything>...`
_searchBranchPrefix :: Branch m -> Name -> [SearchResult]
_searchBranchPrefix b n = case Path.unsnoc (Path.fromName n) of
  Nothing -> []
  Just (init, last) -> case Branch.getAt init b of
    Nothing -> []
    Just b -> SR.fromNames . Names.prefix0 n $ names0
      where
      lastName = Path.toName (Path.singleton last)
      subnames = Branch.toNames0 . Branch.head $
                   Branch.getAt' (Path.singleton last) b
      rootnames =
        Names.filter (== lastName) .
        Branch.toNames0 . set Branch.children mempty $ Branch.head b
      names0 = rootnames <> Names.prefix0 lastName subnames

searchResultsFor :: Names0 -> [Referent] -> [Reference] -> [SearchResult]
searchResultsFor ns terms types =
  [ SR.termSearchResult ns name ref
  | ref <- terms
  , name <- toList (Names.namesForReferent ns ref)
  ] <>
  [ SR.typeSearchResult ns name ref
  | ref <- types
  , name <- toList (Names.namesForReference ns ref)
  ]

searchBranchScored :: forall score. (Ord score)
              => Names0
              -> (Name -> Name -> Maybe score)
              -> [HQ.HashQualified]
              -> [SearchResult]
searchBranchScored names0 score queries =
  nubOrd . fmap snd . toList $ searchTermNamespace <> searchTypeNamespace
  where
  searchTermNamespace = foldMap do1query queries
    where
    do1query :: HQ.HashQualified -> Set (Maybe score, SearchResult)
    do1query q = foldMap (score1hq q) (R.toList . Names.terms $ names0)
    score1hq :: HQ.HashQualified -> (Name, Referent) -> Set (Maybe score, SearchResult)
    score1hq query (name, ref) = case query of
      HQ.NameOnly qn ->
        pair qn
      HQ.HashQualified qn h | h `SH.isPrefixOf` Referent.toShortHash ref ->
        pair qn
      HQ.HashOnly h | h `SH.isPrefixOf` Referent.toShortHash ref ->
        Set.singleton (Nothing, result)
      _ -> mempty
      where
      result = SR.termSearchResult names0 name ref
      pair qn = case score qn name of
        Just score -> Set.singleton (Just score, result)
        Nothing -> mempty
  searchTypeNamespace = foldMap do1query queries
    where
    do1query :: HQ.HashQualified -> Set (Maybe score, SearchResult)
    do1query q = foldMap (score1hq q) (R.toList . Names.types $ names0)
    score1hq :: HQ.HashQualified -> (Name, Reference) -> Set (Maybe score, SearchResult)
    score1hq query (name, ref) = case query of
      HQ.NameOnly qn ->
        pair qn
      HQ.HashQualified qn h | h `SH.isPrefixOf` Reference.toShortHash ref ->
        pair qn
      HQ.HashOnly h | h `SH.isPrefixOf` Reference.toShortHash ref ->
        Set.singleton (Nothing, result)
      _ -> mempty
      where
      result = SR.typeSearchResult names0 name ref
      pair qn = case score qn name of
        Just score -> Set.singleton (Just score, result)
        Nothing -> mempty

-- Separates type references from term references and returns types and terms,
-- respectively. For terms that are constructors, turns them into their data
-- types.
collateReferences
  :: Foldable f
  => Foldable g
  => f Reference -- types requested
  -> g Referent -- terms requested, including ctors
  -> (Set Reference, Set Reference)
collateReferences (toList -> types) (toList -> terms) =
  let terms' = [ r | Referent.Ref r <- terms ]
      types' = [ r | Referent.Con r _ _ <- terms ]
  in  (Set.fromList types' <> Set.fromList types, Set.fromList terms')

-- | The output list (of lists) corresponds to the query list.
searchBranchExact :: Int -> Names -> [HQ.HashQualified] -> [[SearchResult]]
searchBranchExact len names queries = let
  searchTypes :: HQ.HashQualified -> [SearchResult]
  searchTypes query =
    -- a bunch of references will match a HQ ref.
    let refs = toList $ Names3.lookupHQType query names in
    refs <&> \r ->
      let hqNames = Names3.typeName len r names in
      let primaryName =
            last . sortOn (\n -> HQ.matchesNamedReference (HQ'.toName n) r query)
                 $ toList hqNames in
      let aliases = Set.delete primaryName hqNames in
      SR.typeResult primaryName r aliases
  searchTerms :: HQ.HashQualified -> [SearchResult]
  searchTerms query =
    -- a bunch of references will match a HQ ref.
    let refs = toList $ Names3.lookupHQTerm query names in
    refs <&> \r ->
      let hqNames = Names3.termName len r names in
      let primaryName =
            last . sortOn (\n -> HQ.matchesNamedReferent (HQ'.toName n) r query)
                 $ toList hqNames in
      let aliases = Set.delete primaryName hqNames in
      SR.termResult primaryName r aliases
  in [ searchTypes q <> searchTerms q | q <- queries ]

respond :: Output v -> Action m i v ()
respond output = eval $ Notify output

respondNumbered :: NumberedOutput v -> Action m i v ()
respondNumbered output = do
  args <- eval $ NotifyNumbered output
  unless (null args) $
    numberedArgs .= toList args

-- Merges the specified remote branch into the specified local absolute path.
-- Implementation detail of PullRemoteBranchI
-- `p'` (user-supplied version of `p`) is needed if you want to print a diff
-- after the pull.
pullRemoteBranchAt
  :: Var v
  => Monad m
  => Maybe Path.Path'
  -> Input
  -> InputDescription
  -> RemoteNamespace
  -> Path.Absolute
  -> Action' m v ()
pullRemoteBranchAt p' input inputDescription ns p = do
  loadRemoteBranch ns >>= \case
    Left  e -> eval . Notify $ GitError input e
    Right b -> do
      let msg = p' <&> \p' -> PullAlreadyUpToDate ns p'
      mergeBranchAndPropagateDefaultPatch inputDescription msg b p' p

-- | supply `dest0` if you want to print diff messages
--   supply unchangedMessage if you want to display it if merge had no effect
mergeBranchAndPropagateDefaultPatch :: (Monad m, Var v) =>
  InputDescription -> Maybe (Output v) -> Branch m -> Maybe Path.Path' -> Path.Absolute -> Action' m v ()
mergeBranchAndPropagateDefaultPatch inputDescription unchangedMessage srcb dest0 dest = do
  mergeDidChange <- mergeBranch inputDescription srcb dest0 dest
  if mergeDidChange then
    loadPropagateDiffDefaultPatch inputDescription dest0 dest
  else for_ unchangedMessage respond
  where
  mergeBranch :: (Monad m, Var v) =>
    InputDescription -> Branch m -> Maybe Path.Path' -> Path.Absolute -> Action' m v Bool
  mergeBranch inputDescription srcb dest0 dest = do
    destb <- getAt dest
    merged <- eval . Eval $ Branch.merge srcb destb
    for_ dest0 $ \dest0 ->
      diffHelper (Branch.head destb) (Branch.head merged) >>=
        respondNumbered . uncurry (ShowDiffAfterMerge dest0 dest)
    updateAtM inputDescription dest (const $ pure merged)

loadPropagateDiffDefaultPatch :: (Monad m, Var v) =>
  InputDescription -> Maybe Path.Path' -> Path.Absolute -> Action' m v ()
loadPropagateDiffDefaultPatch inputDescription dest0 dest = do
    original <- getAt dest
    patch <- eval . Eval $ Branch.getPatch defaultPatchNameSegment (Branch.head original)
    patchDidChange <- propagatePatch inputDescription patch dest
    when patchDidChange . for_ dest0 $ \dest0 -> do
      patched <- getAt dest
      let patchPath = snoc dest0 defaultPatchNameSegment
      diffHelper (Branch.head original) (Branch.head patched) >>=
        respondNumbered . uncurry (ShowDiffAfterMergePropagate dest0 dest patchPath)

loadRemoteBranch :: RemoteNamespace -> Action' m v (Either GitError (Branch m))
loadRemoteBranch (repo, sbh, remotePath) = do
  eroot <-  eval (maybe (LoadRemoteRootBranch FailIfMissing repo)
                        (LoadRemoteShortBranch repo) sbh)
  pure $ Branch.getAt' remotePath <$> eroot


syncRemoteRootBranch
  :: Var v => Monad m => Input -> RemoteRepo -> Branch m -> Action m i v ()
syncRemoteRootBranch input repo b = do
  e <- eval $ SyncRemoteRootBranch repo b
  either (eval . Notify . GitError input) (const $ respond Success) e

getAt :: Functor m => Path.Absolute -> Action m i v (Branch m)
getAt (Path.Absolute p) =
  use root <&> fromMaybe Branch.empty . Branch.getAt p

-- Update a branch at the given path, returning `True` if
-- an update occurred and false otherwise
updateAtM :: Applicative m
          => InputDescription
          -> Path.Absolute
          -> (Branch m -> Action m i v (Branch m))
          -> Action m i v Bool
updateAtM reason (Path.Absolute p) f = do
  b <- use root
  b' <- Branch.modifyAtM p f b
  updateRoot b b' reason
  pure $ b /= b'

stepAt :: forall m i v. Monad m
       => InputDescription
       -> (Path, Branch0 m -> Branch0 m)
       -> Action m i v ()
stepAt cause = stepManyAt @m @[] cause . pure

stepAtM :: forall m i v. Monad m
        => InputDescription
        -> (Path, Branch0 m -> m (Branch0 m))
        -> Action m i v ()
stepAtM cause = stepManyAtM @m @[] cause . pure

stepAtM' :: forall m i v. Monad m
        => InputDescription
        -> (Path, Branch0 m -> Action m i v (Branch0 m))
        -> Action m i v Bool
stepAtM' cause = stepManyAtM' @m @[] cause . pure

stepManyAt :: (Monad m, Foldable f)
           => InputDescription
           -> f (Path, Branch0 m -> Branch0 m)
           -> Action m i v ()
stepManyAt reason actions = do
    b <- use root
    let b' = Branch.stepManyAt actions b
    updateRoot b b' reason

stepManyAtM :: (Monad m, Foldable f)
           => InputDescription
           -> f (Path, Branch0 m -> m (Branch0 m))
           -> Action m i v ()
stepManyAtM reason actions = do
    b <- use root
    b' <- eval . Eval $ Branch.stepManyAtM actions b
    updateRoot b b' reason

stepManyAtM' :: (Monad m, Foldable f)
           => InputDescription
           -> f (Path, Branch0 m -> Action m i v (Branch0 m))
           -> Action m i v Bool
stepManyAtM' reason actions = do
    b <- use root
    b' <- Branch.stepManyAtM actions b
    updateRoot b b' reason
    pure (b /= b')

updateRoot :: Branch m -> Branch m -> InputDescription -> Action m i v ()
updateRoot old new reason = when (old /= new) $ do
  root .= new
  eval $ SyncLocalRootBranch new
  eval $ AppendToReflog reason old new

-- cata for 0, 1, or more elements of a Foldable
-- tries to match as lazily as possible
zeroOneOrMore :: Foldable f => f a -> b -> (a -> b) -> (f a -> b) -> b
zeroOneOrMore f zero one more = case toList f of
  _ : _ : _ -> more f
  a : _ -> one a
  _ -> zero

-- Goal: If `remaining = root - toBeDeleted` contains definitions X which
-- depend on definitions Y not in `remaining` (which should also be in
-- `toBeDeleted`), then complain by returning (Y, X).
getEndangeredDependents :: forall m. Monad m
                        => (Reference -> m (Set Reference))
                        -> Names0
                        -> Names0
                        -> m (Names0, Names0)
getEndangeredDependents getDependents toDelete root = do
  let remaining  = root `Names.difference` toDelete
      toDelete', remaining', extinct :: Set Reference
      toDelete'  = Names.allReferences toDelete
      remaining' = Names.allReferences remaining          -- left over after delete
      extinct    = toDelete'  `Set.difference` remaining' -- deleting and not left over
      accumulateDependents m r = getDependents r <&> \ds -> Map.insert r ds m
  dependentsOfExtinct :: Map Reference (Set Reference) <-
    foldM accumulateDependents mempty extinct
  let orphaned, endangered, failed :: Set Reference
      orphaned   = fold dependentsOfExtinct
      endangered = orphaned `Set.intersection` remaining'
      failed = Set.filter hasEndangeredDependent extinct
      hasEndangeredDependent r = any (`Set.member` endangered)
                                     (dependentsOfExtinct Map.! r)
  pure ( Names.restrictReferences failed toDelete
       , Names.restrictReferences endangered root `Names.difference` toDelete)

-- Applies the selection filter to the adds/updates of a slurp result,
-- meaning that adds/updates should only contain the selection or its transitive
-- dependencies, any unselected transitive dependencies of the selection will
-- be added to `extraDefinitions`.
applySelection :: forall v a. Var v =>
  [HQ'.HashQualified] -> UF.TypecheckedUnisonFile v a -> SlurpResult v -> SlurpResult v
applySelection [] _ = id
applySelection hqs file = \sr@SlurpResult{..} ->
  sr { adds = adds `SC.intersection` closed
     , updates = updates `SC.intersection` closed
     , extraDefinitions = closed `SC.difference` selection
     }
  where
  selectedNames0 =
    Names.filterByHQs (Set.fromList hqs) (UF.typecheckedToNames0 file)
  selection, closed :: SlurpComponent v
  selection = SlurpComponent selectedTypes selectedTerms
  closed = SC.closeWithDependencies file selection
  selectedTypes, selectedTerms :: Set v
  selectedTypes = Set.map var $ R.dom (Names.types selectedNames0)
  selectedTerms = Set.map var $ R.dom (Names.terms selectedNames0)

var :: Var v => Name -> v
var name = Var.named (Name.toText name)

toSlurpResult
  :: forall v
   . Var v
  => Path.Absolute
  -> UF.TypecheckedUnisonFile v Ann
  -> Names0
  -> SlurpResult v
toSlurpResult currentPath uf existingNames =
  Slurp.subtractComponent (conflicts <> ctorCollisions) $ SlurpResult
    uf
    mempty
    adds
    dups
    mempty
    conflicts
    updates
    termCtorCollisions
    ctorTermCollisions
    termAliases
    typeAliases
    mempty
  where
  fileNames0 = UF.typecheckedToNames0 uf

  sc :: R.Relation Name Referent -> R.Relation Name Reference -> SlurpComponent v
  sc terms types = SlurpComponent { terms = Set.map var (R.dom terms)
                                  , types = Set.map var (R.dom types) }

  -- conflict (n,r) if n is conflicted in names0
  conflicts :: SlurpComponent v
  conflicts = sc terms types where
    terms = R.filterDom (conflicted . Names.termsNamed existingNames)
                        (Names.terms fileNames0)
    types = R.filterDom (conflicted . Names.typesNamed existingNames)
                        (Names.types fileNames0)
    conflicted s = Set.size s > 1

  ctorCollisions :: SlurpComponent v
  ctorCollisions =
    mempty { SC.terms = termCtorCollisions <> ctorTermCollisions }

  -- termCtorCollision (n,r) if (n, r' /= r) exists in existingNames and
  -- r is Ref and r' is Con
  termCtorCollisions :: Set v
  termCtorCollisions = Set.fromList
    [ var n
    | (n, Referent.Ref{}) <- R.toList (Names.terms fileNames0)
    , [r@Referent.Con{}]  <- [toList $ Names.termsNamed existingNames n]
    -- ignore collisions w/ ctors of types being updated
    , Set.notMember (Referent.toReference r) typesToUpdate
    ]

  -- the set of typerefs that are being updated by this file
  typesToUpdate :: Set Reference
  typesToUpdate = Set.fromList
    [ r
    | (n, r') <- R.toList (Names.types fileNames0)
    , r       <- toList (Names.typesNamed existingNames n)
    , r /= r'
    ]

  -- ctorTermCollisions (n,r) if (n, r' /= r) exists in names0 and r is Con
  -- and r' is Ref except we relaxed it to where r' can be Con or Ref
  -- what if (n,r) and (n,r' /= r) exists in names and r, r' are Con
  ctorTermCollisions :: Set v
  ctorTermCollisions = Set.fromList
    [ var n
    | (n, Referent.Con{}) <- R.toList (Names.terms fileNames0)
    , r                   <- toList $ Names.termsNamed existingNames n
    -- ignore collisions w/ ctors of types being updated
    , Set.notMember (Referent.toReference r) typesToUpdate
    , Set.notMember (var n) (terms dups)
    ]

  -- duplicate (n,r) if (n,r) exists in names0
  dups :: SlurpComponent v
  dups = sc terms types where
    terms = R.intersection (Names.terms existingNames) (Names.terms fileNames0)
    types = R.intersection (Names.types existingNames) (Names.types fileNames0)

  -- update (n,r) if (n,r' /= r) exists in existingNames and r, r' are Ref
  updates :: SlurpComponent v
  updates = SlurpComponent (Set.fromList types) (Set.fromList terms) where
    terms =
      [ var n
      | (n, r'@Referent.Ref{}) <- R.toList (Names.terms fileNames0)
      , [r@Referent.Ref{}]     <- [toList $ Names.termsNamed existingNames n]
      , r' /= r
      ]
    types =
      [ var n
      | (n, r') <- R.toList (Names.types fileNames0)
      , [r]     <- [toList $ Names.typesNamed existingNames n]
      , r' /= r
      ]

  buildAliases
    :: R.Relation Name Referent
    -> R.Relation Name Referent
    -> Set v
    -> Map v Slurp.Aliases
  buildAliases existingNames namesFromFile duplicates = Map.fromList
    [ ( var n
      , if null aliasesOfOld
        then Slurp.AddAliases aliasesOfNew
        else Slurp.UpdateAliases aliasesOfOld aliasesOfNew
      )
    | (n, r@Referent.Ref{}) <- R.toList namesFromFile
  -- All the refs whose names include `n`, and are not `r`
    , let
      refs = Set.delete r $ R.lookupDom n existingNames
      aliasesOfNew =
        Set.map (Path.unprefixName currentPath) . Set.delete n $
          R.lookupRan r existingNames
      aliasesOfOld =
        Set.map (Path.unprefixName currentPath) . Set.delete n . R.dom $
          R.restrictRan existingNames refs
    , not (null aliasesOfNew && null aliasesOfOld)
    , Set.notMember (var n) duplicates
    ]

  termAliases :: Map v Slurp.Aliases
  termAliases = buildAliases (Names.terms existingNames)
                             (Names.terms fileNames0)
                             (SC.terms dups)

  typeAliases :: Map v Slurp.Aliases
  typeAliases = buildAliases (R.mapRan (Referent.Ref) $ Names.types existingNames)
                             (R.mapRan (Referent.Ref) $ Names.types fileNames0)
                             (SC.types dups)

  -- (n,r) is in `adds` if n isn't in existingNames
  adds = sc terms types where
    terms = addTerms (Names.terms existingNames) (Names.terms fileNames0)
    types = addTypes (Names.types existingNames) (Names.types fileNames0)
    addTerms existingNames = R.filter go where
      go (n, Referent.Ref{}) = (not . R.memberDom n) existingNames
      go _ = False
    addTypes existingNames = R.filter go where
      go (n, _) = (not . R.memberDom n) existingNames

filterBySlurpResult :: Ord v
           => SlurpResult v
           -> UF.TypecheckedUnisonFile v Ann
           -> UF.TypecheckedUnisonFile v Ann
filterBySlurpResult SlurpResult{..} UF.TypecheckedUnisonFile{..} =
  UF.TypecheckedUnisonFile datas effects tlcs watches hashTerms'
  where
  keep = updates <> adds
  keepTerms = SC.terms keep
  keepTypes = SC.types keep
  hashTerms' = Map.restrictKeys hashTerms keepTerms
  datas = Map.restrictKeys dataDeclarations' keepTypes
  effects = Map.restrictKeys effectDeclarations' keepTypes
  tlcs = filter (not.null) $ fmap (List.filter filterTLC) topLevelComponents'
  watches = filter (not.null.snd) $ fmap (second (List.filter filterTLC)) watchComponents
  filterTLC (v,_,_) = Set.member v keepTerms

-- updates the namespace for adding `slurp`
doSlurpAdds :: forall m v. (Monad m, Var v)
            => SlurpComponent v
            -> UF.TypecheckedUnisonFile v Ann
            -> (Branch0 m -> Branch0 m)
doSlurpAdds slurp uf = Branch.stepManyAt0 (typeActions <> termActions)
  where
  typeActions = map doType . toList $ SC.types slurp
  termActions = map doTerm . toList $
    SC.terms slurp <> Slurp.constructorsFor (SC.types slurp) uf
  names = UF.typecheckedToNames0 uf
  tests = Set.fromList $ fst <$> UF.watchesOfKind UF.TestWatch (UF.discardTypes uf)
  (isTestType, isTestValue) = isTest
  md v =
    if Set.member v tests then Metadata.singleton isTestType isTestValue
    else Metadata.empty
  doTerm :: v -> (Path, Branch0 m -> Branch0 m)
  doTerm v = case toList (Names.termsNamed names (Name.fromVar v)) of
    [] -> errorMissingVar v
    [r] -> case Path.splitFromName (Name.fromVar v) of
      Nothing -> errorEmptyVar
      Just split -> BranchUtil.makeAddTermName split r (md v)
    wha -> error $ "Unison bug, typechecked file w/ multiple terms named "
                <> Var.nameStr v <> ": " <> show wha
  doType :: v -> (Path, Branch0 m -> Branch0 m)
  doType v = case toList (Names.typesNamed names (Name.fromVar v)) of
    [] -> errorMissingVar v
    [r] -> case Path.splitFromName (Name.fromVar v) of
      Nothing -> errorEmptyVar
      Just split -> BranchUtil.makeAddTypeName split r Metadata.empty
    wha -> error $ "Unison bug, typechecked file w/ multiple types named "
                <> Var.nameStr v <> ": " <> show wha
  errorEmptyVar = error "encountered an empty var name"
  errorMissingVar v = error $ "expected to find " ++ show v ++ " in " ++ show uf

doSlurpUpdates :: Monad m
               => Map Name (Reference, Reference)
               -> Map Name (Reference, Reference)
               -> [(Name, Referent)]
               -> (Branch0 m -> Branch0 m)
doSlurpUpdates typeEdits termEdits deprecated b0 =
  Branch.stepManyAt0 (typeActions <> termActions <> deprecateActions) b0
  where
  typeActions = join . map doType . Map.toList $ typeEdits
  termActions = join . map doTerm . Map.toList $ termEdits
  deprecateActions = join . map doDeprecate $ deprecated where
    doDeprecate (n, r) = case Path.splitFromName n of
      Nothing -> errorEmptyVar
      Just split -> [BranchUtil.makeDeleteTermName split r]

  -- we copy over the metadata on the old thing
  -- todo: if the thing being updated, m, is metadata for something x in b0
  -- update x's md to reference `m`
  doType, doTerm ::
    (Name, (Reference, Reference)) -> [(Path, Branch0 m -> Branch0 m)]
  doType (n, (old, new)) = case Path.splitFromName n of
    Nothing -> errorEmptyVar
    Just split -> [ BranchUtil.makeDeleteTypeName split old
                  , BranchUtil.makeAddTypeName split new oldMd ]
      where
      oldMd = BranchUtil.getTypeMetadataAt split old b0
  doTerm (n, (old, new)) = case Path.splitFromName n of
    Nothing -> errorEmptyVar
    Just split -> [ BranchUtil.makeDeleteTermName split (Referent.Ref old)
                  , BranchUtil.makeAddTermName split (Referent.Ref new) oldMd ]
      where
      oldMd = BranchUtil.getTermMetadataAt split (Referent.Ref old) b0
  errorEmptyVar = error "encountered an empty var name"

loadSearchResults :: Ord v => [SR.SearchResult] -> Action m i v [SearchResult' v Ann]
loadSearchResults = traverse loadSearchResult
  where
  loadSearchResult = \case
    SR.Tm (SR.TermResult name r aliases) -> do
      typ <- loadReferentType r
      pure $ SR'.Tm name typ r aliases
    SR.Tp (SR.TypeResult name r aliases) -> do
      dt <- loadTypeDisplayThing r
      pure $ SR'.Tp name dt r aliases

loadDisplayInfo ::
  Set Reference -> Action m i v ([(Reference, Maybe (Type v Ann))]
                                ,[(Reference, DisplayThing (DD.Decl v Ann))])
loadDisplayInfo refs = do
  termRefs <- filterM (eval . IsTerm) (toList refs)
  typeRefs <- filterM (eval . IsType) (toList refs)
  terms <- forM termRefs $ \r -> (r,) <$> eval (LoadTypeOfTerm r)
  types <- forM typeRefs $ \r -> (r,) <$> loadTypeDisplayThing r
  pure (terms, types)

loadReferentType :: Referent -> _ (Maybe (Type _ _))
loadReferentType = \case
  Referent.Ref r -> eval $ LoadTypeOfTerm r
  Referent.Con r cid _ -> getTypeOfConstructor r cid
  where
  getTypeOfConstructor :: Reference -> Int -> Action m i v (Maybe (Type v Ann))
  getTypeOfConstructor (Reference.DerivedId r) cid = do
    maybeDecl <- eval $ LoadType r
    pure $ case maybeDecl of
      Nothing -> Nothing
      Just decl -> DD.typeOfConstructor (either DD.toDataDecl id decl) cid
  getTypeOfConstructor r cid =
    error $ "Don't know how to getTypeOfConstructor " ++ show r ++ " " ++ show cid

loadTypeDisplayThing :: Reference -> _ (DisplayThing (DD.Decl _ _))
loadTypeDisplayThing = \case
  Reference.Builtin _ -> pure BuiltinThing
  Reference.DerivedId id ->
    maybe (MissingThing id) RegularThing <$> eval (LoadType id)

lexedSource :: Monad m => SourceName -> Source -> Action' m v (Names, LexedSource)
lexedSource name src = do
  let tokens = L.lexer (Text.unpack name) (Text.unpack src)
      getHQ = \case
        L.Backticks s (Just sh) -> Just (HQ.HashQualified (Name.unsafeFromString s) sh)
        L.WordyId   s (Just sh) -> Just (HQ.HashQualified (Name.unsafeFromString s) sh)
        L.SymbolyId s (Just sh) -> Just (HQ.HashQualified (Name.unsafeFromString s) sh)
        L.Hash      sh          -> Just (HQ.HashOnly sh)
        _                       -> Nothing
      hqs = Set.fromList . mapMaybe (getHQ . L.payload) $ tokens
  parseNames <- makeHistoricalParsingNames hqs
  pure (parseNames, (src, tokens))

prettyPrintEnv :: Names -> Action' m v PPE.PrettyPrintEnv
prettyPrintEnv ns = eval CodebaseHashLength <&> (`PPE.fromNames` ns)

prettyPrintEnvDecl :: Names -> Action' m v PPE.PrettyPrintEnvDecl
prettyPrintEnvDecl ns = eval CodebaseHashLength <&> (`PPE.fromNamesDecl` ns)

parseSearchType :: (Monad m, Var v)
  => Input -> String -> Action' m v (Either (Output v) (Type v Ann))
parseSearchType input typ = fmap Type.removeAllEffectVars <$> parseType input typ

parseType :: (Monad m, Var v)
  => Input -> String -> Action' m v (Either (Output v) (Type v Ann))
parseType input src = do
  -- `show Input` is the name of the "file" being lexed
  (names0, lexed) <- lexedSource (Text.pack $ show input) (Text.pack src)
  parseNames <- Names3.suffixify0 <$> basicParseNames0
  let names = Names3.push (Names3.currentNames names0)
                          (Names3.Names parseNames (Names3.oldNames names0))
  e <- eval $ ParseType names lexed
  pure $ case e of
    Left err -> Left $ TypeParseError src err
    Right typ -> case Type.bindNames mempty (Names3.currentNames names)
                    $ Type.generalizeLowercase mempty typ of
      Left es -> Left $ ParseResolutionFailures src (toList es)
      Right typ -> Right typ

makeShadowedPrintNamesFromLabeled ::
  Monad m => Set LabeledDependency -> Names0 -> Action' m v Names
makeShadowedPrintNamesFromLabeled deps shadowing = do
  root <- use root
  currentPath <- use currentPath
  (_missing, rawHistoricalNames) <-
    eval . Eval $ Branch.findHistoricalRefs deps root
  basicNames0 <- basicPrettyPrintNames0
  -- The basic names go into "current", but are shadowed by "shadowing".
  -- They go again into "historical" as a hack that makes them available HQ-ed.
  pure $
    Names3.shadowing
      shadowing
      (Names basicNames0 (fixupNamesRelative currentPath rawHistoricalNames))

getTermsIncludingHistorical
  :: Monad m => Path.HQSplit -> Branch0 m -> Action' m v (Set Referent)
getTermsIncludingHistorical (p, hq) b = case Set.toList refs of
  [] -> case hq of
    HQ'.HashQualified n hs -> do
      names <- findHistoricalHQs
        $ Set.fromList [HQ.HashQualified (Name.unsafeFromText (NameSegment.toText n)) hs]
      pure . R.ran $ Names.terms names
    _ -> pure Set.empty
  _ -> pure refs
  where refs = BranchUtil.getTerm (p, hq) b

-- discards inputs that aren't hashqualified;
-- I'd enforce it with finer-grained types if we had them.
findHistoricalHQs :: Monad m => Set HQ.HashQualified -> Action' m v Names0
findHistoricalHQs lexedHQs0 = do
  root <- use root
  currentPath <- use currentPath
  let
    -- omg this nightmare name-to-path parsing code is littered everywhere.
    -- We need to refactor so that the absolute-ness of a name isn't represented
    -- by magical text combinations.
    -- Anyway, this function takes a name, tries to determine whether it is
    -- relative or absolute, and tries to return the corresponding name that is
    -- /relative/ to the root.
    preprocess n = case Name.toString n of
      -- some absolute name that isn't just "."
      '.' : t@(_:_)  -> Name.unsafeFromString t
      -- something in current path
      _ ->  if Path.isRoot currentPath then n
            else Name.joinDot (Path.toName . Path.unabsolute $ currentPath) n

    lexedHQs = Set.map (fmap preprocess) . Set.filter HQ.hasHash $ lexedHQs0
  (_missing, rawHistoricalNames) <- eval . Eval $ Branch.findHistoricalHQs lexedHQs root
  pure rawHistoricalNames

makeShadowedPrintNamesFromHQ :: Monad m => Set HQ.HashQualified -> Names0 -> Action' m v Names
makeShadowedPrintNamesFromHQ lexedHQs shadowing = do
  rawHistoricalNames <- findHistoricalHQs lexedHQs
  basicNames0 <- basicPrettyPrintNames0
  currentPath <- use currentPath
  -- The basic names go into "current", but are shadowed by "shadowing".
  -- They go again into "historical" as a hack that makes them available HQ-ed.
  pure $
    Names3.shadowing
      shadowing
      (Names basicNames0 (fixupNamesRelative currentPath rawHistoricalNames))

makePrintNamesFromLabeled'
  :: Monad m => Set LabeledDependency -> Action' m v Names
makePrintNamesFromLabeled' deps = do
  root                           <- use root
  currentPath                    <- use currentPath
  (_missing, rawHistoricalNames) <- eval . Eval $ Branch.findHistoricalRefs
    deps
    root
  basicNames0 <- basicPrettyPrintNames0
  pure $ Names basicNames0 (fixupNamesRelative currentPath rawHistoricalNames)

-- Any absolute names in the input which have `currentPath` as a prefix
-- are converted to names relative to current path. All other names are
-- converted to absolute names. For example:
--
-- e.g. if currentPath = .foo.bar
--      then name foo.bar.baz becomes baz
--           name cat.dog     becomes .cat.dog
fixupNamesRelative :: Path.Absolute -> Names0 -> Names0
fixupNamesRelative currentPath' = Names3.map0 fixName where
  prefix = Path.toName (Path.unabsolute currentPath')
  fixName n = if currentPath' == Path.absoluteEmpty then n else
    fromMaybe (Name.makeAbsolute n) (Name.stripNamePrefix prefix n)

makeHistoricalParsingNames ::
  Monad m => Set HQ.HashQualified -> Action' m v Names
makeHistoricalParsingNames lexedHQs = do
  rawHistoricalNames <- findHistoricalHQs lexedHQs
  basicNames0 <- basicParseNames0
  currentPath <- use currentPath
  pure $ Names basicNames0
               (Names3.makeAbsolute0 rawHistoricalNames <>
                 fixupNamesRelative currentPath rawHistoricalNames)

basicParseNames0, basicPrettyPrintNames0, slurpResultNames0 :: Functor m => Action' m v Names0
basicParseNames0 = fst <$> basicNames0'
basicPrettyPrintNames0 = snd <$> basicNames0'
-- we check the file against everything in the current path
slurpResultNames0 = currentPathNames0

currentPathNames0 :: Functor m => Action' m v Names0
currentPathNames0 = do
  currentPath' <- use currentPath
  currentBranch' <- getAt currentPath'
  pure $ Branch.toNames0 (Branch.head currentBranch')

-- implementation detail of baseicParseNames0 and basicPrettyPrintNames0
basicNames0' :: Functor m => Action' m v (Names0, Names0)
basicNames0' = do
  root' <- use root
  currentPath' <- use currentPath
  currentBranch' <- getAt currentPath'
  let root0 = Branch.head root'
      absoluteRootNames0 = Names3.makeAbsolute0 (Branch.toNames0 root0)
      currentBranch0 = Branch.head currentBranch'
      currentPathNames0 = Branch.toNames0 currentBranch0
      -- all names, but with local names in their relative form only, rather
      -- than absolute; external names appear as absolute
      currentAndExternalNames0 = currentPathNames0 `Names3.unionLeft0` absDot externalNames where
        absDot = Names.prefix0 (Name.unsafeFromText "")
        externalNames = rootNames `Names.difference` pathPrefixed currentPathNames0
        rootNames = Branch.toNames0 root0
        pathPrefixed = case Path.unabsolute currentPath' of
          Path.Path (toList -> []) -> id
          p -> Names.prefix0 (Path.toName p)
      -- parsing should respond to local and absolute names
      parseNames00 = currentPathNames0 <> absoluteRootNames0
      -- pretty-printing should use local names where available
      prettyPrintNames00 = currentAndExternalNames0
  pure (parseNames00, prettyPrintNames00)

-- Given a typechecked file with a main function called `mainName`
-- of the type `'{IO} ()`, adds an extra binding which
-- forces the `main` function.
--
-- If that function doesn't exist in the typechecked file, the
-- codebase is consulted.
addRunMain
  :: (Monad m, Var v)
  => String
  -> Maybe (TypecheckedUnisonFile v Ann)
  -> Action' m v (Maybe (TypecheckedUnisonFile v Ann))
addRunMain mainName Nothing = do
  parseNames0 <- basicParseNames0
  let loadTypeOfTerm ref = eval $ LoadTypeOfTerm ref
  mainToFile <$> getMainTerm loadTypeOfTerm parseNames0 mainName
  where
    mainToFile (MainTerm.NotAFunctionName _) = Nothing
    mainToFile (MainTerm.NotFound _) = Nothing
    mainToFile (MainTerm.BadType _) = Nothing
    mainToFile (MainTerm.Success hq tm typ) = Just $
      let v = Var.named (HQ.toText hq) in
      UF.typecheckedUnisonFile mempty mempty [[(v, tm, typ)]] mempty
addRunMain mainName (Just uf) = do
  let components = join $ UF.topLevelComponents uf
  let mainComponent = filter ((\v -> Var.nameStr v == mainName) . view _1) components
  case mainComponent of
    [(v, tm, ty)] -> pure $ let
      v2 = Var.freshIn (Set.fromList [v]) v
      a = ABT.annotation tm
      in
      if Typechecker.isSubtype ty (nullaryMain a) then Just $ let
        runMain = DD.forceTerm a a (Term.var a v)
        in UF.typecheckedUnisonFile
             (UF.dataDeclarations' uf)
             (UF.effectDeclarations' uf)
             (UF.topLevelComponents' uf <> [[(v2, runMain, nullaryMain a)]])
             (UF.watchComponents uf)
      else Nothing
    _ -> addRunMain mainName Nothing

executePPE
  :: (Var v, Monad m)
  => TypecheckedUnisonFile v a
  -> Action' m v PPE.PrettyPrintEnv
executePPE unisonFile =
  -- voodoo
  prettyPrintEnv =<<
    makeShadowedPrintNamesFromLabeled
      (UF.termSignatureExternalLabeledDependencies unisonFile)
      (UF.typecheckedToNames0 unisonFile)

diffHelper :: Monad m
  => Branch0 m
  -> Branch0 m
  -> Action' m v (PPE.PrettyPrintEnv, OBranchDiff.BranchDiffOutput v Ann)
diffHelper before after = do
  hqLength <- eval CodebaseHashLength
  diff     <- eval . Eval $ BranchDiff.diff0 before after
  names0 <- basicPrettyPrintNames0
  ppe <- PPE.suffixifiedPPE <$> prettyPrintEnvDecl (Names names0 mempty)
  (ppe,) <$>
    OBranchDiff.toOutput
      loadTypeOfTerm
      declOrBuiltin
      hqLength
      (Branch.toNames0 before)
      (Branch.toNames0 after)
      ppe
      diff

loadTypeOfTerm :: Referent -> Action m i v (Maybe (Type v Ann))
loadTypeOfTerm (Referent.Ref r) = eval $ LoadTypeOfTerm r
loadTypeOfTerm (Referent.Con (Reference.DerivedId r) cid _) = do
  decl <- eval $ LoadType r
  case decl of
    Just (either DD.toDataDecl id -> dd) -> pure $ DD.typeOfConstructor dd cid
    Nothing -> pure Nothing
loadTypeOfTerm Referent.Con{} = error $
  reportBug "924628772" "Attempt to load a type declaration which is a builtin!"

declOrBuiltin :: Reference -> Action m i v (Maybe (DD.DeclOrBuiltin v Ann))
declOrBuiltin r = case r of
  Reference.Builtin{} ->
    pure . fmap DD.Builtin $ Map.lookup r Builtin.builtinConstructorType
  Reference.DerivedId id ->
    fmap DD.Decl <$> eval (LoadType id)<|MERGE_RESOLUTION|>--- conflicted
+++ resolved
@@ -302,13 +302,16 @@
         typeConflicted src = nameConflicted src Set.empty
         termConflicted src tms = nameConflicted src tms Set.empty
         hashConflicted src = respond . HashAmbiguous src
-        hqNameQuery hqs = do
-          parseNames <- makeHistoricalParsingNames $ Set.fromList hqs
+        hqNameQuery' doSuffixify hqs = do
+          parseNames0 <- makeHistoricalParsingNames $ Set.fromList hqs
+          let parseNames = (if doSuffixify then Names3.suffixify else id) parseNames0
           let resultss = searchBranchExact hqLength parseNames hqs
               (misses, hits) =
                 partition (\(_, results) -> null results) (zip hqs resultss)
               results = List.sort . uniqueBy SR.toReferent $ hits >>= snd
           pure (misses, results)
+        hqNameQuery = hqNameQuery' False
+        hqNameQuerySuffixify = hqNameQuery' True
         typeReferences :: [SearchResult] -> [Reference]
         typeReferences rs
           = [ r | SR.Tp (SR.TypeResult _ r _) <- rs ]
@@ -981,15 +984,10 @@
       DeleteTypeI hq -> delete (const Set.empty) getHQ'Types       hq
       DeleteTermI hq -> delete getHQ'Terms       (const Set.empty) hq
 
-<<<<<<< HEAD
-      DisplayI outputLoc (HQ.unsafeFromString -> hq) -> do
+      DisplayI outputLoc hq -> do
         parseNames0 <- (`Names3.Names` mempty) <$> basicPrettyPrintNames0
+        -- use suffixed names for resolving the argument to display
         let parseNames = Names3.suffixify parseNames0
-        -- use suffixed names for resolving the argument to display
-=======
-      DisplayI outputLoc hq -> do
-        parseNames <- (`Names3.Names` mempty) <$> basicPrettyPrintNames0
->>>>>>> f8467a02
         let results = Names3.lookupHQTerm hq parseNames
         if Set.null results then
           respond $ SearchTermsNotFound [hq]
@@ -998,17 +996,8 @@
         -- ... but use the unsuffixed names for display
         else doDisplay outputLoc parseNames0 (Set.findMin results)
 
-<<<<<<< HEAD
-      ShowDefinitionI outputLoc (fmap HQ.unsafeFromString -> hqs) -> do
-        parseNames0 <- makeHistoricalParsingNames $ Set.fromList hqs
-        let parseNames = Names3.suffixify parseNames0
-        let resultss = searchBranchExact hqLength parseNames hqs
-            (misses, hits) = partition (\(_, results) -> null results) (zip hqs resultss)
-            results = List.sort . uniqueBy SR.toReferent $ hits >>= snd
-=======
       ShowDefinitionI outputLoc query -> do
-        (misses, results) <- hqNameQuery query
->>>>>>> f8467a02
+        (misses, results) <- hqNameQuerySuffixify query
         results' <- loadSearchResults results
         let termTypes :: Map.Map Reference (Type v Ann)
             termTypes =
