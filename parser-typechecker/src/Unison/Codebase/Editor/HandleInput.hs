{-# LANGUAGE RankNTypes #-}
{-# LANGUAGE ApplicativeDo       #-}
{-# LANGUAGE OverloadedStrings   #-}
{-# LANGUAGE GADTs               #-}
{-# LANGUAGE PatternSynonyms     #-}
{-# LANGUAGE TemplateHaskell     #-}
{-# LANGUAGE ViewPatterns        #-}
{-# LANGUAGE PartialTypeSignatures #-}
{-# LANGUAGE RecordWildCards #-}
{-# LANGUAGE BangPatterns #-}
{-# LANGUAGE EmptyCase #-}

module Unison.Codebase.Editor.HandleInput
  ( loop
  , loopState0
  , LoopState(..)
  , currentPath
  , parseSearchType
  )
where

import           Unison.Prelude

-- TODO: Don't import backend
import qualified Unison.Server.Backend as Backend
import Unison.Server.QueryResult
import Unison.Server.Backend (ShallowListEntry(..), TermEntry(..), TypeEntry(..))
import qualified Unison.Codebase.MainTerm as MainTerm
import Unison.Codebase.Editor.Command as Command
import Unison.Codebase.Editor.Input
import Unison.Codebase.Editor.Output
import Unison.Codebase.Editor.DisplayObject
import qualified Unison.Codebase.Editor.Output as Output
import Unison.Codebase.Editor.SlurpResult (SlurpResult(..))
import qualified Unison.Codebase.Editor.SlurpResult as Slurp
import Unison.Codebase.Editor.SlurpComponent (SlurpComponent(..))
import qualified Unison.Codebase.Editor.SlurpComponent as SC
import Unison.Codebase.Editor.RemoteRepo (printNamespace, WriteRemotePath, writeToRead, writePathToRead)
import qualified Unison.CommandLine.InputPattern as InputPattern
import qualified Unison.CommandLine.InputPatterns as InputPatterns

import           Control.Lens
import           Control.Monad.State            ( StateT )
import qualified Control.Monad.State as State
import           Control.Monad.Except           ( ExceptT(..), runExceptT, withExceptT)
import           Data.Bifunctor                 ( second, first )
import           Data.Configurator              ()
import qualified Data.Foldable as Foldable
import qualified Data.List                      as List
import           Data.List.Extra                ( nubOrd )
import qualified Data.Map                      as Map
import qualified Data.Text                     as Text
import qualified Text.Megaparsec               as P
import qualified Data.Set                      as Set
import           Data.Sequence                  ( Seq(..) )
import qualified Unison.ABT                    as ABT
import qualified Unison.Codebase.BranchDiff    as BranchDiff
import qualified Unison.Codebase.Editor.Output.BranchDiff as OBranchDiff
import           Unison.Codebase.Branch         ( Branch(..)
                                                , Branch0(..)
                                                )
import qualified Unison.Codebase.Branch        as Branch
import qualified Unison.Codebase.Branch.Merge as Branch
import qualified Unison.Codebase.Branch.Names as Branch
import qualified Unison.Codebase.BranchUtil    as BranchUtil
import qualified Unison.Codebase.Causal        as Causal
import qualified Unison.Codebase.Editor.Output.DumpNamespace as Output.DN
import qualified Unison.Codebase.Metadata      as Metadata
import           Unison.Codebase.Patch          ( Patch(..) )
import qualified Unison.Codebase.Patch         as Patch
import           Unison.Codebase.Path           ( Path
                                                , Path'(..) )
import qualified Unison.Codebase.Path          as Path
import qualified Unison.Codebase.Path.Parse as Path
import qualified Unison.Codebase.Reflog        as Reflog
import           Unison.Server.SearchResult   ( SearchResult )
import qualified Unison.Server.SearchResult  as SR
import qualified Unison.Server.SearchResult'  as SR'
import qualified Unison.Codebase.ShortBranchHash as SBH
import qualified Unison.Codebase.SyncMode      as SyncMode
import qualified Unison.Builtin.Decls          as DD
import qualified Unison.Runtime.IOSource       as DD
import qualified Unison.DataDeclaration        as DD
import qualified Unison.HashQualified          as HQ
import qualified Unison.HashQualified'         as HQ'
import qualified Unison.Name                   as Name
import           Unison.Name                    ( Name )
import           Unison.NamesWithHistory        ( NamesWithHistory(..) )
import Unison.Names                             (Names(Names))
import qualified Unison.Names                 as Names
import qualified Unison.NamesWithHistory      as NamesWithHistory
import Unison.Parser.Ann (Ann(..))
import           Unison.Reference               ( Reference(..) )
import qualified Unison.Reference              as Reference
import           Unison.Referent                ( Referent )
import qualified Unison.Referent               as Referent
import           Unison.Result                  ( pattern Result )
import qualified Unison.ShortHash as SH
import           Unison.Term                    (Term)
import qualified Unison.Term                   as Term
import qualified Unison.Type                   as Type
import qualified Unison.Type.Names as Type
import qualified Unison.Result                 as Result
import qualified Unison.UnisonFile             as UF
import qualified Unison.UnisonFile.Names as UF
import qualified Unison.Util.Find              as Find
import           Unison.Util.Free               ( Free )
import qualified Unison.Util.Free              as Free
import           Unison.Util.List               ( uniqueBy )
import qualified Unison.Util.Relation          as R
import qualified Unison.Util.Relation4          as R4
import           U.Util.Timing             (unsafeTime)
import           Unison.Util.TransitiveClosure  (transitiveClosure)
import           Unison.Var                     ( Var )
import qualified Unison.Var                    as Var
import qualified Unison.Codebase.TypeEdit as TypeEdit
import Unison.Codebase.TermEdit (TermEdit(..))
import qualified Unison.Codebase.TermEdit as TermEdit
import qualified Unison.Codebase.TermEdit.Typing as TermEdit
import qualified Unison.Typechecker as Typechecker
import qualified Unison.WatchKind as WK
import qualified Unison.PrettyPrintEnv as PPE
import qualified Unison.PrettyPrintEnv.Names as PPE
import qualified Unison.PrettyPrintEnvDecl as PPE
import qualified Unison.PrettyPrintEnvDecl.Names as PPE
import           Unison.Runtime.IOSource       ( isTest )
import qualified Unison.Runtime.IOSource as IOSource
import qualified Unison.Util.Monoid            as Monoid
import Unison.UnisonFile (TypecheckedUnisonFile)
import qualified Unison.Codebase.Editor.TodoOutput as TO
import qualified Unison.Lexer as L
import qualified Unison.LabeledDependency as LD
import Unison.LabeledDependency (LabeledDependency)
import Unison.Type (Type)
import qualified Unison.Builtin as Builtin
import qualified Unison.Builtin.Terms as Builtin
import Unison.NameSegment (NameSegment(..))
import qualified Unison.NameSegment as NameSegment
import Unison.Codebase.ShortBranchHash (ShortBranchHash)
import qualified Unison.Codebase.Editor.Propagate as Propagate
import qualified Unison.Codebase.Editor.UriParser as UriParser
import Data.Tuple.Extra (uncurry3)
import qualified Unison.CommandLine.DisplayValues as DisplayValues
import qualified Control.Error.Util as ErrorUtil
import Unison.Util.Monoid (intercalateMap)
import qualified Unison.Util.Star3 as Star3
import qualified Unison.Util.Pretty as P
import qualified Unison.Util.Relation as Relation
import Data.List.NonEmpty (NonEmpty)
import qualified Data.List.NonEmpty as Nel
import Unison.Codebase.Editor.AuthorInfo (AuthorInfo(..))
import qualified Unison.Hashing.V2.Convert as Hashing
import qualified Unison.Codebase.Verbosity as Verbosity
import qualified Unison.CommandLine.FuzzySelect as Fuzzy
import Data.Either.Extra (eitherToMaybe)

type F m i v = Free (Command m i v)

-- type (Action m i v) a
type Action m i v = MaybeT (StateT (LoopState m v) (F m i v))

data LoopState m v
  = LoopState
      { _root :: Branch m
      , _lastSavedRoot :: Branch m
      -- the current position in the namespace
      , _currentPathStack :: NonEmpty Path.Absolute

      -- TBD
      -- , _activeEdits :: Set Branch.EditGuid

      -- The file name last modified, and whether to skip the next file
      -- change event for that path (we skip file changes if the file has
      -- just been modified programmatically)
      , _latestFile :: Maybe (FilePath, SkipNextUpdate)
      , _latestTypecheckedFile :: Maybe (UF.TypecheckedUnisonFile v Ann)

      -- The previous user input. Used to request confirmation of
      -- questionable user commands.
      , _lastInput :: Maybe Input

      -- A 1-indexed list of strings that can be referenced by index at the
      -- CLI prompt.  e.g. Given ["Foo.bat", "Foo.cat"],
      -- `rename 2 Foo.foo` will rename `Foo.cat` to `Foo.foo`.
      , _numberedArgs :: NumberedArgs
      }

type SkipNextUpdate = Bool
type InputDescription = Text

makeLenses ''LoopState

-- replacing the old read/write scalar Lens with "peek" Getter for the NonEmpty
currentPath :: Getter (LoopState m v) Path.Absolute
currentPath = currentPathStack . to Nel.head

loopState0 :: Branch m -> Path.Absolute -> LoopState m v
loopState0 b p = LoopState b b (pure p) Nothing Nothing Nothing []

type Action' m v = Action m (Either Event Input) v

defaultPatchNameSegment :: NameSegment
defaultPatchNameSegment = "patch"

prettyPrintEnvDecl :: NamesWithHistory -> Action' m v PPE.PrettyPrintEnvDecl
prettyPrintEnvDecl ns = eval CodebaseHashLength <&> (`PPE.fromNamesDecl` ns)

loop :: forall m v . (Monad m, Var v) => Action m (Either Event Input) v ()
loop = do
  uf           <- use latestTypecheckedFile
  root'        <- use root
  currentPath' <- use currentPath
  latestFile'  <- use latestFile
  currentBranch' <- getAt currentPath'
  e           <- eval Input
  hqLength    <- eval CodebaseHashLength
  sbhLength   <- eval BranchHashLength
  let
      currentPath'' = Path.unabsolute currentPath'
      hqNameQuery q = eval $ HQNameQuery (Just currentPath'') root' q
      sbh = SBH.fromHash sbhLength
      root0 = Branch.head root'
      currentBranch0 = Branch.head currentBranch'
      defaultPatchPath :: PatchPath
      defaultPatchPath = (Path' $ Left currentPath', defaultPatchNameSegment)
      resolveSplit' :: (Path', a) -> (Path, a)
      resolveSplit' = Path.fromAbsoluteSplit . Path.toAbsoluteSplit currentPath'
      resolveToAbsolute :: Path' -> Path.Absolute
      resolveToAbsolute = Path.resolve currentPath'
      getAtSplit :: Path.Split -> Maybe (Branch m)
      getAtSplit p = BranchUtil.getBranch p root0
      getAtSplit' :: Path.Split' -> Maybe (Branch m)
      getAtSplit' = getAtSplit . resolveSplit'
      getPatchAtSplit' :: Path.Split' -> Action' m v (Maybe Patch)
      getPatchAtSplit' s = do
        let (p, seg) = Path.toAbsoluteSplit currentPath' s
        b <- getAt p
        eval . Eval $ Branch.getMaybePatch seg (Branch.head b)
      getHQ'TermsIncludingHistorical p =
        getTermsIncludingHistorical (resolveSplit' p) root0

      getHQ'Terms :: Path.HQSplit' -> Set Referent
      getHQ'Terms p = BranchUtil.getTerm (resolveSplit' p) root0
      getHQ'Types :: Path.HQSplit' -> Set Reference
      getHQ'Types p = BranchUtil.getType (resolveSplit' p) root0

      basicPrettyPrintNames :: Names
      basicPrettyPrintNames =
        Backend.basicPrettyPrintNames root' (Backend.AllNames $ Path.unabsolute currentPath')

      resolveHHQS'Types :: HashOrHQSplit' -> Action' m v (Set Reference)
      resolveHHQS'Types = either
        (eval . TypeReferencesByShortHash)
        (pure . getHQ'Types)
      -- Term Refs and Cons
      resolveHHQS'Referents = either
        (eval . TermReferentsByShortHash)
        (pure . getHQ'Terms)
      getTypes :: Path.Split' -> Set Reference
      getTypes = getHQ'Types . fmap HQ'.NameOnly
      getTerms :: Path.Split' -> Set Referent
      getTerms = getHQ'Terms . fmap HQ'.NameOnly
      getPatchAt :: Path.Split' -> Action' m v Patch
      getPatchAt patchPath' = do
        let (p, seg) = Path.toAbsoluteSplit currentPath' patchPath'
        b <- getAt p
        eval . Eval $ Branch.getPatch seg (Branch.head b)
      withFile ambient sourceName lexed@(text, tokens) k = do
        let
          getHQ = \case
            L.Backticks s (Just sh) ->
              Just (HQ.HashQualified (Name.unsafeFromString s) sh)
            L.WordyId s (Just sh) ->
              Just (HQ.HashQualified (Name.unsafeFromString s) sh)
            L.SymbolyId s (Just sh) ->
              Just (HQ.HashQualified (Name.unsafeFromString s) sh)
            L.Hash sh -> Just (HQ.HashOnly sh)
            _         -> Nothing
          hqs = Set.fromList . mapMaybe (getHQ . L.payload) $ tokens
        let parseNames = Backend.getCurrentParseNames (Backend.AllNames currentPath'') root'
        latestFile .= Just (Text.unpack sourceName, False)
        latestTypecheckedFile .= Nothing
        Result notes r <- eval $ Typecheck ambient parseNames sourceName lexed
        case r of
          -- Parsing failed
          Nothing -> respond $
            ParseErrors text [ err | Result.Parsing err <- toList notes ]
          Just (Left errNames) -> do
            ns <- makeShadowedPrintNamesFromHQ hqs errNames
            ppe <- suffixifiedPPE ns
            let tes = [ err | Result.TypeError err <- toList notes ]
                cbs = [ bug
                      | Result.CompilerBug (Result.TypecheckerBug bug)
                          <- toList notes
                      ]
            when (not $ null tes) . respond $ TypeErrors text ppe tes
            when (not $ null cbs) . respond $ CompilerBugs text ppe cbs
          Just (Right uf) -> k uf
      loadUnisonFile sourceName text = do
        let lexed = L.lexer (Text.unpack sourceName) (Text.unpack text)
        withFile [] sourceName (text, lexed) $ \unisonFile -> do
          sr <- toSlurpResult currentPath' unisonFile <$> slurpResultNames
          names <- displayNames unisonFile
          pped <- prettyPrintEnvDecl names
          let ppe = PPE.suffixifiedPPE pped
          eval . Notify $ Typechecked sourceName ppe sr unisonFile
          unlessError' EvaluationFailure do
            (bindings, e) <- ExceptT . eval . Evaluate ppe $ unisonFile
            lift do
              let e' = Map.map go e
                  go (ann, kind, _hash, _uneval, eval, isHit) = (ann, kind, eval, isHit)
              unless (null e') $
                eval . Notify $ Evaluated text ppe bindings e'
              latestTypecheckedFile .= Just unisonFile

  case e of
    Left (IncomingRootBranch hashes) ->
      eval . Notify $ WarnIncomingRootBranch
                        (SBH.fromHash sbhLength $ Branch.headHash root')
                        (Set.map (SBH.fromHash sbhLength) hashes)
    Left (UnisonFileChanged sourceName text) ->
      -- We skip this update if it was programmatically generated
      if maybe False snd latestFile'
        then modifying latestFile (fmap (const False) <$>)
        else loadUnisonFile sourceName text
    Right input ->
      let
        ifConfirmed = ifM (confirmedCommand input)
        branchNotFound = respond . BranchNotFound
        branchNotFound' = respond . BranchNotFound . Path.unsplit'
        patchNotFound :: Path.Split' -> Action' m v ()
        patchNotFound s = respond $ PatchNotFound s
        patchExists :: Path.Split' -> Action' m v ()
        patchExists s = respond $ PatchAlreadyExists s
        typeNotFound = respond . TypeNotFound
        typeNotFound' = respond . TypeNotFound'
        termNotFound = respond . TermNotFound
        termNotFound' = respond . TermNotFound'
        nameConflicted src tms tys = respond (DeleteNameAmbiguous hqLength src tms tys)
        typeConflicted src = nameConflicted src Set.empty
        termConflicted src tms = nameConflicted src tms Set.empty
        hashConflicted src = respond . HashAmbiguous src
        typeReferences :: [SearchResult] -> [Reference]
        typeReferences rs
          = [ r | SR.Tp (SR.TypeResult _ r _) <- rs ]
        termReferences :: [SearchResult] -> [Reference]
        termReferences rs =
          [ r | SR.Tm (SR.TermResult _ (Referent.Ref r) _) <- rs ]
        termResults rs = [ r | SR.Tm r <- rs ]
        typeResults rs = [ r | SR.Tp r <- rs ]
        doRemoveReplacement from patchPath isTerm = do
          let patchPath' = fromMaybe defaultPatchPath patchPath
          patch <- getPatchAt patchPath'
          QueryResult misses' hits <- hqNameQuery [from]
          let tpRefs = Set.fromList $ typeReferences hits
              tmRefs = Set.fromList $ termReferences hits
              misses = Set.difference (Set.fromList misses') if isTerm
                then Set.fromList $ SR.termName <$> termResults hits
                else Set.fromList $ SR.typeName <$> typeResults hits
              go :: Reference -> Action m (Either Event Input) v ()
              go fr = do
                let termPatch =
                      over Patch.termEdits (R.deleteDom fr) patch
                    typePatch =
                      over Patch.typeEdits (R.deleteDom fr) patch
                    (patchPath'', patchName) = resolveSplit' patchPath'
                  -- Save the modified patch
                stepAtM inputDescription
                          (patchPath'',
                           Branch.modifyPatches
                             patchName
                             (const (if isTerm then termPatch else typePatch)))
                -- Say something
                success
          unless (Set.null misses) $
            respond $ SearchTermsNotFound (Set.toList misses)
          traverse_ go (if isTerm then tmRefs else tpRefs)
        branchExists dest _x = respond $ BranchAlreadyExists dest
        branchExistsSplit = branchExists . Path.unsplit'
        typeExists dest = respond . TypeAlreadyExists dest
        termExists dest = respond . TermAlreadyExists dest
        -- | try to get these as close as possible to the command that caused the change
        inputDescription :: InputDescription
        inputDescription = case input of
          ForkLocalBranchI src dest -> "fork " <> hp' src <> " " <> p' dest
          MergeLocalBranchI src dest mode -> case mode of
            Branch.RegularMerge -> "merge " <> p' src <> " " <> p' dest
            Branch.SquashMerge -> "merge.squash " <> p' src <> " " <> p' dest
          ResetRootI src -> "reset-root " <> hp' src
          AliasTermI src dest -> "alias.term " <> hhqs' src <> " " <> ps' dest
          AliasTypeI src dest -> "alias.type " <> hhqs' src <> " " <> ps' dest
          AliasManyI srcs dest ->
            "alias.many " <> intercalateMap " " hqs srcs <> " " <> p' dest
          MoveTermI src dest -> "move.term " <> hqs' src <> " " <> ps' dest
          MoveTypeI src dest -> "move.type " <> hqs' src <> " " <> ps' dest
          MoveBranchI src dest -> "move.namespace " <> ops' src <> " " <> ps' dest
          MovePatchI src dest -> "move.patch " <> ps' src <> " " <> ps' dest
          CopyPatchI src dest -> "copy.patch " <> ps' src <> " " <> ps' dest
          DeleteI thing -> "delete " <> hqs' thing
          DeleteTermI def -> "delete.term " <> hqs' def
          DeleteTypeI def -> "delete.type " <> hqs' def
          DeleteBranchI opath -> "delete.namespace " <> ops' opath
          DeletePatchI path -> "delete.patch " <> ps' path
          ReplaceI src target p ->
            "replace "  <> HQ.toText src <> " "
                        <> HQ.toText target <> " "
                        <> opatch p
          ResolveTermNameI path -> "resolve.termName " <> hqs' path
          ResolveTypeNameI path -> "resolve.typeName " <> hqs' path
          AddI _selection -> "add"
          UpdateI p _selection -> "update " <> opatch p
          PropagatePatchI p scope -> "patch " <> ps' p <> " " <> p' scope
          UndoI{} -> "undo"
          UiI -> "ui"
          DocsToHtmlI path dir -> "docs.to-html " <> Path.toText' path <> " " <> Text.pack dir
          ExecuteI s -> "execute " <> Text.pack s
          IOTestI hq -> "io.test " <> HQ.toText hq
          LinkI md defs ->
            "link " <> HQ.toText md <> " " <> intercalateMap " " hqs' defs
          UnlinkI md defs ->
            "unlink " <> HQ.toText md <> " " <> intercalateMap " " hqs' defs
          UpdateBuiltinsI -> "builtins.update"
          MergeBuiltinsI -> "builtins.merge"
          MergeIOBuiltinsI -> "builtins.mergeio"
          MakeStandaloneI out nm ->
            "compile.output " <> Text.pack out <> " " <> HQ.toText nm
          PullRemoteBranchI orepo dest _syncMode _ ->
            (Text.pack . InputPattern.patternName
              $ InputPatterns.patternFromInput input)
              <> " "
              -- todo: show the actual config-loaded namespace
              <> maybe "(remote namespace from .unisonConfig)"
                       (uncurry3 printNamespace) orepo
              <> " "
              <> p' dest
          CreateMessage{} -> wat
          LoadI{} -> wat
          PreviewAddI{} -> wat
          PreviewUpdateI{} -> wat
          CreateAuthorI (NameSegment id) name -> "create.author " <> id <> " " <> name
          CreatePullRequestI{} -> wat
          LoadPullRequestI base head dest ->
            "pr.load "
              <> uncurry3 printNamespace base
              <> " "
              <> uncurry3 printNamespace head
              <> " "
              <> p' dest
          PushRemoteBranchI{} -> wat
          PreviewMergeLocalBranchI{} -> wat
          DiffNamespaceI{} -> wat
          SwitchBranchI{} -> wat
          UpI{} -> wat
          PopBranchI{} -> wat
          NamesI{} -> wat
          TodoI{} -> wat
          ListEditsI{} -> wat
          ListDependenciesI{} -> wat
          ListDependentsI{} -> wat
          HistoryI{} -> wat
          TestI{} -> wat
          LinksI{} -> wat
          SearchByNameI{} -> wat
          FindShallowI{} -> wat
          FindPatchI{} -> wat
          ShowDefinitionI{} -> wat
          DisplayI{} -> wat
          DocsI{} -> wat
          ShowDefinitionByPrefixI{} -> wat
          ShowReflogI{} -> wat
          DebugNumberedArgsI{} -> wat
          DebugTypecheckedUnisonFileI{} -> wat
          DebugDumpNamespacesI{} -> wat
          DebugDumpNamespaceSimpleI{} -> wat
          DebugClearWatchI {} -> wat
          QuitI{} -> wat
          DeprecateTermI{} -> undefined
          DeprecateTypeI{} -> undefined
          RemoveTermReplacementI src p ->
            "delete.term-replacement" <> HQ.toText src <> " " <> opatch p
          RemoveTypeReplacementI src p ->
            "delete.type-replacement" <> HQ.toText src <> " " <> opatch p
          where
          hp' = either (Text.pack . show) p'
          p' = Text.pack . show . resolveToAbsolute
          ops' = maybe "." ps'
          opatch = ps' . fromMaybe defaultPatchPath
          wat = error $ show input ++ " is not expected to alter the branch"
          hhqs' (Left sh) = SH.toText sh
          hhqs' (Right x) = hqs' x
          hqs' (p, hq) =
            Monoid.unlessM (Path.isRoot' p) (p' p) <> "." <> Text.pack (show hq)
          hqs (p, hq) = hqs' (Path' . Right . Path.Relative $ p, hq)
          ps' = p' . Path.unsplit'
        stepAt = Unison.Codebase.Editor.HandleInput.stepAt inputDescription
        stepManyAt = Unison.Codebase.Editor.HandleInput.stepManyAt inputDescription
        stepManyAtNoSync =
          Unison.Codebase.Editor.HandleInput.stepManyAtNoSync
        updateRoot = flip Unison.Codebase.Editor.HandleInput.updateRoot inputDescription
        syncRoot = use root >>= updateRoot
        updateAtM = Unison.Codebase.Editor.HandleInput.updateAtM inputDescription
        unlessGitError = unlessError' (Output.GitError input)
        importRemoteBranch ns mode = ExceptT . eval $ ImportRemoteBranch ns mode
        viewRemoteBranch ns = ExceptT . eval $ ViewRemoteBranch ns
        syncRemoteRootBranch repo b mode =
          ExceptT . eval $ SyncRemoteRootBranch repo b mode
        loadSearchResults = eval . LoadSearchResults
        handleFailedDelete failed failedDependents = do
          failed           <- loadSearchResults $ SR.fromNames failed
          failedDependents <- loadSearchResults $ SR.fromNames failedDependents
          ppe              <- fqnPPE =<< makePrintNamesFromLabeled'
            (foldMap SR'.labeledDependencies $ failed <> failedDependents)
          respond $ CantDelete ppe failed failedDependents
        saveAndApplyPatch patchPath'' patchName patch' = do
          stepAtM (inputDescription <> " (1/2)")
                  (patchPath'',
                   Branch.modifyPatches patchName (const patch'))
          -- Apply the modified patch to the current path
          -- since we might be able to propagate further.
          void $ propagatePatch inputDescription patch' currentPath'
          -- Say something
          success
        previewResponse sourceName sr uf = do
          names <- displayNames uf
          ppe <- PPE.suffixifiedPPE <$> prettyPrintEnvDecl names
          respond $ Typechecked (Text.pack sourceName) ppe sr uf

        -- Add default metadata to all added types and terms in a slurp component.
        --
        -- No-op if the slurp component is empty.
        addDefaultMetadata
          :: SlurpComponent v
          -> Action m (Either Event Input) v ()
        addDefaultMetadata adds =
          when (not (SC.isEmpty adds)) do
            let addedVs = Set.toList $ SC.types adds <> SC.terms adds
                addedNs = traverse (Path.hqSplitFromName' . Name.unsafeFromVar) addedVs
            case addedNs of
              Nothing ->
                error $ "I couldn't parse a name I just added to the codebase! "
                      <> "-- Added names: " <> show addedVs
              Just addedNames -> do
                dm <- resolveDefaultMetadata currentPath'
                case toList dm of
                  []  -> pure ()
                  dm' -> do
                    let hqs = traverse InputPatterns.parseHashQualifiedName dm'
                    case hqs of
                      Left e -> respond $ ConfiguredMetadataParseError
                        (Path.absoluteToPath' currentPath')
                        (show dm')
                        e
                      Right defaultMeta ->
                        manageLinks True addedNames defaultMeta Metadata.insert

        -- Add/remove links between definitions and metadata.
        -- `silent` controls whether this produces any output to the user.
        -- `srcs` is (names of the) definitions to pass to `op`
        -- `mdValues` is (names of the) metadata to pass to `op`
        -- `op` is the operation to add/remove/alter metadata mappings.
        --   e.g. `Metadata.insert` is passed to add metadata links.
        manageLinks ::
          Bool ->
          [(Path', HQ'.HQSegment)] ->
          [HQ.HashQualified Name] ->
          ( forall r.
            Ord r =>
            (r, Metadata.Type, Metadata.Value) ->
            Branch.Star r NameSegment ->
            Branch.Star r NameSegment
          ) ->
          Action m (Either Event Input) v ()
        manageLinks silent srcs mdValues op = do
          runExceptT (for mdValues \val -> ExceptT (getMetadataFromName val)) >>= \case
            Left output -> respond output
            Right metadata -> do
              before <- Branch.head <$> use root
              traverse_ go metadata
              if silent
                then respond DefaultMetadataNotification
                else do
                  after <- Branch.head <$> use root
                  (ppe, outputDiff) <- diffHelper before after
                  if OBranchDiff.isEmpty outputDiff
                    then respond NoOp
                    else
                      respondNumbered $
                        ShowDiffNamespace
                          Path.absoluteEmpty
                          Path.absoluteEmpty
                          ppe
                          outputDiff
          where
            go :: (Metadata.Type, Metadata.Value) -> Action m (Either Event Input) v ()
            go (mdType, mdValue) = do
              newRoot <- use root
              let r0 = Branch.head newRoot
                  getTerms p = BranchUtil.getTerm (resolveSplit' p) r0
                  getTypes p = BranchUtil.getType (resolveSplit' p) r0
                  !srcle = toList . getTerms =<< srcs
                  !srclt = toList . getTypes =<< srcs
              let step b0 =
                    let tmUpdates terms = foldl' go terms srcle
                          where
                            go terms src = op (src, mdType, mdValue) terms
                        tyUpdates types = foldl' go types srclt
                          where
                            go types src = op (src, mdType, mdValue) types
                     in over Branch.terms tmUpdates . over Branch.types tyUpdates $ b0
                  steps = srcs <&> \(path, _hq) -> (Path.unabsolute (resolveToAbsolute path), step)
              stepManyAtNoSync steps

        delete
          :: (Path.HQSplit' -> Set Referent) -- compute matching terms
          -> (Path.HQSplit' -> Set Reference) -- compute matching types
          -> Path.HQSplit'
          -> Action' m v ()
        delete getHQ'Terms getHQ'Types hq = do
          let matchingTerms = toList (getHQ'Terms hq)
          let matchingTypes = toList (getHQ'Types hq)
          case (matchingTerms, matchingTypes) of
            ([], []) -> respond (NameNotFound hq)
            (Set.fromList -> tms, Set.fromList -> tys) -> goMany tms tys
          where
          resolvedPath = resolveSplit' (HQ'.toName <$> hq)
          goMany tms tys = do
            let rootNames = Branch.toNames root0
                name = Path.toName (Path.unsplit resolvedPath)
                toRel :: Ord ref => Set ref -> R.Relation Name ref
                toRel = R.fromList . fmap (name,) . toList
                -- these names are relative to the root
                toDelete = Names (toRel tms) (toRel tys)
            (failed, failedDependents) <-
              getEndangeredDependents (eval . GetDependents) toDelete rootNames
            if failed == mempty then do
              let makeDeleteTermNames = fmap (BranchUtil.makeDeleteTermName resolvedPath) . toList $ tms
              let makeDeleteTypeNames = fmap (BranchUtil.makeDeleteTypeName resolvedPath) . toList $ tys
              stepManyAt (makeDeleteTermNames ++ makeDeleteTypeNames)
              root'' <- use root
              diffHelper (Branch.head root') (Branch.head root'') >>=
                respondNumbered . uncurry ShowDiffAfterDeleteDefinitions
            else handleFailedDelete failed failedDependents

      in case input of

      CreateMessage pretty ->
        respond $ PrintMessage pretty

      ShowReflogI -> do
        entries <- convertEntries Nothing [] <$> eval LoadReflog
        numberedArgs .=
          fmap (('#':) . SBH.toString . Output.hash) entries
        respond $ ShowReflog entries
        where
        -- reverses & formats entries, adds synthetic entries when there is a
        -- discontinuity in the reflog.
        convertEntries :: Maybe Branch.Hash
                       -> [Output.ReflogEntry]
                       -> [Reflog.Entry Branch.Hash]
                       -> [Output.ReflogEntry]
        convertEntries _ acc [] = acc
        convertEntries Nothing acc entries@(Reflog.Entry old _ _ : _) =
          convertEntries
            (Just old)
            (Output.ReflogEntry (SBH.fromHash sbhLength old) "(initial reflogged namespace)" : acc)
            entries
        convertEntries (Just lastHash) acc entries@(Reflog.Entry old new reason : rest) =
          if lastHash /= old then
            convertEntries
              (Just old)
              (Output.ReflogEntry (SBH.fromHash sbhLength old) "(external change)" : acc)
              entries
          else
            convertEntries
              (Just new)
              (Output.ReflogEntry (SBH.fromHash sbhLength new) reason : acc)
              rest

      ResetRootI src0 ->
        case src0 of
          Left hash -> unlessError do
            newRoot <- resolveShortBranchHash hash
            lift do
              updateRoot newRoot
              success
          Right path' -> do
            newRoot <- getAt $ resolveToAbsolute path'
            if Branch.isEmpty newRoot then respond $ BranchNotFound path'
            else do
              updateRoot newRoot
              success
      ForkLocalBranchI src0 dest0 -> do
        let tryUpdateDest srcb dest0 = do
              let dest = resolveToAbsolute dest0
              -- if dest isn't empty: leave dest unchanged, and complain.
              destb <- getAt dest
              if Branch.isEmpty destb then do
                ok <- updateAtM dest (const $ pure srcb)
                if ok then success else respond $ BranchEmpty src0
              else respond $ BranchAlreadyExists dest0
        case src0 of
          Left hash -> unlessError do
            srcb <- resolveShortBranchHash hash
            lift $ tryUpdateDest srcb dest0
          Right path' -> do
            srcb <- getAt $ resolveToAbsolute path'
            if Branch.isEmpty srcb then respond $ BranchNotFound path'
            else tryUpdateDest srcb dest0
      MergeLocalBranchI src0 dest0 mergeMode -> do
        let [src, dest] = resolveToAbsolute <$> [src0, dest0]
        srcb <- getAt src
        if Branch.isEmpty srcb then branchNotFound src0
        else do
          let err = Just $ MergeAlreadyUpToDate src0 dest0
          mergeBranchAndPropagateDefaultPatch mergeMode inputDescription err srcb (Just dest0) dest

      PreviewMergeLocalBranchI src0 dest0 -> do
        let [src, dest] = resolveToAbsolute <$> [src0, dest0]
        srcb <- getAt src
        if Branch.isEmpty srcb then branchNotFound src0
        else do
          destb <- getAt dest
          merged <- eval $ Merge Branch.RegularMerge srcb destb
          if merged == destb
          then respond (PreviewMergeAlreadyUpToDate src0 dest0)
          else
            diffHelper (Branch.head destb) (Branch.head merged) >>=
              respondNumbered . uncurry (ShowDiffAfterMergePreview dest0 dest)

      DiffNamespaceI before0 after0 -> do
        let [beforep, afterp] =
              resolveToAbsolute <$> [before0, after0]
        before <- Branch.head <$> getAt beforep
        after <- Branch.head <$> getAt afterp
        (ppe, outputDiff) <- diffHelper before after
        respondNumbered $ ShowDiffNamespace beforep afterp ppe outputDiff

      CreatePullRequestI baseRepo headRepo -> unlessGitError do
        (cleanupBase, baseBranch) <- viewRemoteBranch baseRepo
        (cleanupHead, headBranch) <- viewRemoteBranch headRepo
        lift do
          merged <- eval $ Merge Branch.RegularMerge baseBranch headBranch
          (ppe, diff) <- diffHelper (Branch.head baseBranch) (Branch.head merged)
          respondNumbered $ ShowDiffAfterCreatePR baseRepo headRepo ppe diff
          eval . Eval $ do
            cleanupBase
            cleanupHead

      LoadPullRequestI baseRepo headRepo dest0 -> do
        let desta = resolveToAbsolute dest0
        let dest = Path.unabsolute desta
        destb <- getAt desta
        if Branch.isEmpty0 (Branch.head destb) then unlessGitError do
          baseb <- importRemoteBranch baseRepo SyncMode.ShortCircuit
          headb <- importRemoteBranch headRepo SyncMode.ShortCircuit
          lift $ do
            mergedb <- eval $ Merge Branch.RegularMerge baseb headb
            squashedb <- eval $ Merge Branch.SquashMerge headb baseb
            stepManyAt
              [BranchUtil.makeSetBranch (dest, "base") baseb
              ,BranchUtil.makeSetBranch (dest, "head") headb
              ,BranchUtil.makeSetBranch (dest, "merged") mergedb
              ,BranchUtil.makeSetBranch (dest, "squashed") squashedb]
            let base = snoc dest0 "base"
                head = snoc dest0 "head"
                merged = snoc dest0 "merged"
                squashed = snoc dest0 "squashed"
            respond $ LoadPullRequest baseRepo headRepo base head merged squashed
            loadPropagateDiffDefaultPatch
              inputDescription
              (Just merged)
              (snoc desta "merged")
        else
          respond . BranchNotEmpty . Path.Path' . Left $ currentPath'


      -- move the root to a sub-branch
      MoveBranchI Nothing dest -> do
        b <- use root
        stepManyAt [ (Path.empty, const Branch.empty0)
                   , BranchUtil.makeSetBranch (resolveSplit' dest) b ]
        success

      MoveBranchI (Just src) dest ->
        maybe (branchNotFound' src) srcOk (getAtSplit' src)
        where
        srcOk b = maybe (destOk b) (branchExistsSplit dest) (getAtSplit' dest)
        destOk b = do
          stepManyAt
            [ BranchUtil.makeSetBranch (resolveSplit' src) Branch.empty
            , BranchUtil.makeSetBranch (resolveSplit' dest) b ]
          success -- could give rando stats about new defns

      MovePatchI src dest -> do
        psrc <- getPatchAtSplit' src
        pdest <- getPatchAtSplit' dest
        case (psrc, pdest) of
          (Nothing, _) -> patchNotFound src
          (_, Just _) -> patchExists dest
          (Just p, Nothing) -> do
            stepManyAt [
              BranchUtil.makeDeletePatch (resolveSplit' src),
              BranchUtil.makeReplacePatch (resolveSplit' dest) p ]
            success

      CopyPatchI src dest -> do
        psrc <- getPatchAtSplit' src
        pdest <- getPatchAtSplit' dest
        case (psrc, pdest) of
          (Nothing, _) -> patchNotFound src
          (_, Just _) -> patchExists dest
          (Just p, Nothing) -> do
            stepAt (BranchUtil.makeReplacePatch (resolveSplit' dest) p)
            success

      DeletePatchI src -> do
        psrc <- getPatchAtSplit' src
        case psrc of
          Nothing -> patchNotFound src
          Just _ -> do
            stepAt (BranchUtil.makeDeletePatch (resolveSplit' src))
            success

      DeleteBranchI Nothing ->
        ifConfirmed
            (do
              stepAt (Path.empty, const Branch.empty0)
              respond DeletedEverything)
            (respond DeleteEverythingConfirmation)

      DeleteBranchI (Just p) ->
        maybe (branchNotFound' p) go $ getAtSplit' p
        where
        go (Branch.head -> b) = do
          (failed, failedDependents) <-
            let rootNames = Branch.toNames root0
                toDelete = Names.prefix0
                  (Path.toName . Path.unsplit . resolveSplit' $ p) -- resolveSplit' incorporates currentPath
                  (Branch.toNames b)
            in getEndangeredDependents (eval . GetDependents) toDelete rootNames
          if failed == mempty then do
            stepAt $ BranchUtil.makeSetBranch (resolveSplit' p) Branch.empty
            -- Looks similar to the 'toDelete' above... investigate me! ;)
            diffHelper b Branch.empty0 >>=
              respondNumbered
                . uncurry (ShowDiffAfterDeleteBranch
                            $ resolveToAbsolute (Path.unsplit' p))
          else handleFailedDelete failed failedDependents
      SwitchBranchI maybePath' -> do
        mpath' <- case maybePath' of
          Nothing -> fuzzySelectNamespace root0 <&> \case
                         [] -> Nothing
                         -- Shouldn't be possible to get multiple paths here, we can just take
                         -- the first.
                         (p:_) -> Just p
          Just p -> pure $ Just p
        case mpath' of
          Nothing -> pure ()
          Just path' -> do
            let path = resolveToAbsolute path'
            currentPathStack %= Nel.cons path
            branch' <- getAt path
            when (Branch.isEmpty branch') (respond $ CreatedNewBranch path)

      UpI -> use currentPath >>= \p -> case Path.unsnoc (Path.unabsolute p) of
        Nothing -> pure ()
        Just (path,_) -> currentPathStack %= Nel.cons (Path.Absolute path)

      PopBranchI -> use (currentPathStack . to Nel.uncons) >>= \case
        (_, Nothing) -> respond StartOfCurrentPathHistory
        (_, Just t) -> currentPathStack .= t

      HistoryI resultsCap diffCap from -> case from of
        Left hash -> unlessError do
          b <- resolveShortBranchHash hash
          lift $ doHistory 0 b []
        Right path' -> do
          let path = resolveToAbsolute path'
          branch' <- getAt path
          if Branch.isEmpty branch' then respond $ CreatedNewBranch path
          else doHistory 0 branch' []
        where
          doHistory !n b acc =
            if maybe False (n >=) resultsCap then
              respond $ History diffCap acc (PageEnd (sbh $ Branch.headHash b) n)
            else case Branch._history b of
              Causal.One{} ->
                respond $ History diffCap acc (EndOfLog . sbh $ Branch.headHash b)
              Causal.Merge{..} ->
                respond $ History diffCap acc (MergeTail (sbh $ Branch.headHash b) . map sbh $ Map.keys tails)
              Causal.Cons{..} -> do
                b' <- fmap Branch.Branch . eval . Eval $ snd tail
                let elem = (sbh $ Branch.headHash b, Branch.namesDiff b' b)
                doHistory (n+1) b' (elem : acc)

      UndoI -> do
        prev <- eval . Eval $ Branch.uncons root'
        case prev of
          Nothing ->
            respond . CantUndo $ if Branch.isOne root' then CantUndoPastStart
                                 else CantUndoPastMerge
          Just (_, prev) -> do
            updateRoot prev
            diffHelper (Branch.head prev) (Branch.head root') >>=
              respondNumbered . uncurry Output.ShowDiffAfterUndo

      UiI -> eval UI

      DocsToHtmlI namespacePath' sourceDirectory -> do
        let absPath = resolveToAbsolute namespacePath'
        let namespaceBranch = Branch.getAt' (Path.unabsolute absPath) root'
        eval (DocsToHtml namespaceBranch sourceDirectory)

      AliasTermI src dest -> do
        referents <- resolveHHQS'Referents src
        case (toList referents, toList (getTerms dest)) of
          ([r],       []) -> do
            stepAt (BranchUtil.makeAddTermName (resolveSplit' dest) r (oldMD r))
            success
          ([_], rs@(_:_)) -> termExists dest (Set.fromList rs)
          ([],         _) -> either termNotFound' termNotFound src
          (rs,         _) ->
            either hashConflicted termConflicted src (Set.fromList rs)
          where
          oldMD r = either (const mempty)
                           (\src ->
                            let p = resolveSplit' src in
                            BranchUtil.getTermMetadataAt p r root0)
                           src

      AliasTypeI src dest -> do
        refs <- resolveHHQS'Types src
        case (toList refs, toList (getTypes dest)) of
          ([r],       []) -> do
            stepAt (BranchUtil.makeAddTypeName (resolveSplit' dest) r (oldMD r))
            success
          ([_], rs@(_:_)) -> typeExists dest (Set.fromList rs)
          ([],         _) -> either typeNotFound' typeNotFound src
          (rs,         _) ->
            either
              (\src -> hashConflicted src . Set.map Referent.Ref)
              typeConflicted
              src
              (Set.fromList rs)


          where
          oldMD r =
            either (const mempty)
                   (\src ->
                    let p = resolveSplit' src in
                    BranchUtil.getTypeMetadataAt p r root0)
                   src

      -- this implementation will happily produce name conflicts,
      -- but will surface them in a normal diff at the end of the operation.
      AliasManyI srcs dest' -> do
        let destAbs = resolveToAbsolute dest'
        old <- getAt destAbs
        let (unknown, actions) = foldl' go mempty srcs
        stepManyAt actions
        new <- getAt destAbs
        diffHelper (Branch.head old) (Branch.head new) >>=
            respondNumbered . uncurry (ShowDiffAfterModifyBranch dest' destAbs)
        unless (null unknown) $
          respond . SearchTermsNotFound . fmap fixupOutput $ unknown
        where
        -- a list of missing sources (if any) and the actions that do the work
        go :: ([Path.HQSplit], [(Path, Branch0 m -> Branch0 m)])
           -> Path.HQSplit
           -> ([Path.HQSplit], [(Path, Branch0 m -> Branch0 m)])
        go (missingSrcs, actions) hqsrc =
          let
            src :: Path.Split
            src = second HQ'.toName hqsrc
            proposedDest :: Path.Split
            proposedDest = second HQ'.toName hqProposedDest
            hqProposedDest :: Path.HQSplit
            hqProposedDest = first Path.unabsolute $
                              Path.resolve (resolveToAbsolute dest') hqsrc
            -- `Nothing` if src doesn't exist
            doType :: Maybe [(Path, Branch0 m -> Branch0 m)]
            doType = case ( BranchUtil.getType hqsrc currentBranch0
                          , BranchUtil.getType hqProposedDest root0
                          ) of
              (null -> True, _) -> Nothing -- missing src
              (rsrcs, existing) -> -- happy path
                Just . map addAlias . toList $ Set.difference rsrcs existing
                where
                addAlias r = BranchUtil.makeAddTypeName proposedDest r (oldMD r)
                oldMD r = BranchUtil.getTypeMetadataAt src r currentBranch0
            doTerm :: Maybe [(Path, Branch0 m -> Branch0 m)]
            doTerm = case ( BranchUtil.getTerm hqsrc currentBranch0
                          , BranchUtil.getTerm hqProposedDest root0
                          ) of
              (null -> True, _) -> Nothing -- missing src
              (rsrcs, existing) ->
                Just . map addAlias . toList $ Set.difference rsrcs existing
                where
                addAlias r = BranchUtil.makeAddTermName proposedDest r (oldMD r)
                oldMD r = BranchUtil.getTermMetadataAt src r currentBranch0
          in case (doType, doTerm) of
            (Nothing, Nothing) -> (missingSrcs :> hqsrc, actions)
            (Just as, Nothing) -> (missingSrcs, actions ++ as)
            (Nothing, Just as) -> (missingSrcs, actions ++ as)
            (Just as1, Just as2) -> (missingSrcs, actions ++ as1 ++ as2)

        fixupOutput :: Path.HQSplit -> HQ.HashQualified Name
        fixupOutput = fmap Path.toName . HQ'.toHQ . Path.unsplitHQ

      NamesI thing -> do
        ns0 <- basicParseNames
        let ns = NamesWithHistory ns0 mempty
            terms = NamesWithHistory.lookupHQTerm thing ns
            types = NamesWithHistory.lookupHQType thing ns
            printNames = NamesWithHistory basicPrettyPrintNames mempty
            terms' :: Set (Referent, Set (HQ'.HashQualified Name))
            terms' = Set.map go terms where
              go r = (r, NamesWithHistory.termName hqLength r printNames)
            types' :: Set (Reference, Set (HQ'.HashQualified Name))
            types' = Set.map go types where
              go r = (r, NamesWithHistory.typeName hqLength r printNames)
        respond $ ListNames hqLength (toList types') (toList terms')

      LinkI mdValue srcs -> do
        manageLinks False srcs [mdValue] Metadata.insert
        syncRoot

      UnlinkI mdValue srcs -> do
        manageLinks False srcs [mdValue] Metadata.delete
        syncRoot

      -- > links List.map (.Docs .English)
      -- > links List.map -- give me all the
      -- > links Optional License
      LinksI src mdTypeStr -> unlessError do
        (ppe, out) <- getLinks (show input) src (Right mdTypeStr)
        lift do
          numberedArgs .= fmap (HQ.toString . view _1) out
          respond $ ListOfLinks ppe out

      DocsI srcs -> do
        srcs' <- case srcs of
          [] -> fuzzySelectTermsAndTypes root0
                  -- HQ names should always parse as a valid split, so we just discard any
                  -- that don't to satisfy the type-checker.
                  <&> mapMaybe (eitherToMaybe . Path.parseHQSplit' . HQ.toString)
          xs -> pure xs
        for_ srcs' (docsI (show input) basicPrettyPrintNames )

      CreateAuthorI authorNameSegment authorFullName -> do
        initialBranch <- getAt currentPath'
        AuthorInfo
          guid@(guidRef, _, _)
          author@(authorRef, _, _)
          copyrightHolder@(copyrightHolderRef, _, _) <-
          eval $ CreateAuthorInfo authorFullName
        -- add the new definitions to the codebase and to the namespace
        traverse_ (eval . uncurry3 PutTerm) [guid, author, copyrightHolder]
        stepManyAt
          [ BranchUtil.makeAddTermName (resolveSplit' authorPath) (d authorRef) mempty
          , BranchUtil.makeAddTermName (resolveSplit' copyrightHolderPath) (d copyrightHolderRef) mempty
          , BranchUtil.makeAddTermName (resolveSplit' guidPath) (d guidRef) mempty
          ]
        finalBranch <- getAt currentPath'
        -- print some output
        diffHelper (Branch.head initialBranch) (Branch.head finalBranch) >>=
          respondNumbered
            . uncurry (ShowDiffAfterCreateAuthor
                        authorNameSegment
                        (Path.unsplit' base)
                        currentPath')
        where
        d :: Reference.Id -> Referent
        d = Referent.Ref . Reference.DerivedId
        base :: Path.Split' = (Path.relativeEmpty', "metadata")
        authorPath = base |> "authors" |> authorNameSegment
        copyrightHolderPath = base |> "copyrightHolders" |> authorNameSegment
        guidPath = authorPath |> "guid"

      MoveTermI src dest ->
        case (toList (getHQ'Terms src), toList (getTerms dest)) of
          ([r], []) -> do
            stepManyAt
              [ BranchUtil.makeDeleteTermName p r
              , BranchUtil.makeAddTermName (resolveSplit' dest) r (mdSrc r)]
            success
          ([_], rs) -> termExists dest (Set.fromList rs)
          ([],   _) -> termNotFound src
          (rs,   _) -> termConflicted src (Set.fromList rs)
        where p = resolveSplit' (HQ'.toName <$> src)
              mdSrc r = BranchUtil.getTermMetadataAt p r root0

      MoveTypeI src dest ->
        case (toList (getHQ'Types src), toList (getTypes dest)) of
          ([r], []) -> do
            stepManyAt
              [ BranchUtil.makeDeleteTypeName p r
              , BranchUtil.makeAddTypeName (resolveSplit' dest) r (mdSrc r) ]
            success
          ([_], rs) -> typeExists dest (Set.fromList rs)
          ([], _)   -> typeNotFound src
          (rs, _)   -> typeConflicted src (Set.fromList rs)
        where
        p = resolveSplit' (HQ'.toName <$> src)
        mdSrc r = BranchUtil.getTypeMetadataAt p r root0

      DeleteI     hq -> delete getHQ'Terms       getHQ'Types       hq
      DeleteTypeI hq -> delete (const Set.empty) getHQ'Types       hq
      DeleteTermI hq -> delete getHQ'Terms       (const Set.empty) hq

<<<<<<< HEAD
      DisplayI outputLoc hq -> displayI outputLoc hq

      ShowDefinitionI outputLoc query -> handleShowDefinition outputLoc query
=======
      DisplayI outputLoc names' -> do
        names <- case names' of
          [] -> fuzzySelectTermsAndTypes root0
          ns -> pure ns
        traverse_ (displayI basicPrettyPrintNames outputLoc) names

      ShowDefinitionI outputLoc inputQuery -> do
        -- If the query is empty, run a fuzzy search.
        query <- case inputQuery of
          [] -> do
            let fuzzyBranch = case outputLoc of
                  -- fuzzy finding for 'view' is global
                  ConsoleLocation{} -> root0
                  -- fuzzy finding for 'edit's are local to the current branch
                  LatestFileLocation{} -> currentBranch0
                  FileLocation{}  -> currentBranch0
            fuzzySelectTermsAndTypes fuzzyBranch
          q -> pure q
        res <- eval $ GetDefinitionsBySuffixes (Just currentPath'') root' query
        case res of
          Left e -> handleBackendError e
          Right (Backend.DefinitionResults terms types misses) -> do
            let loc = case outputLoc of
                  ConsoleLocation    -> Nothing
                  FileLocation path  -> Just path
                  LatestFileLocation ->
                    fmap fst latestFile' <|> Just "scratch.u"
                printNames =
                  Backend.getCurrentPrettyNames (Backend.AllNames currentPath'') root'
                ppe = PPE.fromNamesDecl hqLength printNames
            unless (null types && null terms) $
              eval . Notify $
                DisplayDefinitions loc ppe types terms
            unless (null misses) $
              eval . Notify $ SearchTermsNotFound misses
            -- We set latestFile to be programmatically generated, if we
            -- are viewing these definitions to a file - this will skip the
            -- next update for that file (which will happen immediately)
            latestFile .= ((, True) <$> loc)
>>>>>>> b91d1ac7
      FindPatchI -> do
        let patches =
              [ Path.toName $ Path.snoc p seg
              | (p, b) <- Branch.toList0 currentBranch0
              , (seg, _) <- Map.toList (Branch._edits b) ]
        respond $ ListOfPatches $ Set.fromList patches
        numberedArgs .= fmap Name.toString patches

      FindShallowI pathArg -> do
        let pathArgAbs = resolveToAbsolute pathArg
            ppe = Backend.basicSuffixifiedNames
                           sbhLength
                           root'
                           (Backend.AllNames $ Path.fromPath' pathArg)
        res <- eval $ FindShallow pathArgAbs
        case res of
          Left e -> handleBackendError e
          Right entries -> do
            -- caching the result as an absolute path, for easier jumping around
            numberedArgs .= fmap entryToHQString entries
            respond $ ListShallow ppe entries
            where
              entryToHQString :: ShallowListEntry v Ann -> String
              entryToHQString e =
                fixup $ case e of
                  ShallowTypeEntry (TypeEntry _ hq _)    -> HQ'.toString hq
                  ShallowTermEntry (TermEntry _ hq _ _)  -> HQ'.toString hq
                  ShallowBranchEntry ns _ _  -> NameSegment.toString ns
                  ShallowPatchEntry ns       -> NameSegment.toString ns
               where
                fixup s = case pathArgStr of
                           "" -> s
                           p | last p == '.' -> p ++ s
                           p -> p ++ "." ++ s
                pathArgStr = show pathArg

      SearchByNameI isVerbose _showAll ws -> do
        let prettyPrintNames = basicPrettyPrintNames
        unlessError do
          results <- case ws of
            -- no query, list everything
            [] -> pure . listBranch $ Branch.head currentBranch'

            -- type query
            ":" : ws ->
              ExceptT (parseSearchType (show input) (unwords ws)) >>= \typ ->
                ExceptT $ do
                  let named = Branch.deepReferents root0
                  matches <-
                    fmap (filter (`Set.member` named) . toList) $
                      eval $ GetTermsOfType typ
                  matches <-
                    if null matches then do
                      respond NoExactTypeMatches
                      fmap (filter (`Set.member` named) . toList) $
                        eval $ GetTermsMentioningType typ
                    else pure matches
                  let results =
                      -- in verbose mode, aliases are shown, so we collapse all
                      -- aliases to a single search result; in non-verbose mode,
                      -- a separate result may be shown for each alias
                        (if isVerbose then uniqueBy SR.toReferent else id) $
                        searchResultsFor prettyPrintNames matches []
                  pure . pure $ results

            -- name query
            (map HQ.unsafeFromString -> qs) -> do
              let ns = basicPrettyPrintNames
              let srs = searchBranchScored ns fuzzyNameDistance qs
              pure $ uniqueBy SR.toReferent srs
          lift do
            numberedArgs .= fmap searchResultToHQString results
            results' <- loadSearchResults results
            ppe <- suffixifiedPPE =<<
              makePrintNamesFromLabeled'
                (foldMap SR'.labeledDependencies results')
            respond $ ListOfDefinitions ppe isVerbose results'

      ResolveTypeNameI hq ->
        zeroOneOrMore (getHQ'Types hq) (typeNotFound hq) go (typeConflicted hq)
        where
        conflicted = getHQ'Types (fmap HQ'.toNameOnly hq)
        makeDelete =
          BranchUtil.makeDeleteTypeName (resolveSplit' (HQ'.toName <$> hq))
        go r = stepManyAt . fmap makeDelete . toList . Set.delete r $ conflicted

      ResolveTermNameI hq -> do
        refs <- getHQ'TermsIncludingHistorical hq
        zeroOneOrMore refs (termNotFound hq) go (termConflicted hq)
        where
        conflicted = getHQ'Terms (fmap HQ'.toNameOnly hq)
        makeDelete =
          BranchUtil.makeDeleteTermName (resolveSplit' (HQ'.toName <$> hq))
        go r = stepManyAt . fmap makeDelete . toList . Set.delete r $ conflicted

      ReplaceI from to patchPath -> do
        let patchPath' = fromMaybe defaultPatchPath patchPath
        patch <- getPatchAt patchPath'
        QueryResult fromMisses' fromHits <- hqNameQuery [from]
        QueryResult toMisses' toHits <- hqNameQuery [to]
        let termsFromRefs = termReferences fromHits
            termsToRefs = termReferences toHits
            typesFromRefs = typeReferences fromHits
            typesToRefs = typeReferences toHits
            --- Here are all the kinds of misses
            --- [X] [X]
            --- [Type] [Term]
            --- [Term] [Type]
            --- [Type] [X]
            --- [Term] [X]
            --- [X] [Type]
            --- [X] [Term]
            -- Type hits are term misses
            termFromMisses = fromMisses'
                       <> (SR.typeName <$> typeResults fromHits)
            termToMisses = toMisses'
                       <> (SR.typeName <$> typeResults toHits)
            -- Term hits are type misses
            typeFromMisses = fromMisses'
                       <> (SR.termName <$> termResults fromHits)
            typeToMisses = toMisses'
                       <> (SR.termName <$> termResults toHits)

            termMisses = termFromMisses <> termToMisses
            typeMisses = typeFromMisses <> typeToMisses

            replaceTerms :: Reference
               -> Reference
               -> Action m (Either Event Input) v ()
            replaceTerms fr tr = do
              mft <- eval $ LoadTypeOfTerm fr
              mtt <- eval $ LoadTypeOfTerm tr
              let termNotFound = respond . TermNotFound'
                                         . SH.take hqLength
                                         . Reference.toShortHash
              case (mft, mtt) of
                (Nothing, _) -> termNotFound fr
                (_, Nothing) -> termNotFound tr
                (Just ft, Just tt) -> do
                  let
                      patch' =
                        -- The modified patch
                        over Patch.termEdits
                          (R.insert fr (Replace tr (TermEdit.typing tt ft))
                           . R.deleteDom fr)
                          patch
                      (patchPath'', patchName) = resolveSplit' patchPath'
                  saveAndApplyPatch patchPath'' patchName patch'

            replaceTypes :: Reference
               -> Reference
               -> Action m (Either Event Input) v ()
            replaceTypes fr tr = do
              let patch' =
                    -- The modified patch
                    over Patch.typeEdits
                      (R.insert fr (TypeEdit.Replace tr) . R.deleteDom fr) patch
                  (patchPath'', patchName) = resolveSplit' patchPath'
              saveAndApplyPatch patchPath'' patchName patch'

            ambiguous t rs =
              let rs' = Set.map Referent.Ref $ Set.fromList rs
              in  case t of
                    HQ.HashOnly h ->
                      hashConflicted h rs'
                    (Path.parseHQSplit' . HQ.toString -> Right n) ->
                      termConflicted n rs'
                    _ -> respond . BadName $ HQ.toString t

            mismatch typeName termName = respond $ TypeTermMismatch typeName termName


        case (termsFromRefs, termsToRefs, typesFromRefs, typesToRefs) of
          ([], [], [], [])     -> respond $ SearchTermsNotFound termMisses
          ([_], [], [], [_])   -> mismatch to from
          ([], [_], [_], [])   -> mismatch from to
          ([_], [], _, _)      -> respond $ SearchTermsNotFound termMisses
          ([], [_], _, _)      -> respond $ SearchTermsNotFound termMisses
          (_, _, [_], [])      -> respond $ SearchTermsNotFound typeMisses
          (_, _, [], [_])      -> respond $ SearchTermsNotFound typeMisses
          ([fr], [tr], [], []) -> replaceTerms fr tr
          ([], [], [fr], [tr]) -> replaceTypes fr tr
          (froms, [_], [], []) -> ambiguous from froms
          ([], [], froms, [_]) -> ambiguous from froms
          ([_], tos, [], [])   -> ambiguous to tos
          ([], [], [_], tos)   -> ambiguous to tos
          (_, _, _, _)         -> error "unpossible"

      LoadI maybePath ->
        case maybePath <|> (fst <$> latestFile') of
          Nothing   -> respond NoUnisonFile
          Just path -> do
            res <- eval . LoadSource . Text.pack $ path
            case res of
              InvalidSourceNameError -> respond $ InvalidSourceName path
              LoadError -> respond $ SourceLoadFailed path
              LoadSuccess contents -> loadUnisonFile (Text.pack path) contents

      AddI hqs ->
        case uf of
          Nothing -> respond NoUnisonFile
          Just uf -> do
            sr <-
              Slurp.disallowUpdates
                . applySelection hqs uf
                . toSlurpResult currentPath' uf
                <$> slurpResultNames
            let adds = Slurp.adds sr
            stepAtNoSync (Path.unabsolute currentPath', doSlurpAdds adds uf)
            eval . AddDefsToCodebase . filterBySlurpResult sr $ uf
            ppe <- prettyPrintEnvDecl =<< displayNames uf
            respond $ SlurpOutput input (PPE.suffixifiedPPE ppe) sr
            addDefaultMetadata adds
            syncRoot

      PreviewAddI hqs -> case (latestFile', uf) of
        (Just (sourceName, _), Just uf) -> do
          sr <-  Slurp.disallowUpdates
                    .  applySelection hqs uf
                    .  toSlurpResult currentPath' uf
                   <$> slurpResultNames
          previewResponse sourceName sr uf
        _ -> respond NoUnisonFile

      UpdateI maybePatchPath hqs -> case uf of
        Nothing -> respond NoUnisonFile
        Just uf -> do
          let patchPath = fromMaybe defaultPatchPath maybePatchPath
          slurpCheckNames <- slurpResultNames
          currentPathNames <- currentPathNames
          let sr = applySelection hqs uf
                 . toSlurpResult currentPath' uf
                 $ slurpCheckNames
              addsAndUpdates = Slurp.updates sr <> Slurp.adds sr
              fileNames = UF.typecheckedToNames uf
              -- todo: display some error if typeEdits or termEdits itself contains a loop
              typeEdits :: Map Name (Reference, Reference)
              typeEdits = Map.fromList $ map f (toList $ SC.types (updates sr)) where
                f v = case (toList (Names.typesNamed slurpCheckNames n)
                           ,toList (Names.typesNamed fileNames n)) of
                  ([old],[new]) -> (n, (old, new))
                  _ -> error $ "Expected unique matches for "
                                  ++ Var.nameStr v ++ " but got: "
                                  ++ show otherwise
                  where n = Name.unsafeFromVar v
              hashTerms :: Map Reference (Type v Ann)
              hashTerms = Map.fromList (toList hashTerms0) where
                hashTerms0 = (\(r, _wk, _tm, typ) -> (r, typ)) <$> UF.hashTerms uf
              termEdits :: Map Name (Reference, Reference)
              termEdits = Map.fromList $ map g (toList $ SC.terms (updates sr)) where
                g v = case ( toList (Names.refTermsNamed slurpCheckNames n)
                           , toList (Names.refTermsNamed fileNames n)) of
                  ([old], [new]) -> (n, (old, new))
                  _ -> error $ "Expected unique matches for "
                                 ++ Var.nameStr v ++ " but got: "
                                 ++ show otherwise
                  where n = Name.unsafeFromVar v
              termDeprecations :: [(Name, Referent)]
              termDeprecations =
                [ (n, r) | (oldTypeRef,_) <- Map.elems typeEdits
                         , (n, r) <- Names.constructorsForType oldTypeRef currentPathNames ]

          ye'ol'Patch <- getPatchAt patchPath
          -- If `uf` updates a -> a', we want to replace all (a0 -> a) in patch
          -- with (a0 -> a') in patch'.
          -- So for all (a0 -> a) in patch, for all (a -> a') in `uf`,
          -- we must know the type of a0, a, a'.
          let
            -- we need:
            -- all of the `old` references from the `new` edits,
            -- plus all of the `old` references for edits from patch we're replacing
            collectOldForTyping :: [(Reference, Reference)] -> Patch -> Set Reference
            collectOldForTyping new old = foldl' f mempty (new ++ fromOld) where
              f acc (r, _r') = Set.insert r acc
              newLHS = Set.fromList . fmap fst $ new
              fromOld :: [(Reference, Reference)]
              fromOld = [ (r,r') | (r, TermEdit.Replace r' _) <- R.toList . Patch._termEdits $ old
                                 , Set.member r' newLHS ]
            neededTypes = collectOldForTyping (toList termEdits) ye'ol'Patch

          allTypes :: Map Reference (Type v Ann) <-
            fmap Map.fromList . for (toList neededTypes) $ \r ->
              (r,) . fromMaybe (Type.builtin External "unknown type")
              <$> (eval . LoadTypeOfTerm) r

          let typing r1 r2 = case (Map.lookup r1 allTypes, Map.lookup r2 hashTerms) of
                (Just t1, Just t2)
                  | Typechecker.isEqual t1 t2 -> TermEdit.Same
                  | Typechecker.isSubtype t1 t2 -> TermEdit.Subtype
                  | otherwise -> TermEdit.Different
                e -> error $ "compiler bug: typing map not constructed properly\n" <>
                  "typing " <> show r1 <> " " <> show r2 <> " : " <> show e

          let updatePatch :: Patch -> Patch
              updatePatch p = foldl' step2 p' termEdits
                where
                p' = foldl' step1 p typeEdits
                step1 p (r,r') = Patch.updateType r (TypeEdit.Replace r') p
                step2 p (r,r') = Patch.updateTerm typing r (TermEdit.Replace r' (typing r r')) p
              (p, seg) = Path.toAbsoluteSplit currentPath' patchPath
              updatePatches :: Branch0 m -> m (Branch0 m)
              updatePatches = Branch.modifyPatches seg updatePatch

          when (Slurp.isNonempty sr) $ do
          -- take a look at the `updates` from the SlurpResult
          -- and make a patch diff to record a replacement from the old to new references
            stepManyAtMNoSync
              [( Path.unabsolute currentPath'
               , pure . doSlurpUpdates typeEdits termEdits termDeprecations)
              ,( Path.unabsolute currentPath'
               , pure . doSlurpAdds addsAndUpdates uf)
              ,( Path.unabsolute p, updatePatches )]
            eval . AddDefsToCodebase . filterBySlurpResult sr $ uf
          ppe <- prettyPrintEnvDecl =<< displayNames uf
          respond $ SlurpOutput input (PPE.suffixifiedPPE ppe) sr
          -- propagatePatch prints TodoOutput
          void $ propagatePatchNoSync (updatePatch ye'ol'Patch) currentPath'
          addDefaultMetadata addsAndUpdates
          syncRoot

      PreviewUpdateI hqs -> case (latestFile', uf) of
        (Just (sourceName, _), Just uf) -> do
          sr <-  applySelection hqs uf
                    .  toSlurpResult currentPath' uf
                   <$> slurpResultNames
          previewResponse sourceName sr uf
        _ -> respond NoUnisonFile

      TodoI patchPath branchPath' -> do
        patch <- getPatchAt (fromMaybe defaultPatchPath patchPath)
        doShowTodoOutput patch $ resolveToAbsolute branchPath'

      TestI showOk showFail -> do
        let
          testTerms = Map.keys . R4.d1 . uncurry R4.selectD34 isTest
                    . Branch.deepTermMetadata $ currentBranch0
          testRefs = Set.fromList [ r | Referent.Ref r <- toList testTerms ]
          oks results =
            [ (r, msg)
            | (r, Term.List' ts) <- Map.toList results
            , Term.App' (Term.Constructor' ref cid) (Term.Text' msg) <- toList ts
            , cid == DD.okConstructorId && ref == DD.testResultRef ]
          fails results =
            [ (r, msg)
            | (r, Term.List' ts) <- Map.toList results
            , Term.App' (Term.Constructor' ref cid) (Term.Text' msg) <- toList ts
            , cid == DD.failConstructorId && ref == DD.testResultRef ]
        cachedTests <- fmap Map.fromList . eval $ LoadWatches WK.TestWatch testRefs
        let stats = Output.CachedTests (Set.size testRefs) (Map.size cachedTests)
        names <- makePrintNamesFromLabeled' $
          LD.referents testTerms <>
          LD.referents [ DD.okConstructorReferent, DD.failConstructorReferent ]
        ppe <- fqnPPE names
        respond $ TestResults stats ppe showOk showFail
                    (oks cachedTests) (fails cachedTests)
        let toCompute = Set.difference testRefs (Map.keysSet cachedTests)
        unless (Set.null toCompute) $ do
          let total = Set.size toCompute
          computedTests <- fmap join . for (toList toCompute `zip` [1..]) $ \(r,n) ->
            case r of
              Reference.DerivedId rid -> do
                tm <- eval $ LoadTerm rid
                case tm of
                  Nothing -> [] <$ respond (TermNotFound' . SH.take hqLength . Reference.toShortHash $ Reference.DerivedId rid)
                  Just tm -> do
                    respond $ TestIncrementalOutputStart ppe (n,total) r tm
                    --                          v don't cache; test cache populated below
                    tm' <- eval $ Evaluate1 ppe False tm
                    case tm' of
                      Left e -> respond (EvaluationFailure e) $> []
                      Right tm' -> do
                        -- After evaluation, cache the result of the test
                        eval $ PutWatch WK.TestWatch rid tm'
                        respond $ TestIncrementalOutputEnd ppe (n,total) r tm'
                        pure [(r, tm')]
              r -> error $ "unpossible, tests can't be builtins: " <> show r

          let m = Map.fromList computedTests
          respond $ TestResults Output.NewlyComputed ppe showOk showFail (oks m) (fails m)

      -- ListBranchesI ->
      --   eval ListBranches >>= respond . ListOfBranches currentBranchName'
      -- DeleteBranchI branchNames -> withBranches branchNames $ \bnbs -> do
      --   uniqueToDelete <- prettyUniqueDefinitions bnbs
      --   let deleteBranches b =
      --         traverse (eval . DeleteBranch) b >> respond (Success input)
      --   if (currentBranchName' `elem` branchNames)
      --     then respond DeletingCurrentBranch
      --     else if null uniqueToDelete
      --       then deleteBranches branchNames
      --       else ifM (confirmedCommand input)
      --                (deleteBranches branchNames)
      --                (respond . DeleteBranchConfirmation $ uniqueToDelete)

      PropagatePatchI patchPath scopePath -> do
        patch <- getPatchAt patchPath
        updated <- propagatePatch inputDescription patch (resolveToAbsolute scopePath)
        unless updated (respond $ NothingToPatch patchPath scopePath)

      ExecuteI main -> addRunMain main uf >>= \case
        NoTermWithThatName -> do
          ppe <- suffixifiedPPE (NamesWithHistory.NamesWithHistory basicPrettyPrintNames mempty)
          mainType <- eval RuntimeMain
          respond $ NoMainFunction main ppe [mainType]
        TermHasBadType ty -> do
          ppe <- suffixifiedPPE (NamesWithHistory.NamesWithHistory basicPrettyPrintNames mempty)
          mainType <- eval RuntimeMain
          respond $ BadMainFunction main ty ppe [mainType]
        RunMainSuccess unisonFile -> do
          ppe <- executePPE unisonFile
          e <- eval $ Execute ppe unisonFile

          case e of
            Left e -> respond $ EvaluationFailure e
            Right _ -> pure () -- TODO

      MakeStandaloneI output main -> do
        mainType <- eval RuntimeMain
        parseNames <-
          flip NamesWithHistory.NamesWithHistory mempty <$> basicPrettyPrintNamesA
        ppe <- suffixifiedPPE parseNames
        let resolved = toList $ NamesWithHistory.lookupHQTerm main parseNames
            smain = HQ.toString main
        filtered <- catMaybes <$>
          traverse (\r -> fmap (r,) <$> loadTypeOfTerm r) resolved
        case filtered of
          [(Referent.Ref ref, ty)]
            | Typechecker.isSubtype ty mainType ->
              eval (MakeStandalone ppe ref output) >>= \case
                Just err -> respond $ EvaluationFailure err
                Nothing -> pure ()
            | otherwise ->
              respond $ BadMainFunction smain ty ppe [mainType]
          _ -> respond $ NoMainFunction smain ppe [mainType]

      IOTestI main -> do
        -- todo - allow this to run tests from scratch file, using addRunMain
        testType <- eval RuntimeTest
        parseNames <- (`NamesWithHistory.NamesWithHistory` mempty) <$> basicPrettyPrintNamesA
        ppe <- suffixifiedPPE parseNames
        -- use suffixed names for resolving the argument to display
        let
            oks results =
              [ (r, msg)
              | (r, Term.List' ts) <- results
              , Term.App' (Term.Constructor' ref cid) (Term.Text' msg) <- toList ts
              , cid == DD.okConstructorId && ref == DD.testResultRef ]
            fails results =
              [ (r, msg)
              | (r, Term.List' ts) <- results
              , Term.App' (Term.Constructor' ref cid) (Term.Text' msg) <- toList ts
              , cid == DD.failConstructorId && ref == DD.testResultRef ]

            results = NamesWithHistory.lookupHQTerm main parseNames in
            case toList results of
               [Referent.Ref ref] -> do
                 typ <- loadTypeOfTerm (Referent.Ref ref)
                 case typ of
                   Just typ | Typechecker.isSubtype typ testType -> do
                     let a = ABT.annotation tm
                         tm = DD.forceTerm a a (Term.ref a ref) in do
                         --                          v Don't cache IO tests
                         tm' <- eval $ Evaluate1 ppe False tm
                         case tm' of
                           Left e -> respond (EvaluationFailure e)
                           Right tm' ->
                               respond $ TestResults Output.NewlyComputed ppe True True (oks [(ref, tm')]) (fails [(ref, tm')])
                   _ -> respond $ NoMainFunction (HQ.toString main) ppe [testType]
               _ -> respond $ NoMainFunction (HQ.toString main) ppe [testType]

      -- UpdateBuiltinsI -> do
      --   stepAt updateBuiltins
      --   checkTodo

      MergeBuiltinsI -> do
        -- these were added once, but maybe they've changed and need to be
        -- added again.
        let uf = UF.typecheckedUnisonFile (Map.fromList Builtin.builtinDataDecls)
                                          (Map.fromList Builtin.builtinEffectDecls)
                                          [Builtin.builtinTermsSrc Intrinsic]
                                          mempty
        eval $ AddDefsToCodebase uf
        -- add the names; note, there are more names than definitions
        -- due to builtin terms; so we don't just reuse `uf` above.
        let srcb = BranchUtil.fromNames Builtin.names0
        _ <- updateAtM (currentPath' `snoc` "builtin") $ \destb ->
               eval $ Merge Branch.RegularMerge srcb destb
        success

      MergeIOBuiltinsI -> do
        -- these were added once, but maybe they've changed and need to be
        -- added again.
        let uf = UF.typecheckedUnisonFile (Map.fromList Builtin.builtinDataDecls)
                                          (Map.fromList Builtin.builtinEffectDecls)
                                          [Builtin.builtinTermsSrc Intrinsic]
                                          mempty
        eval $ AddDefsToCodebase uf
        -- these have not necessarily been added yet
        eval $ AddDefsToCodebase IOSource.typecheckedFile'

        -- add the names; note, there are more names than definitions
        -- due to builtin terms; so we don't just reuse `uf` above.
        let names0 = Builtin.names0
                     <> UF.typecheckedToNames @v IOSource.typecheckedFile'
        let srcb = BranchUtil.fromNames names0
        _ <- updateAtM (currentPath' `snoc` "builtin") $ \destb ->
               eval $ Merge Branch.RegularMerge srcb destb

        success

      ListEditsI maybePath -> do
        let (p, seg) =
              maybe (Path.toAbsoluteSplit currentPath' defaultPatchPath)
                    (Path.toAbsoluteSplit currentPath')
                    maybePath
        patch <- eval . Eval . Branch.getPatch seg . Branch.head =<< getAt p
        ppe <- suffixifiedPPE =<<
          makePrintNamesFromLabeled' (Patch.labeledDependencies patch)
        respond $ ListEdits patch ppe

      PullRemoteBranchI mayRepo path syncMode verbosity -> unlessError do
        ns <- maybe (writePathToRead <$> resolveConfiguredGitUrl Pull path) pure mayRepo
        lift $ unlessGitError do
          b <- importRemoteBranch ns syncMode
          let msg = Just $ PullAlreadyUpToDate ns path
          let destAbs = resolveToAbsolute path
          let printDiffPath = if Verbosity.isSilent verbosity then Nothing else Just path
          lift $ mergeBranchAndPropagateDefaultPatch Branch.RegularMerge inputDescription msg b printDiffPath destAbs

      PushRemoteBranchI mayRepo path syncMode -> do
        let srcAbs = resolveToAbsolute path
        srcb <- getAt srcAbs
        unlessError do
          (repo, remotePath) <- maybe (resolveConfiguredGitUrl Push path) pure mayRepo
          lift $ unlessGitError do
            (cleanup, remoteRoot) <- unsafeTime "Push viewRemoteBranch" $
              viewRemoteBranch (writeToRead repo, Nothing, Path.empty)
            -- We don't merge `srcb` with the remote namespace, `r`, we just
            -- replace it. The push will be rejected if this rewinds time
            -- or misses any new updates in `r` that aren't in `srcb` already.
            let newRemoteRoot = Branch.modifyAt remotePath (const srcb) remoteRoot
            unsafeTime "Push syncRemoteRootBranch" $
              syncRemoteRootBranch repo newRemoteRoot syncMode
            lift . eval $ Eval cleanup
            lift $ respond Success
      ListDependentsI hq -> -- todo: add flag to handle transitive efficiently
        resolveHQToLabeledDependencies hq >>= \lds ->
          if null lds
          then respond $ LabeledReferenceNotFound hq
          else for_ lds $ \ld -> do
            dependents <- let
              tp r = eval $ GetDependents r
              tm (Referent.Ref r) = eval $ GetDependents r
              tm (Referent.Con r _i _ct) = eval $ GetDependents r
              in LD.fold tp tm ld
            (missing, names0) <- eval . Eval $ Branch.findHistoricalRefs' dependents root'
            let types = R.toList $ Names.types names0
            let terms = fmap (second Referent.toReference) $ R.toList $ Names.terms names0
            let names = types <> terms
            numberedArgs .= fmap (Text.unpack . Reference.toText) ((fmap snd names) <> toList missing)
            respond $ ListDependents hqLength ld names missing
      ListDependenciesI hq -> -- todo: add flag to handle transitive efficiently
        resolveHQToLabeledDependencies hq >>= \lds ->
          if null lds
          then respond $ LabeledReferenceNotFound hq
          else for_ lds $ \ld -> do
            dependencies :: Set Reference <- let
              tp r@(Reference.DerivedId i) = eval (LoadType i) <&> \case
                Nothing -> error $ "What happened to " ++ show i ++ "?"
                Just decl -> Set.delete r . DD.dependencies $ DD.asDataDecl decl
              tp _ = pure mempty
              tm (Referent.Ref r@(Reference.DerivedId i)) = eval (LoadTerm i) <&> \case
                Nothing -> error $ "What happened to " ++ show i ++ "?"
                Just tm -> Set.delete r $ Term.dependencies tm
              tm con@(Referent.Con (Reference.DerivedId i) cid _ct) = eval (LoadType i) <&> \case
                Nothing -> error $ "What happened to " ++ show i ++ "?"
                Just decl -> case DD.typeOfConstructor (DD.asDataDecl decl) cid of
                  Nothing -> error $ "What happened to " ++ show con ++ "?"
                  Just tp -> Type.dependencies tp
              tm _ = pure mempty
              in LD.fold tp tm ld
            (missing, names0) <- eval . Eval $ Branch.findHistoricalRefs' dependencies root'
            let types = R.toList $ Names.types names0
            let terms = fmap (second Referent.toReference) $ R.toList $ Names.terms names0
            let names = types <> terms
            numberedArgs .= fmap (Text.unpack . Reference.toText) ((fmap snd names) <> toList missing)
            respond $ ListDependencies hqLength ld names missing
      DebugNumberedArgsI -> use numberedArgs >>= respond . DumpNumberedArgs
      DebugTypecheckedUnisonFileI -> case uf of
        Nothing -> respond NoUnisonFile
        Just uf -> let
          datas, effects, terms :: [(Name, Reference.Id)]
          datas = [ (Name.unsafeFromVar v, r) | (v, (r, _d)) <- Map.toList $ UF.dataDeclarationsId' uf ]
          effects = [ (Name.unsafeFromVar v, r) | (v, (r, _e)) <- Map.toList $ UF.effectDeclarationsId' uf ]
          terms = [ (Name.unsafeFromVar v, r) | (v, (r, _wk, _tm, _tp)) <- Map.toList $ UF.hashTermsId uf ]
          in eval . Notify $ DumpUnisonFileHashes hqLength datas effects terms
      DebugDumpNamespacesI -> do
        let seen h = State.gets (Set.member h)
            set h = State.modify (Set.insert h)
            getCausal b = (Branch.headHash b, pure $ Branch._history b)
            goCausal :: forall m. Monad m => [(Branch.Hash, m (Branch.UnwrappedBranch m))] -> StateT (Set Branch.Hash) m ()
            goCausal [] = pure ()
            goCausal ((h, mc) : queue) = do
              ifM (seen h) (goCausal queue) do
                lift mc >>= \case
                  Causal.One h b -> goBranch h b mempty queue
                  Causal.Cons h b tail -> goBranch h b [fst tail] (tail : queue)
                  Causal.Merge h b (Map.toList -> tails) -> goBranch h b (map fst tails) (tails ++ queue)
            goBranch :: forall m. Monad m => Branch.Hash -> Branch0 m -> [Branch.Hash] -> [(Branch.Hash, m (Branch.UnwrappedBranch m))] -> StateT (Set Branch.Hash) m ()
            goBranch h b (Set.fromList -> causalParents) queue = case b of
              Branch0 terms0 types0 children0 patches0 _ _ _ _ _ _ -> let
                wrangleMetadata :: (Ord r, Ord n) => Metadata.Star r n -> r -> (r, (Set n, Set Metadata.Value))
                wrangleMetadata s r =
                  (r, (R.lookupDom r $ Star3.d1 s, Set.map snd . R.lookupDom r $ Star3.d3 s))
                terms = Map.fromList . map (wrangleMetadata terms0) . Foldable.toList $ Star3.fact terms0
                types = Map.fromList . map (wrangleMetadata types0) . Foldable.toList $ Star3.fact types0
                patches = fmap fst patches0
                children = fmap Branch.headHash children0
                in do
                  let d = Output.DN.DumpNamespace terms types patches children causalParents
                  -- the alternate implementation that doesn't rely on `traceM` blows up
                  traceM $ P.toPlain 200 (prettyDump (h, d))
                  set h
                  goCausal (map getCausal (Foldable.toList children0) ++ queue)
            prettyDump (h, Output.DN.DumpNamespace terms types patches children causalParents) =
              P.lit "Namespace " <> P.shown h <> P.newline <> (P.indentN 2 $ P.linesNonEmpty [
                Monoid.unlessM (null causalParents) $ P.lit "Causal Parents:" <> P.newline <> P.indentN 2 (P.lines (map P.shown $ Set.toList causalParents))
              , Monoid.unlessM (null terms) $ P.lit "Terms:" <> P.newline <> P.indentN 2 (P.lines (map (prettyDefn Referent.toText) $ Map.toList terms))
              , Monoid.unlessM (null types) $ P.lit "Types:" <> P.newline <> P.indentN 2 (P.lines (map (prettyDefn Reference.toText) $ Map.toList types))
              , Monoid.unlessM (null patches) $ P.lit "Patches:" <> P.newline <> P.indentN 2 (P.column2 (map (bimap P.shown P.shown) $ Map.toList patches))
              , Monoid.unlessM (null children) $ P.lit "Children:" <> P.newline <> P.indentN 2 (P.column2 (map (bimap P.shown P.shown) $ Map.toList children))
              ])
              where
                prettyLinks renderR r [] = P.indentN 2 $ P.text (renderR r)
                prettyLinks renderR r links = P.indentN 2 (P.lines (P.text (renderR r) : (links <&> \r -> "+ " <> P.text (Reference.toText r))))
                prettyDefn renderR (r, (Foldable.toList -> names, Foldable.toList -> links)) =
                  P.lines (P.shown <$> if null names then [NameSegment "<unnamed>"] else names) <> P.newline <> prettyLinks renderR r links
        void . eval . Eval . flip State.execStateT mempty $ goCausal [getCausal root']
      DebugDumpNamespaceSimpleI -> do
        for_ (Relation.toList . Branch.deepTypes . Branch.head $ root') \(r, name) ->
          traceM $ show name ++ ",Type," ++ Text.unpack (Reference.toText r)
        for_ (Relation.toList . Branch.deepTerms . Branch.head $ root') \(r, name) ->
          traceM $ show name ++ ",Term," ++ Text.unpack (Referent.toText r)
      DebugClearWatchI {} -> eval ClearWatchCache
      DeprecateTermI {} -> notImplemented
      DeprecateTypeI {} -> notImplemented
      RemoveTermReplacementI from patchPath ->
        doRemoveReplacement from patchPath True
      RemoveTypeReplacementI from patchPath ->
        doRemoveReplacement from patchPath False
      ShowDefinitionByPrefixI {} -> notImplemented
      UpdateBuiltinsI -> notImplemented
      QuitI -> MaybeT $ pure Nothing
     where
      notImplemented = eval $ Notify NotImplemented
      success = respond Success

      resolveDefaultMetadata :: Path.Absolute -> Action' m v [String]
      resolveDefaultMetadata path = do
        let superpaths = Path.ancestors path
        xs <- for
          superpaths
          (\path -> do
            mayNames <-
              eval . ConfigLookup @[String] $ configKey "DefaultMetadata" path
            pure . join $ toList mayNames
          )
        pure . join $ toList xs

      configKey k p =
        Text.intercalate "." . toList $ k :<| fmap
          NameSegment.toText
          (Path.toSeq $ Path.unabsolute p)

      -- Takes a maybe (namespace address triple); returns it as-is if `Just`;
      -- otherwise, tries to load a value from .unisonConfig, and complains
      -- if needed.
      resolveConfiguredGitUrl
        :: PushPull
        -> Path'
        -> ExceptT (Output v) (Action' m v) WriteRemotePath
      resolveConfiguredGitUrl pushPull destPath' = ExceptT do
        let destPath = resolveToAbsolute destPath'
        let configKey = gitUrlKey destPath
        (eval . ConfigLookup) configKey >>= \case
          Just url ->
            case P.parse UriParser.writeRepoPath (Text.unpack configKey) url of
              Left e ->
                pure . Left $
                  ConfiguredGitUrlParseError pushPull destPath' url (show e)
              Right ns ->
                pure . Right $ ns
          Nothing ->
            pure . Left $ NoConfiguredGitUrl pushPull destPath'

      gitUrlKey = configKey "GitUrl"

  case e of
    Right input -> lastInput .= Just input
    _ -> pure ()

-- | Handle a @ShowDefinitionI@ input command, i.e. `view` or `edit`.
handleShowDefinition :: forall m v. OutputLocation -> [HQ.HashQualified Name] -> Action' m v ()
handleShowDefinition outputLoc query = do
  currentPath' <- Path.unabsolute <$> use currentPath
  root' <- use root
  hqLength <- eval CodebaseHashLength
  Backend.DefinitionResults terms types misses <-
    eval (GetDefinitionsBySuffixes (Just currentPath') root' includeCycles query)
  outputPath <- getOutputPath
  when (not (null types && null terms)) do
    let printNames = Backend.getCurrentPrettyNames (Backend.AllNames currentPath') root'
    let ppe = PPE.fromNamesDecl hqLength printNames
    respond (DisplayDefinitions outputPath ppe types terms)
  when (not (null misses)) (respond (SearchTermsNotFound misses))
  -- We set latestFile to be programmatically generated, if we
  -- are viewing these definitions to a file - this will skip the
  -- next update for that file (which will happen immediately)
  latestFile .= ((,True) <$> outputPath)
  where
    -- `view`: don't include cycles; `edit`: include cycles
    includeCycles =
      case outputLoc of
        ConsoleLocation -> Backend.DontIncludeCycles
        FileLocation _ -> Backend.IncludeCycles
        LatestFileLocation -> Backend.IncludeCycles

    -- Get the file path to send the definition(s) to. `Nothing` means the terminal.
    getOutputPath :: Action' m v (Maybe FilePath)
    getOutputPath =
      case outputLoc of
        ConsoleLocation -> pure Nothing
        FileLocation path -> pure (Just path)
        LatestFileLocation ->
          use latestFile <&> \case
            Nothing -> Just "scratch.u"
            Just (path, _) -> Just path

-- todo: compare to `getHQTerms` / `getHQTypes`.  Is one universally better?
resolveHQToLabeledDependencies :: Functor m => HQ.HashQualified Name -> Action' m v (Set LabeledDependency)
resolveHQToLabeledDependencies = \case
  HQ.NameOnly n -> do
    parseNames <- basicParseNames
    let terms, types :: Set LabeledDependency
        terms = Set.map LD.referent . Name.searchBySuffix n $ Names.terms parseNames
        types = Set.map LD.typeRef  . Name.searchBySuffix n $ Names.types parseNames
    pure $ terms <> types
  -- rationale: the hash should be unique enough that the name never helps
  HQ.HashQualified _n sh -> resolveHashOnly sh
  HQ.HashOnly sh -> resolveHashOnly sh
  where
  resolveHashOnly sh = do
    terms <- eval $ TermReferentsByShortHash sh
    types <- eval $ TypeReferencesByShortHash sh
    pure $ Set.map LD.referent terms <> Set.map LD.typeRef types

doDisplay :: Var v => OutputLocation -> NamesWithHistory -> Term v () -> Action' m v ()
doDisplay outputLoc names tm = do
  ppe <- prettyPrintEnvDecl names
  tf <- use latestTypecheckedFile
  let (tms, typs) = maybe mempty UF.indexByReference tf
  latestFile' <- use latestFile
  let
    loc = case outputLoc of
      ConsoleLocation    -> Nothing
      FileLocation path  -> Just path
      LatestFileLocation -> fmap fst latestFile' <|> Just "scratch.u"
    useCache = True
    evalTerm tm = fmap ErrorUtil.hush . fmap (fmap Term.unannotate) . eval $
      Evaluate1 (PPE.suffixifiedPPE ppe) useCache (Term.amap (const External) tm)
    loadTerm (Reference.DerivedId r) = case Map.lookup r tms of
      Nothing -> fmap (fmap Term.unannotate) . eval $ LoadTerm r
      Just (tm,_) -> pure (Just $ Term.unannotate tm)
    loadTerm _ = pure Nothing
    loadDecl (Reference.DerivedId r) = case Map.lookup r typs of
      Nothing -> fmap (fmap $ DD.amap (const ())) . eval $ LoadType r
      Just decl -> pure (Just $ DD.amap (const ()) decl)
    loadDecl _ = pure Nothing
    loadTypeOfTerm' (Referent.Ref (Reference.DerivedId r))
        | Just (_,ty) <- Map.lookup r tms = pure $ Just (void ty)
    loadTypeOfTerm' r = fmap (fmap void) . loadTypeOfTerm $ r
  rendered <- DisplayValues.displayTerm ppe loadTerm loadTypeOfTerm' evalTerm loadDecl tm
  respond $ DisplayRendered loc rendered

getLinks :: (Var v, Monad m)
         => SrcLoc
         -> Path.HQSplit'
         -> Either (Set Reference) (Maybe String)
         -> ExceptT (Output v)
                    (Action' m v)
                    (PPE.PrettyPrintEnv,
                       --  e.g. ("Foo.doc", #foodoc, Just (#builtin.Doc)
                       [(HQ.HashQualified Name, Reference, Maybe (Type v Ann))])
getLinks srcLoc src mdTypeStr = ExceptT $ do
  let go = fmap Right . getLinks' src
  case mdTypeStr of
    Left s -> go (Just s)
    Right Nothing -> go Nothing
    Right (Just mdTypeStr) -> parseType srcLoc mdTypeStr >>= \case
      Left e -> pure $ Left e
      Right typ -> go . Just . Set.singleton $ Hashing.typeToReference typ

getLinks' :: (Var v, Monad m)
         => Path.HQSplit'         -- definition to print metadata of
         -> Maybe (Set Reference) -- return all metadata if empty
         -> Action' m v (PPE.PrettyPrintEnv,
                          --  e.g. ("Foo.doc", #foodoc, Just (#builtin.Doc)
                         [(HQ.HashQualified Name, Reference, Maybe (Type v Ann))])
getLinks' src selection0 = do
  root0 <- Branch.head <$> use root
  currentPath' <- use currentPath
  let resolveSplit' = Path.fromAbsoluteSplit . Path.toAbsoluteSplit currentPath'
      p = resolveSplit' src -- ex: the (parent,hqsegment) of `List.map` - `List`
      -- all metadata (type+value) associated with name `src`
      allMd = R4.d34 (BranchUtil.getTermMetadataHQNamed p root0)
           <> R4.d34 (BranchUtil.getTypeMetadataHQNamed p root0)
      allMd' = maybe allMd (`R.restrictDom` allMd) selection0
      -- then list the values after filtering by type
      allRefs :: Set Reference = R.ran allMd'
  sigs <- for (toList allRefs) (loadTypeOfTerm . Referent.Ref)
  let deps = Set.map LD.termRef allRefs <>
             Set.unions [ Set.map LD.typeRef . Type.dependencies $ t | Just t <- sigs ]
  ppe <- prettyPrintEnvDecl =<< makePrintNamesFromLabeled' deps
  let ppeDecl = PPE.unsuffixifiedPPE ppe
  let sortedSigs = sortOn snd (toList allRefs `zip` sigs)
  let out = [(PPE.termName ppeDecl (Referent.Ref r), r, t) | (r, t) <- sortedSigs ]
  pure (PPE.suffixifiedPPE ppe, out)

resolveShortBranchHash ::
  ShortBranchHash -> ExceptT (Output v) (Action' m v) (Branch m)
resolveShortBranchHash hash = ExceptT do
  hashSet <- eval $ BranchHashesByPrefix hash
  len <- eval BranchHashLength
  case Set.toList hashSet of
    []  -> pure . Left $ NoBranchWithHash hash
    [h] -> fmap Right . eval $ LoadLocalBranch h
    _   -> pure . Left $ BranchHashAmbiguous hash (Set.map (SBH.fromHash len) hashSet)

-- Returns True if the operation changed the namespace, False otherwise.
propagatePatchNoSync
  :: (Monad m, Var v)
  => Patch
  -> Path.Absolute
  -> Action' m v Bool
propagatePatchNoSync patch scopePath = do
  r <- use root
  let nroot = Branch.toNames (Branch.head r)
  stepAtMNoSync' (Path.unabsolute scopePath,
                  lift . lift . Propagate.propagateAndApply nroot patch)

-- Returns True if the operation changed the namespace, False otherwise.
propagatePatch :: (Monad m, Var v) =>
  InputDescription -> Patch -> Path.Absolute -> Action' m v Bool
propagatePatch inputDescription patch scopePath = do
  r <- use root
  let nroot = Branch.toNames (Branch.head r)
  stepAtM' (inputDescription <> " (applying patch)")
           (Path.unabsolute scopePath,
              lift . lift . Propagate.propagateAndApply nroot patch)

-- | Create the args needed for showTodoOutput and call it
doShowTodoOutput :: Monad m => Patch -> Path.Absolute -> Action' m v ()
doShowTodoOutput patch scopePath = do
  scope <- getAt scopePath
  let names0 = Branch.toNames (Branch.head scope)
  -- only needs the local references to check for obsolete defs
  let getPpe = do
        names <- makePrintNamesFromLabeled' (Patch.labeledDependencies patch)
        prettyPrintEnvDecl names
  showTodoOutput getPpe patch names0

-- | Show todo output if there are any conflicts or edits.
showTodoOutput
  :: Action' m v PPE.PrettyPrintEnvDecl
     -- ^ Action that fetches the pretty print env. It's expensive because it
     -- involves looking up historical names, so only call it if necessary.
  -> Patch
  -> Names
  -> Action' m v ()
showTodoOutput getPpe patch names0 = do
  todo <- checkTodo patch names0
  if TO.noConflicts todo && TO.noEdits todo
    then respond NoConflictsOrEdits
    else do
      numberedArgs .=
        (Text.unpack . Reference.toText . view _2 <$>
          fst (TO.todoFrontierDependents todo))
      ppe <- getPpe
      respond $ TodoOutput ppe todo

checkTodo :: Patch -> Names -> Action m i v (TO.TodoOutput v Ann)
checkTodo patch names0 = do
  f <- computeFrontier (eval . GetDependents) patch names0
  let dirty = R.dom f
      frontier = R.ran f
  (frontierTerms, frontierTypes) <- loadDisplayInfo frontier
  (dirtyTerms, dirtyTypes) <- loadDisplayInfo dirty
  -- todo: something more intelligent here?
  let scoreFn = const 1
  remainingTransitive <-
    frontierTransitiveDependents (eval . GetDependents) names0 frontier
  let
    scoredDirtyTerms =
      List.sortOn (view _1) [ (scoreFn r, r, t) | (r,t) <- dirtyTerms ]
    scoredDirtyTypes =
      List.sortOn (view _1) [ (scoreFn r, r, t) | (r,t) <- dirtyTypes ]
  pure $
    TO.TodoOutput
      (Set.size remainingTransitive)
      (frontierTerms, frontierTypes)
      (scoredDirtyTerms, scoredDirtyTypes)
      (Names.conflicts names0)
      (Patch.conflicts patch)
  where
  frontierTransitiveDependents ::
    Monad m => (Reference -> m (Set Reference)) -> Names -> Set Reference -> m (Set Reference)
  frontierTransitiveDependents dependents names0 rs = do
    let branchDependents r = Set.filter (Names.contains names0) <$> dependents r
    tdeps <- transitiveClosure branchDependents rs
    -- we don't want the frontier in the result
    pure $ tdeps `Set.difference` rs

-- (d, f) when d is "dirty" (needs update),
--             f is in the frontier (an edited dependency of d),
--         and d depends on f
-- a ⋖ b = a depends directly on b
-- dirty(d) ∧ frontier(f) <=> not(edited(d)) ∧ edited(f) ∧ d ⋖ f
--
-- The range of this relation is the frontier, and the domain is
-- the set of dirty references.
computeFrontier :: forall m . Monad m
         => (Reference -> m (Set Reference)) -- eg Codebase.dependents codebase
         -> Patch
         -> Names
         -> m (R.Relation Reference Reference)
computeFrontier getDependents patch names = let
  edited :: Set Reference
  edited = R.dom (Patch._termEdits patch) <> R.dom (Patch._typeEdits patch)
  addDependents :: R.Relation Reference Reference -> Reference -> m (R.Relation Reference Reference)
  addDependents dependents ref =
    (\ds -> R.insertManyDom ds ref dependents) . Set.filter (Names.contains names)
      <$> getDependents ref
  in do
    -- (r,r2) ∈ dependsOn if r depends on r2
    dependsOn <- foldM addDependents R.empty edited
    -- Dirty is everything that `dependsOn` Frontier, minus already edited defns
    pure $ R.filterDom (not . flip Set.member edited) dependsOn

eval :: Command m i v a -> Action m i v a
eval = lift . lift . Free.eval

confirmedCommand :: Input -> Action m i v Bool
confirmedCommand i = do
  i0 <- use lastInput
  pure $ Just i == i0

listBranch :: Branch0 m -> [SearchResult]
listBranch (Branch.toNames -> b) =
  List.sortOn (\s -> (SR.name s, s)) (SR.fromNames b)

-- | restores the full hash to these search results, for _numberedArgs purposes
searchResultToHQString :: SearchResult -> String
searchResultToHQString = \case
  SR.Tm' n r _ -> HQ.toString $ HQ.requalify n r
  SR.Tp' n r _ -> HQ.toString $ HQ.requalify n (Referent.Ref r)
  _ -> error "impossible match failure"

-- Return a list of definitions whose names fuzzy match the given queries.
fuzzyNameDistance :: Name -> Name -> Maybe Int
fuzzyNameDistance (Name.toString -> q) (Name.toString -> n) =
  Find.simpleFuzzyScore q n

-- return `name` and `name.<everything>...`
_searchBranchPrefix :: Branch m -> Name -> [SearchResult]
_searchBranchPrefix b n = case Path.unsnoc (Path.fromName n) of
  Nothing -> []
  Just (init, last) -> case Branch.getAt init b of
    Nothing -> []
    Just b -> SR.fromNames . Names.prefix0 n $ names0
      where
      lastName = Path.toName (Path.singleton last)
      subnames = Branch.toNames . Branch.head $
                   Branch.getAt' (Path.singleton last) b
      rootnames =
        Names.filter (== lastName) .
        Branch.toNames . set Branch.children mempty $ Branch.head b
      names0 = rootnames <> Names.prefix0 lastName subnames

searchResultsFor :: Names -> [Referent] -> [Reference] -> [SearchResult]
searchResultsFor ns terms types =
  [ SR.termSearchResult ns name ref
  | ref <- terms
  , name <- toList (Names.namesForReferent ns ref)
  ] <>
  [ SR.typeSearchResult ns name ref
  | ref <- types
  , name <- toList (Names.namesForReference ns ref)
  ]

searchBranchScored :: forall score. (Ord score)
              => Names
              -> (Name -> Name -> Maybe score)
              -> [HQ.HashQualified Name]
              -> [SearchResult]
searchBranchScored names0 score queries =
  nubOrd . fmap snd . toList $ searchTermNamespace <> searchTypeNamespace
  where
  searchTermNamespace = foldMap do1query queries
    where
    do1query :: HQ.HashQualified Name -> Set (Maybe score, SearchResult)
    do1query q = foldMap (score1hq q) (R.toList . Names.terms $ names0)
    score1hq :: HQ.HashQualified Name -> (Name, Referent) -> Set (Maybe score, SearchResult)
    score1hq query (name, ref) = case query of
      HQ.NameOnly qn ->
        pair qn
      HQ.HashQualified qn h | h `SH.isPrefixOf` Referent.toShortHash ref ->
        pair qn
      HQ.HashOnly h | h `SH.isPrefixOf` Referent.toShortHash ref ->
        Set.singleton (Nothing, result)
      _ -> mempty
      where
      result = SR.termSearchResult names0 name ref
      pair qn = case score qn name of
        Just score -> Set.singleton (Just score, result)
        Nothing -> mempty
  searchTypeNamespace = foldMap do1query queries
    where
    do1query :: HQ.HashQualified Name -> Set (Maybe score, SearchResult)
    do1query q = foldMap (score1hq q) (R.toList . Names.types $ names0)
    score1hq :: HQ.HashQualified Name -> (Name, Reference) -> Set (Maybe score, SearchResult)
    score1hq query (name, ref) = case query of
      HQ.NameOnly qn ->
        pair qn
      HQ.HashQualified qn h | h `SH.isPrefixOf` Reference.toShortHash ref ->
        pair qn
      HQ.HashOnly h | h `SH.isPrefixOf` Reference.toShortHash ref ->
        Set.singleton (Nothing, result)
      _ -> mempty
      where
      result = SR.typeSearchResult names0 name ref
      pair qn = case score qn name of
        Just score -> Set.singleton (Just score, result)
        Nothing -> mempty

handleBackendError :: Backend.BackendError -> Action m i v ()
handleBackendError = \case
  Backend.NoSuchNamespace path ->
    respond . BranchNotFound $ Path.absoluteToPath' path
  Backend.BadRootBranch   e -> respond $ BadRootBranch e
  Backend.NoBranchForHash h -> do
    sbhLength <- eval BranchHashLength
    respond . NoBranchWithHash $ SBH.fromHash sbhLength h
  Backend.CouldntLoadBranch h -> do
    respond . CouldntLoadBranch $ h
  Backend.CouldntExpandBranchHash sbh -> respond $ NoBranchWithHash sbh
  Backend.AmbiguousBranchHash h hashes ->
    respond $ BranchHashAmbiguous h hashes
  Backend.MissingSignatureForTerm r ->
    respond $ TermMissingType r

respond :: Output v -> Action m i v ()
respond output = eval $ Notify output

respondNumbered :: NumberedOutput v -> Action m i v ()
respondNumbered output = do
  args <- eval $ NotifyNumbered output
  unless (null args) $
    numberedArgs .= toList args

unlessError :: ExceptT (Output v) (Action' m v) () -> Action' m v ()
unlessError ma = runExceptT ma >>= either (eval . Notify) pure

unlessError' :: (e -> Output v) -> ExceptT e (Action' m v) () -> Action' m v ()
unlessError' f ma = unlessError $ withExceptT f ma

-- | supply `dest0` if you want to print diff messages
--   supply unchangedMessage if you want to display it if merge had no effect
mergeBranchAndPropagateDefaultPatch :: (Monad m, Var v) => Branch.MergeMode ->
  InputDescription -> Maybe (Output v) -> Branch m -> Maybe Path.Path' -> Path.Absolute -> Action' m v ()
mergeBranchAndPropagateDefaultPatch mode inputDescription unchangedMessage srcb dest0 dest =
  ifM (mergeBranch mode inputDescription srcb dest0 dest)
      (loadPropagateDiffDefaultPatch inputDescription dest0 dest)
      (for_ unchangedMessage respond)
  where
  mergeBranch :: (Monad m, Var v) =>
    Branch.MergeMode -> InputDescription -> Branch m -> Maybe Path.Path' -> Path.Absolute -> Action' m v Bool
  mergeBranch mode inputDescription srcb dest0 dest = unsafeTime "Merge Branch" $ do
    destb <- getAt dest
    merged <- eval $ Merge mode srcb destb
    b <- updateAtM inputDescription dest (const $ pure merged)
    for_ dest0 $ \dest0 ->
      diffHelper (Branch.head destb) (Branch.head merged) >>=
        respondNumbered . uncurry (ShowDiffAfterMerge dest0 dest)
    pure b

loadPropagateDiffDefaultPatch :: (Monad m, Var v) =>
  InputDescription -> Maybe Path.Path' -> Path.Absolute -> Action' m v ()
loadPropagateDiffDefaultPatch inputDescription dest0 dest = unsafeTime "Propagate Default Patch" $ do
    original <- getAt dest
    patch <- eval . Eval $ Branch.getPatch defaultPatchNameSegment (Branch.head original)
    patchDidChange <- propagatePatch inputDescription patch dest
    when patchDidChange . for_ dest0 $ \dest0 -> do
      patched <- getAt dest
      let patchPath = snoc dest0 defaultPatchNameSegment
      diffHelper (Branch.head original) (Branch.head patched) >>=
        respondNumbered . uncurry (ShowDiffAfterMergePropagate dest0 dest patchPath)

-- | Get metadata type/value from a name.
--
-- May fail with either:
--
--   * 'MetadataMissingType', if the given name is associated with a single reference, but that reference doesn't have a
--     type.
--   * 'MetadataAmbiguous', if the given name is associated with more than one reference.
getMetadataFromName ::
  Var v =>
  HQ.HashQualified Name ->
  Action m (Either Event Input) v (Either (Output v) (Metadata.Type, Metadata.Value))
getMetadataFromName name = do
  (Set.toList <$> getHQTerms name) >>= \case
    [ref@(Referent.Ref val)] ->
      eval (LoadTypeOfTerm val) >>= \case
        Nothing -> do
          ppe <- getPPE
          pure (Left (MetadataMissingType ppe ref))
        Just ty -> pure (Right (Hashing.typeToReference ty, val))
    -- FIXME: we want a different error message if the given name is associated with a data constructor (`Con`).
    refs -> do
      ppe <- getPPE
      pure (Left (MetadataAmbiguous name ppe refs))
  where
    getPPE :: Action m (Either Event Input) v PPE.PrettyPrintEnv
    getPPE = do
      currentPath' <- use currentPath
      sbhLength <- eval BranchHashLength
      Backend.basicSuffixifiedNames sbhLength <$> use root <*> pure (Backend.AllNames $ Path.unabsolute currentPath')

-- | Get the set of terms related to a hash-qualified name.
getHQTerms :: HQ.HashQualified Name -> Action' m v (Set Referent)
getHQTerms = \case
  HQ.NameOnly n -> do
    root0 <- Branch.head <$> use root
    currentPath' <- use currentPath
    -- absolute-ify the name, then lookup in deepTerms of root
    let path =
          n
            & Path.fromName'
            & Path.resolve currentPath'
            & Path.unabsolute
            & Path.toName
    pure $ R.lookupRan path (Branch.deepTerms root0)
  HQ.HashOnly sh -> hashOnly sh
  HQ.HashQualified _ sh -> hashOnly sh
  where
    hashOnly sh = eval $ TermReferentsByShortHash sh


getAt :: Functor m => Path.Absolute -> Action m i v (Branch m)
getAt (Path.Absolute p) =
  use root <&> fromMaybe Branch.empty . Branch.getAt p

-- Update a branch at the given path, returning `True` if
-- an update occurred and false otherwise
updateAtM :: Applicative m
          => InputDescription
          -> Path.Absolute
          -> (Branch m -> Action m i v (Branch m))
          -> Action m i v Bool
updateAtM reason (Path.Absolute p) f = do
  b  <- use lastSavedRoot
  b' <- Branch.modifyAtM p f b
  updateRoot b' reason
  pure $ b /= b'

stepAt
  :: forall m i v
   . Monad m
  => InputDescription
  -> (Path, Branch0 m -> Branch0 m)
  -> Action m i v ()
stepAt cause = stepManyAt @m @[] cause . pure

stepAtNoSync :: forall m i v. Monad m
       => (Path, Branch0 m -> Branch0 m)
       -> Action m i v ()
stepAtNoSync = stepManyAtNoSync @m @[] . pure

stepAtM :: forall m i v. Monad m
        => InputDescription
        -> (Path, Branch0 m -> m (Branch0 m))
        -> Action m i v ()
stepAtM cause = stepManyAtM @m @[] cause . pure

stepAtM'
  :: forall m i v
   . Monad m
  => InputDescription
  -> (Path, Branch0 m -> Action m i v (Branch0 m))
  -> Action m i v Bool
stepAtM' cause = stepManyAtM' @m @[] cause . pure

stepAtMNoSync'
  :: forall m i v
   . Monad m
  => (Path, Branch0 m -> Action m i v (Branch0 m))
  -> Action m i v Bool
stepAtMNoSync' = stepManyAtMNoSync' @m @[] . pure

stepManyAt
  :: (Monad m, Foldable f)
  => InputDescription
  -> f (Path, Branch0 m -> Branch0 m)
  -> Action m i v ()
stepManyAt reason actions = do
  stepManyAtNoSync actions
  b <- use root
  updateRoot b reason

-- Like stepManyAt, but doesn't update the root
stepManyAtNoSync
  :: (Monad m, Foldable f)
  => f (Path, Branch0 m -> Branch0 m)
  -> Action m i v ()
stepManyAtNoSync actions = do
  b <- use root
  let new = Branch.stepManyAt actions b
  root .= new

stepManyAtM :: (Monad m, Foldable f)
           => InputDescription
           -> f (Path, Branch0 m -> m (Branch0 m))
           -> Action m i v ()
stepManyAtM reason actions = do
    stepManyAtMNoSync actions
    b <- use root
    updateRoot b reason

stepManyAtMNoSync :: (Monad m, Foldable f)
           => f (Path, Branch0 m -> m (Branch0 m))
           -> Action m i v ()
stepManyAtMNoSync actions = do
    b <- use root
    b' <- eval . Eval $ Branch.stepManyAtM actions b
    root .= b'

stepManyAtM' :: (Monad m, Foldable f)
           => InputDescription
           -> f (Path, Branch0 m -> Action m i v (Branch0 m))
           -> Action m i v Bool
stepManyAtM' reason actions = do
    b <- use root
    b' <- Branch.stepManyAtM actions b
    updateRoot b' reason
    pure (b /= b')

stepManyAtMNoSync' :: (Monad m, Foldable f)
           => f (Path, Branch0 m -> Action m i v (Branch0 m))
           -> Action m i v Bool
stepManyAtMNoSync' actions = do
    b <- use root
    b' <- Branch.stepManyAtM actions b
    root .= b'
    pure (b /= b')

updateRoot :: Branch m -> InputDescription -> Action m i v ()
updateRoot new reason = do
  old <- use lastSavedRoot
  when (old /= new) $ do
    root .= new
    eval $ SyncLocalRootBranch new
    eval $ AppendToReflog reason old new
    lastSavedRoot .= new

-- cata for 0, 1, or more elements of a Foldable
-- tries to match as lazily as possible
zeroOneOrMore :: Foldable f => f a -> b -> (a -> b) -> (f a -> b) -> b
zeroOneOrMore f zero one more = case toList f of
  _ : _ : _ -> more f
  a : _ -> one a
  _ -> zero

-- Goal: If `remaining = root - toBeDeleted` contains definitions X which
-- depend on definitions Y not in `remaining` (which should also be in
-- `toBeDeleted`), then complain by returning (Y, X).
getEndangeredDependents :: forall m. Monad m
                        => (Reference -> m (Set Reference))
                        -> Names
                        -> Names
                        -> m (Names, Names)
getEndangeredDependents getDependents toDelete root = do
  let remaining  = root `Names.difference` toDelete
      toDelete', remaining', extinct :: Set Reference
      toDelete'  = Names.allReferences toDelete
      remaining' = Names.allReferences remaining          -- left over after delete
      extinct    = toDelete'  `Set.difference` remaining' -- deleting and not left over
      accumulateDependents m r = getDependents r <&> \ds -> Map.insert r ds m
  dependentsOfExtinct :: Map Reference (Set Reference) <-
    foldM accumulateDependents mempty extinct
  let orphaned, endangered, failed :: Set Reference
      orphaned   = fold dependentsOfExtinct
      endangered = orphaned `Set.intersection` remaining'
      failed = Set.filter hasEndangeredDependent extinct
      hasEndangeredDependent r = any (`Set.member` endangered)
                                     (dependentsOfExtinct Map.! r)
  pure ( Names.restrictReferences failed toDelete
       , Names.restrictReferences endangered root `Names.difference` toDelete)

-- Applies the selection filter to the adds/updates of a slurp result,
-- meaning that adds/updates should only contain the selection or its transitive
-- dependencies, any unselected transitive dependencies of the selection will
-- be added to `extraDefinitions`.
applySelection
  :: forall v a
   . Var v
  => [HQ'.HashQualified Name]
  -> UF.TypecheckedUnisonFile v a
  -> SlurpResult v
  -> SlurpResult v
applySelection [] _ = id
applySelection hqs file = \sr@SlurpResult{..} ->
  sr { adds = adds `SC.intersection` closed
     , updates = updates `SC.intersection` closed
     , extraDefinitions = closed `SC.difference` selection
     }
  where
  selectedNames =
    Names.filterByHQs (Set.fromList hqs) (UF.typecheckedToNames file)
  selection, closed :: SlurpComponent v
  selection = SlurpComponent selectedTypes selectedTerms
  closed = SC.closeWithDependencies file selection
  selectedTypes, selectedTerms :: Set v
  selectedTypes = Set.map var $ R.dom (Names.types selectedNames)
  selectedTerms = Set.map var $ R.dom (Names.terms selectedNames)

var :: Var v => Name -> v
var name = Var.named (Name.toText name)

toSlurpResult
  :: forall v
   . Var v
  => Path.Absolute
  -> UF.TypecheckedUnisonFile v Ann
  -> Names
  -> SlurpResult v
toSlurpResult currentPath uf existingNames =
  Slurp.subtractComponent (conflicts <> ctorCollisions) $ SlurpResult
    uf
    mempty
    adds
    dups
    mempty
    conflicts
    updates
    termCtorCollisions
    ctorTermCollisions
    termAliases
    typeAliases
    mempty
  where
  fileNames = UF.typecheckedToNames uf

  sc :: R.Relation Name Referent -> R.Relation Name Reference -> SlurpComponent v
  sc terms types = SlurpComponent { terms = Set.map var (R.dom terms)
                                  , types = Set.map var (R.dom types) }

  -- conflict (n,r) if n is conflicted in names0
  conflicts :: SlurpComponent v
  conflicts = sc terms types where
    terms = R.filterDom (conflicted . Names.termsNamed existingNames)
                        (Names.terms fileNames)
    types = R.filterDom (conflicted . Names.typesNamed existingNames)
                        (Names.types fileNames)
    conflicted s = Set.size s > 1

  ctorCollisions :: SlurpComponent v
  ctorCollisions =
    mempty { SC.terms = termCtorCollisions <> ctorTermCollisions }

  -- termCtorCollision (n,r) if (n, r' /= r) exists in existingNames and
  -- r is Ref and r' is Con
  termCtorCollisions :: Set v
  termCtorCollisions = Set.fromList
    [ var n
    | (n, Referent.Ref{}) <- R.toList (Names.terms fileNames)
    , [r@Referent.Con{}]  <- [toList $ Names.termsNamed existingNames n]
    -- ignore collisions w/ ctors of types being updated
    , Set.notMember (Referent.toReference r) typesToUpdate
    ]

  -- the set of typerefs that are being updated by this file
  typesToUpdate :: Set Reference
  typesToUpdate = Set.fromList
    [ r
    | (n, r') <- R.toList (Names.types fileNames)
    , r       <- toList (Names.typesNamed existingNames n)
    , r /= r'
    ]

  -- ctorTermCollisions (n,r) if (n, r' /= r) exists in names0 and r is Con
  -- and r' is Ref except we relaxed it to where r' can be Con or Ref
  -- what if (n,r) and (n,r' /= r) exists in names and r, r' are Con
  ctorTermCollisions :: Set v
  ctorTermCollisions = Set.fromList
    [ var n
    | (n, Referent.Con{}) <- R.toList (Names.terms fileNames)
    , r                   <- toList $ Names.termsNamed existingNames n
    -- ignore collisions w/ ctors of types being updated
    , Set.notMember (Referent.toReference r) typesToUpdate
    , Set.notMember (var n) (terms dups)
    ]

  -- duplicate (n,r) if (n,r) exists in names0
  dups :: SlurpComponent v
  dups = sc terms types where
    terms = R.intersection (Names.terms existingNames) (Names.terms fileNames)
    types = R.intersection (Names.types existingNames) (Names.types fileNames)

  -- update (n,r) if (n,r' /= r) exists in existingNames and r, r' are Ref
  updates :: SlurpComponent v
  updates = SlurpComponent (Set.fromList types) (Set.fromList terms) where
    terms =
      [ var n
      | (n, r'@Referent.Ref{}) <- R.toList (Names.terms fileNames)
      , [r@Referent.Ref{}]     <- [toList $ Names.termsNamed existingNames n]
      , r' /= r
      ]
    types =
      [ var n
      | (n, r') <- R.toList (Names.types fileNames)
      , [r]     <- [toList $ Names.typesNamed existingNames n]
      , r' /= r
      ]

  buildAliases
    :: R.Relation Name Referent
    -> R.Relation Name Referent
    -> Set v
    -> Map v Slurp.Aliases
  buildAliases existingNames namesFromFile duplicates = Map.fromList
    [ ( var n
      , if null aliasesOfOld
        then Slurp.AddAliases aliasesOfNew
        else Slurp.UpdateAliases aliasesOfOld aliasesOfNew
      )
    | (n, r@Referent.Ref{}) <- R.toList namesFromFile
  -- All the refs whose names include `n`, and are not `r`
    , let
      refs = Set.delete r $ R.lookupDom n existingNames
      aliasesOfNew =
        Set.map (Path.unprefixName currentPath) . Set.delete n $
          R.lookupRan r existingNames
      aliasesOfOld =
        Set.map (Path.unprefixName currentPath) . Set.delete n . R.dom $
          R.restrictRan existingNames refs
    , not (null aliasesOfNew && null aliasesOfOld)
    , Set.notMember (var n) duplicates
    ]

  termAliases :: Map v Slurp.Aliases
  termAliases = buildAliases (Names.terms existingNames)
                             (Names.terms fileNames)
                             (SC.terms dups)

  typeAliases :: Map v Slurp.Aliases
  typeAliases = buildAliases (R.mapRan Referent.Ref $ Names.types existingNames)
                             (R.mapRan Referent.Ref $ Names.types fileNames)
                             (SC.types dups)

  -- (n,r) is in `adds` if n isn't in existingNames
  adds = sc terms types where
    terms = addTerms (Names.terms existingNames) (Names.terms fileNames)
    types = addTypes (Names.types existingNames) (Names.types fileNames)
    addTerms existingNames = R.filter go where
      go (n, Referent.Ref{}) = (not . R.memberDom n) existingNames
      go _ = False
    addTypes existingNames = R.filter go where
      go (n, _) = (not . R.memberDom n) existingNames

displayI :: (Monad m, Var v) => Names
          -> OutputLocation
          -> HQ.HashQualified Name
          -> Action m (Either Event Input) v ()
displayI prettyPrintNames outputLoc hq = do
  uf <- use latestTypecheckedFile >>= addWatch (HQ.toString hq)
  case uf of
    Nothing -> do
      let parseNames = (`NamesWithHistory.NamesWithHistory` mempty) prettyPrintNames
          results = NamesWithHistory.lookupHQTerm hq parseNames
      if Set.null results then
        respond $ SearchTermsNotFound [hq]
      else if Set.size results > 1 then
        respond $ TermAmbiguous hq results
      -- ... but use the unsuffixed names for display
      else do
        let tm = Term.fromReferent External $ Set.findMin results
        pped <- prettyPrintEnvDecl parseNames
        tm <- eval $ Evaluate1 (PPE.suffixifiedPPE pped) True tm
        case tm of
          Left e -> respond (EvaluationFailure e)
          Right tm -> doDisplay outputLoc parseNames (Term.unannotate tm)
    Just (toDisplay, unisonFile) -> do
      ppe <- executePPE unisonFile
      unlessError' EvaluationFailure do
        evalResult <- ExceptT . eval . Evaluate ppe $ unisonFile
        case Command.lookupEvalResult toDisplay evalResult of
          Nothing -> error $ "Evaluation dropped a watch expression: " <> HQ.toString hq
          Just tm -> lift do
            ns <- displayNames unisonFile
            doDisplay outputLoc ns tm


docsI ::
  (Ord v, Monad m, Var v) =>
  SrcLoc ->
  Names ->
  Path.HQSplit' ->
  Action m (Either Event Input) v ()
docsI srcLoc prettyPrintNames src = do
    fileByName where
    {- Given `docs foo`, we look for docs in 3 places, in this order:
       (fileByName) First check the file for `foo.doc`, and if found do `display foo.doc`
       (codebaseByMetadata) Next check for doc metadata linked to `foo` in the codebase
       (codebaseByName) Lastly check for `foo.doc` in the codebase and if found do `display foo.doc`
    -}
    hq :: HQ.HashQualified Name
    hq = let
      hq' :: HQ'.HashQualified Name
      hq' = Name.convert @Path.Path' @Name <$> Name.convert src
      in Name.convert hq'

    dotDoc :: HQ.HashQualified Name
    dotDoc = hq <&> \n -> Name.joinDot n "doc"

    fileByName = do
      ns <- maybe mempty UF.typecheckedToNames <$> use latestTypecheckedFile
      fnames <- pure $ NamesWithHistory.NamesWithHistory ns mempty
      case NamesWithHistory.lookupHQTerm dotDoc fnames of
        s | Set.size s == 1 -> do
          -- the displayI command expects full term names, so we resolve
          -- the hash back to its full name in the file
          fname' <- pure $ NamesWithHistory.longestTermName 10 (Set.findMin s) fnames
          displayI prettyPrintNames ConsoleLocation fname'
        _ -> codebaseByMetadata

    codebaseByMetadata = unlessError do
      (ppe, out) <- getLinks srcLoc src (Left $ Set.fromList [DD.docRef, DD.doc2Ref])
      lift case out of
        [] -> codebaseByName
        [(_name, ref, _tm)] -> do
          len <- eval BranchHashLength
          let names = NamesWithHistory.NamesWithHistory prettyPrintNames mempty
          let tm = Term.ref External ref
          tm <- eval $ Evaluate1 (PPE.fromNames len names) True tm
          case tm of
            Left e -> respond (EvaluationFailure e)
            Right tm -> doDisplay ConsoleLocation names (Term.unannotate tm)
        out -> do
          numberedArgs .= fmap (HQ.toString . view _1) out
          respond $ ListOfLinks ppe out

    codebaseByName = do
      parseNames <- basicParseNames
      case NamesWithHistory.lookupHQTerm dotDoc (NamesWithHistory.NamesWithHistory parseNames mempty) of
        s | Set.size s == 1 -> displayI prettyPrintNames ConsoleLocation dotDoc
          | Set.size s == 0 -> respond $ ListOfLinks mempty []
          | otherwise       -> -- todo: return a list of links here too
            respond $ ListOfLinks mempty []


filterBySlurpResult :: Ord v
           => SlurpResult v
           -> UF.TypecheckedUnisonFile v Ann
           -> UF.TypecheckedUnisonFile v Ann
filterBySlurpResult SlurpResult{..}
                    (UF.TypecheckedUnisonFileId
                      dataDeclarations'
                      effectDeclarations'
                      topLevelComponents'
                      watchComponents
                      hashTerms) =
  UF.TypecheckedUnisonFileId datas effects tlcs watches hashTerms'
  where
  keep = updates <> adds
  keepTerms = SC.terms keep
  keepTypes = SC.types keep
  hashTerms' = Map.restrictKeys hashTerms keepTerms
  datas = Map.restrictKeys dataDeclarations' keepTypes
  effects = Map.restrictKeys effectDeclarations' keepTypes
  tlcs = filter (not.null) $ fmap (List.filter filterTLC) topLevelComponents'
  watches = filter (not.null.snd) $ fmap (second (List.filter filterTLC)) watchComponents
  filterTLC (v,_,_) = Set.member v keepTerms

-- updates the namespace for adding `slurp`
doSlurpAdds :: forall m v. (Monad m, Var v)
            => SlurpComponent v
            -> UF.TypecheckedUnisonFile v Ann
            -> (Branch0 m -> Branch0 m)
doSlurpAdds slurp uf = Branch.stepManyAt0 (typeActions <> termActions)
  where
  typeActions = map doType . toList $ SC.types slurp
  termActions = map doTerm . toList $
    SC.terms slurp <> Slurp.constructorsFor (SC.types slurp) uf
  names = UF.typecheckedToNames uf
  tests = Set.fromList $ fst <$> UF.watchesOfKind WK.TestWatch (UF.discardTypes uf)
  (isTestType, isTestValue) = isTest
  md v =
    if Set.member v tests then Metadata.singleton isTestType isTestValue
    else Metadata.empty
  doTerm :: v -> (Path, Branch0 m -> Branch0 m)
  doTerm v = case toList (Names.termsNamed names (Name.unsafeFromVar v)) of
    [] -> errorMissingVar v
    [r] -> case Path.splitFromName (Name.unsafeFromVar v) of
      Nothing -> errorEmptyVar
      Just split -> BranchUtil.makeAddTermName split r (md v)
    wha -> error $ "Unison bug, typechecked file w/ multiple terms named "
                <> Var.nameStr v <> ": " <> show wha
  doType :: v -> (Path, Branch0 m -> Branch0 m)
  doType v = case toList (Names.typesNamed names (Name.unsafeFromVar v)) of
    [] -> errorMissingVar v
    [r] -> case Path.splitFromName (Name.unsafeFromVar v) of
      Nothing -> errorEmptyVar
      Just split -> BranchUtil.makeAddTypeName split r Metadata.empty
    wha -> error $ "Unison bug, typechecked file w/ multiple types named "
                <> Var.nameStr v <> ": " <> show wha
  errorEmptyVar = error "encountered an empty var name"
  errorMissingVar v = error $ "expected to find " ++ show v ++ " in " ++ show uf

doSlurpUpdates :: Monad m
               => Map Name (Reference, Reference)
               -> Map Name (Reference, Reference)
               -> [(Name, Referent)]
               -> (Branch0 m -> Branch0 m)
doSlurpUpdates typeEdits termEdits deprecated b0 =
  Branch.stepManyAt0 (typeActions <> termActions <> deprecateActions) b0
  where
  typeActions = join . map doType . Map.toList $ typeEdits
  termActions = join . map doTerm . Map.toList $ termEdits
  deprecateActions = join . map doDeprecate $ deprecated where
    doDeprecate (n, r) = case Path.splitFromName n of
      Nothing -> errorEmptyVar
      Just split -> [BranchUtil.makeDeleteTermName split r]

  -- we copy over the metadata on the old thing
  -- todo: if the thing being updated, m, is metadata for something x in b0
  -- update x's md to reference `m`
  doType, doTerm ::
    (Name, (Reference, Reference)) -> [(Path, Branch0 m -> Branch0 m)]
  doType (n, (old, new)) = case Path.splitFromName n of
    Nothing -> errorEmptyVar
    Just split -> [ BranchUtil.makeDeleteTypeName split old
                  , BranchUtil.makeAddTypeName split new oldMd ]
      where
      oldMd = BranchUtil.getTypeMetadataAt split old b0
  doTerm (n, (old, new)) = case Path.splitFromName n of
    Nothing -> errorEmptyVar
    Just split -> [ BranchUtil.makeDeleteTermName split (Referent.Ref old)
                  , BranchUtil.makeAddTermName split (Referent.Ref new) oldMd ]
      where
      -- oldMd is the metadata linked to the old definition
      -- we relink it to the new definition
      oldMd = BranchUtil.getTermMetadataAt split (Referent.Ref old) b0
  errorEmptyVar = error "encountered an empty var name"

loadDisplayInfo ::
  Set Reference -> Action m i v ([(Reference, Maybe (Type v Ann))]
                                ,[(Reference, DisplayObject () (DD.Decl v Ann))])
loadDisplayInfo refs = do
  termRefs <- filterM (eval . IsTerm) (toList refs)
  typeRefs <- filterM (eval . IsType) (toList refs)
  terms <- forM termRefs $ \r -> (r,) <$> eval (LoadTypeOfTerm r)
  types <- forM typeRefs $ \r -> (r,) <$> loadTypeDisplayObject r
  pure (terms, types)

-- Any absolute names in the input which have `currentPath` as a prefix
-- are converted to names relative to current path. all other names are
-- converted to absolute names. For example:
--
-- e.g. if currentPath = .foo.bar
--      then name foo.bar.baz becomes baz
--           name cat.dog     becomes .cat.dog
fixupNamesRelative :: Path.Absolute -> Names -> Names
fixupNamesRelative currentPath' = Names.map fixName where
  prefix = Path.toName (Path.unabsolute currentPath')
  fixName n = if currentPath' == Path.absoluteEmpty then n else
    fromMaybe (Name.makeAbsolute n) (Name.stripNamePrefix prefix n)

makeHistoricalParsingNames ::
  Monad m => Set (HQ.HashQualified Name) -> Action' m v NamesWithHistory
makeHistoricalParsingNames lexedHQs = do
  rawHistoricalNames <- findHistoricalHQs lexedHQs
  basicNames <- basicParseNames
  currentPath <- use currentPath
  pure $ NamesWithHistory basicNames
               (Names.makeAbsolute rawHistoricalNames <>
                 fixupNamesRelative currentPath rawHistoricalNames)

loadTypeDisplayObject
  :: Reference -> Action m i v (DisplayObject () (DD.Decl v Ann))
loadTypeDisplayObject = \case
  Reference.Builtin _ -> pure (BuiltinObject ())
  Reference.DerivedId id ->
    maybe (MissingObject $ Reference.idToShortHash id) UserObject
      <$> eval (LoadType id)

lexedSource :: Monad m => SourceName -> Source -> Action' m v (NamesWithHistory, LexedSource)
lexedSource name src = do
  let tokens = L.lexer (Text.unpack name) (Text.unpack src)
      getHQ = \case
        L.Backticks s (Just sh) -> Just (HQ.HashQualified (Name.unsafeFromString s) sh)
        L.WordyId   s (Just sh) -> Just (HQ.HashQualified (Name.unsafeFromString s) sh)
        L.SymbolyId s (Just sh) -> Just (HQ.HashQualified (Name.unsafeFromString s) sh)
        L.Hash      sh          -> Just (HQ.HashOnly sh)
        _                       -> Nothing
      hqs = Set.fromList . mapMaybe (getHQ . L.payload) $ tokens
  parseNames <- makeHistoricalParsingNames hqs
  pure (parseNames, (src, tokens))

suffixifiedPPE :: NamesWithHistory -> Action' m v PPE.PrettyPrintEnv
suffixifiedPPE ns = eval CodebaseHashLength <&> (`PPE.fromSuffixNames` ns)

fqnPPE :: NamesWithHistory -> Action' m v PPE.PrettyPrintEnv
fqnPPE ns = eval CodebaseHashLength <&> (`PPE.fromNames` ns)

parseSearchType :: (Monad m, Var v)
  => SrcLoc -> String -> Action' m v (Either (Output v) (Type v Ann))
parseSearchType srcLoc typ = fmap Type.removeAllEffectVars <$> parseType srcLoc typ

-- | A description of where the given parse was triggered from, for error messaging purposes.
type SrcLoc = String
parseType :: (Monad m, Var v)
  => SrcLoc -> String -> Action' m v (Either (Output v) (Type v Ann))
parseType input src = do
  -- `show Input` is the name of the "file" being lexed
  (names0, lexed) <- lexedSource (Text.pack input) (Text.pack src)
  parseNames <- basicParseNames
  let names = NamesWithHistory.push (NamesWithHistory.currentNames names0)
                          (NamesWithHistory.NamesWithHistory parseNames (NamesWithHistory.oldNames names0))
  e <- eval $ ParseType names lexed
  pure $ case e of
    Left err -> Left $ TypeParseError src err
    Right typ -> case Type.bindNames mempty (NamesWithHistory.currentNames names)
                    $ Type.generalizeLowercase mempty typ of
      Left es -> Left $ ParseResolutionFailures src (toList es)
      Right typ -> Right typ

makeShadowedPrintNamesFromLabeled
  :: Monad m => Set LabeledDependency -> Names -> Action' m v NamesWithHistory
makeShadowedPrintNamesFromLabeled deps shadowing =
  NamesWithHistory.shadowing shadowing <$> makePrintNamesFromLabeled' deps

makePrintNamesFromLabeled'
  :: Monad m => Set LabeledDependency -> Action' m v NamesWithHistory
makePrintNamesFromLabeled' deps = do
  root                           <- use root
  currentPath                    <- use currentPath
  (_missing, rawHistoricalNames) <- eval . Eval $ Branch.findHistoricalRefs
    deps
    root
  basicNames <- basicPrettyPrintNamesA
  pure $ NamesWithHistory basicNames (fixupNamesRelative currentPath rawHistoricalNames)

getTermsIncludingHistorical
  :: Monad m => Path.HQSplit -> Branch0 m -> Action' m v (Set Referent)
getTermsIncludingHistorical (p, hq) b = case Set.toList refs of
  [] -> case hq of
    HQ'.HashQualified n hs -> do
      names <- findHistoricalHQs
        $ Set.fromList [HQ.HashQualified (Name.unsafeFromText (NameSegment.toText n)) hs]
      pure . R.ran $ Names.terms names
    _ -> pure Set.empty
  _ -> pure refs
  where refs = BranchUtil.getTerm (p, hq) b

-- discards inputs that aren't hashqualified;
-- I'd enforce it with finer-grained types if we had them.
findHistoricalHQs :: Monad m => Set (HQ.HashQualified Name) -> Action' m v Names
findHistoricalHQs lexedHQs0 = do
  root <- use root
  currentPath <- use currentPath
  let
    -- omg this nightmare name-to-path parsing code is littered everywhere.
    -- We need to refactor so that the absolute-ness of a name isn't represented
    -- by magical text combinations.
    -- Anyway, this function takes a name, tries to determine whether it is
    -- relative or absolute, and tries to return the corresponding name that is
    -- /relative/ to the root.
    preprocess n = case Name.toString n of
      -- some absolute name that isn't just "."
      '.' : t@(_:_)  -> Name.unsafeFromString t
      -- something in current path
      _ ->  if Path.isRoot currentPath then n
            else Name.joinDot (Path.toName . Path.unabsolute $ currentPath) n

    lexedHQs = Set.map (fmap preprocess) . Set.filter HQ.hasHash $ lexedHQs0
  (_missing, rawHistoricalNames) <- eval . Eval $ Branch.findHistoricalHQs lexedHQs root
  pure rawHistoricalNames

basicPrettyPrintNamesA :: Functor m => Action' m v Names
basicPrettyPrintNamesA = snd <$> basicNames'

makeShadowedPrintNamesFromHQ :: Monad m => Set (HQ.HashQualified Name) -> Names -> Action' m v NamesWithHistory
makeShadowedPrintNamesFromHQ lexedHQs shadowing = do
  rawHistoricalNames <- findHistoricalHQs lexedHQs
  basicNames <- basicPrettyPrintNamesA
  currentPath <- use currentPath
  -- The basic names go into "current", but are shadowed by "shadowing".
  -- They go again into "historical" as a hack that makes them available HQ-ed.
  pure $
    NamesWithHistory.shadowing
      shadowing
      (NamesWithHistory basicNames (fixupNamesRelative currentPath rawHistoricalNames))

basicParseNames, slurpResultNames :: Functor m => Action' m v Names
basicParseNames = fst <$> basicNames'
-- we check the file against everything in the current path
slurpResultNames = currentPathNames

currentPathNames :: Functor m => Action' m v Names
currentPathNames = do
  currentPath' <- use currentPath
  currentBranch' <- getAt currentPath'
  pure $ Branch.toNames (Branch.head currentBranch')

-- implementation detail of basicParseNames and basicPrettyPrintNames
basicNames' :: Functor m => Action' m v (Names, Names)
basicNames' = do
  root' <- use root
  currentPath' <- use currentPath
  pure $ Backend.basicNames' root' (Backend.AllNames $ Path.unabsolute currentPath')

data AddRunMainResult v
  = NoTermWithThatName
  | TermHasBadType (Type v Ann)
  | RunMainSuccess (TypecheckedUnisonFile  v Ann)

-- Adds a watch expression of the given name to the file, if
-- it would resolve to a TLD in the file. Returns the freshened
-- variable name and the new typechecked file.
--
-- Otherwise, returns `Nothing`.
addWatch
  :: (Monad m, Var v)
  => String
  -> Maybe (TypecheckedUnisonFile v Ann)
  -> Action' m v (Maybe (v, TypecheckedUnisonFile v Ann))
addWatch _watchName Nothing = pure Nothing
addWatch watchName (Just uf) = do
  let components = join $ UF.topLevelComponents uf
  let mainComponent = filter ((\v -> Var.nameStr v == watchName) . view _1) components
  case mainComponent of
    [(v, tm, ty)] -> pure . pure $ let
      v2 = Var.freshIn (Set.fromList [v]) v
      a = ABT.annotation tm
      in (v2, UF.typecheckedUnisonFile
           (UF.dataDeclarationsId' uf)
           (UF.effectDeclarationsId' uf)
           (UF.topLevelComponents' uf)
           (UF.watchComponents uf <> [(WK.RegularWatch, [(v2, Term.var a v, ty)])]))
    _ -> addWatch watchName Nothing

-- Given a typechecked file with a main function called `mainName`
-- of the type `'{IO} ()`, adds an extra binding which
-- forces the `main` function.
--
-- If that function doesn't exist in the typechecked file, the
-- codebase is consulted.
addRunMain
  :: (Monad m, Var v)
  => String
  -> Maybe (TypecheckedUnisonFile v Ann)
  -> Action' m v (AddRunMainResult v)
addRunMain mainName Nothing = do
  parseNames <- basicParseNames
  let loadTypeOfTerm ref = eval $ LoadTypeOfTerm ref
  mainType <- eval RuntimeMain
  mainToFile <$>
    MainTerm.getMainTerm loadTypeOfTerm parseNames mainName mainType
  where
    mainToFile (MainTerm.NotAFunctionName _) = NoTermWithThatName
    mainToFile (MainTerm.NotFound _) = NoTermWithThatName
    mainToFile (MainTerm.BadType _ ty) = maybe NoTermWithThatName TermHasBadType ty
    mainToFile (MainTerm.Success hq tm typ) = RunMainSuccess $
      let v = Var.named (HQ.toText hq) in
      UF.typecheckedUnisonFile mempty mempty mempty [("main",[(v, tm, typ)])] -- mempty
addRunMain mainName (Just uf) = do
  let components = join $ UF.topLevelComponents uf
  let mainComponent = filter ((\v -> Var.nameStr v == mainName) . view _1) components
  mainType <- eval RuntimeMain
  case mainComponent of
    [(v, tm, ty)] -> pure $ let
      v2 = Var.freshIn (Set.fromList [v]) v
      a = ABT.annotation tm
      in
      if Typechecker.isSubtype ty mainType then RunMainSuccess $ let
        runMain = DD.forceTerm a a (Term.var a v)
        in UF.typecheckedUnisonFile
             (UF.dataDeclarationsId' uf)
             (UF.effectDeclarationsId' uf)
             (UF.topLevelComponents' uf)
             (UF.watchComponents uf <> [("main", [(v2, runMain, mainType)])])
      else TermHasBadType ty
    _ -> addRunMain mainName Nothing

executePPE
  :: (Var v, Monad m)
  => TypecheckedUnisonFile v a
  -> Action' m v PPE.PrettyPrintEnv
executePPE unisonFile =
  suffixifiedPPE =<< displayNames unisonFile

-- Produce a `Names` needed to display all the hashes used in the given file.
displayNames :: (Var v, Monad m)
  => TypecheckedUnisonFile v a
  -> Action' m v NamesWithHistory
displayNames unisonFile =
  -- voodoo
  makeShadowedPrintNamesFromLabeled
    (UF.termSignatureExternalLabeledDependencies unisonFile)
    (UF.typecheckedToNames unisonFile)

diffHelper :: Monad m
  => Branch0 m
  -> Branch0 m
  -> Action' m v (PPE.PrettyPrintEnv, OBranchDiff.BranchDiffOutput v Ann)
diffHelper before after = do
  hqLength <- eval CodebaseHashLength
  diff     <- eval . Eval $ BranchDiff.diff0 before after
  names0 <- basicPrettyPrintNamesA
  ppe <- PPE.suffixifiedPPE <$> prettyPrintEnvDecl (NamesWithHistory names0 mempty)
  (ppe,) <$>
    OBranchDiff.toOutput
      loadTypeOfTerm
      declOrBuiltin
      hqLength
      (Branch.toNames before)
      (Branch.toNames after)
      ppe
      diff

loadTypeOfTerm :: Referent -> Action m i v (Maybe (Type v Ann))
loadTypeOfTerm (Referent.Ref r) = eval $ LoadTypeOfTerm r
loadTypeOfTerm (Referent.Con (Reference.DerivedId r) cid _) = do
  decl <- eval $ LoadType r
  case decl of
    Just (either DD.toDataDecl id -> dd) -> pure $ DD.typeOfConstructor dd cid
    Nothing -> pure Nothing
loadTypeOfTerm Referent.Con{} = error $
  reportBug "924628772" "Attempt to load a type declaration which is a builtin!"

declOrBuiltin :: Reference -> Action m i v (Maybe (DD.DeclOrBuiltin v Ann))
declOrBuiltin r = case r of
  Reference.Builtin{} ->
    pure . fmap DD.Builtin $ Map.lookup r Builtin.builtinConstructorType
  Reference.DerivedId id ->
    fmap DD.Decl <$> eval (LoadType id)

fuzzySelectTermsAndTypes :: Branch0 m -> Action m (Either Event Input) v [HQ.HashQualified Name]
fuzzySelectTermsAndTypes searchBranch0 = do
  let termsAndTypes =
        Relation.dom (Names.hashQualifyTermsRelation (Relation.swap $ Branch.deepTerms searchBranch0))
          <> Relation.dom (Names.hashQualifyTypesRelation (Relation.swap $ Branch.deepTypes searchBranch0))
  fromMaybe [] <$> eval (FuzzySelect Fuzzy.defaultOptions HQ.toText (Set.toList termsAndTypes))

fuzzySelectNamespace :: Branch0 m -> Action m (Either Event Input) v [Path']
fuzzySelectNamespace searchBranch0 =
  do
    fmap Path.toPath'
    . fromMaybe []
    <$> eval
      ( FuzzySelect
          Fuzzy.defaultOptions {Fuzzy.allowMultiSelect = False}
          Path.toText
          (Set.toList $ Branch.deepPaths searchBranch0)
      )<|MERGE_RESOLUTION|>--- conflicted
+++ resolved
@@ -1,14 +1,4 @@
-{-# LANGUAGE RankNTypes #-}
-{-# LANGUAGE ApplicativeDo       #-}
-{-# LANGUAGE OverloadedStrings   #-}
-{-# LANGUAGE GADTs               #-}
-{-# LANGUAGE PatternSynonyms     #-}
-{-# LANGUAGE TemplateHaskell     #-}
-{-# LANGUAGE ViewPatterns        #-}
-{-# LANGUAGE PartialTypeSignatures #-}
-{-# LANGUAGE RecordWildCards #-}
-{-# LANGUAGE BangPatterns #-}
-{-# LANGUAGE EmptyCase #-}
+{-# LANGUAGE TemplateHaskell #-}
 
 module Unison.Codebase.Editor.HandleInput
   ( loop
@@ -648,8 +638,7 @@
 
       ShowReflogI -> do
         entries <- convertEntries Nothing [] <$> eval LoadReflog
-        numberedArgs .=
-          fmap (('#':) . SBH.toString . Output.hash) entries
+        numberedArgs .= fmap (('#':) . SBH.toString . Output.hash) entries
         respond $ ShowReflog entries
         where
         -- reverses & formats entries, adds synthetic entries when there is a
@@ -886,9 +875,9 @@
             else case Branch._history b of
               Causal.One{} ->
                 respond $ History diffCap acc (EndOfLog . sbh $ Branch.headHash b)
-              Causal.Merge{..} ->
+              Causal.Merge{Causal.tails} ->
                 respond $ History diffCap acc (MergeTail (sbh $ Branch.headHash b) . map sbh $ Map.keys tails)
-              Causal.Cons{..} -> do
+              Causal.Cons{Causal.tail} -> do
                 b' <- fmap Branch.Branch . eval . Eval $ snd tail
                 let elem = (sbh $ Branch.headHash b, Branch.namesDiff b' b)
                 doHistory (n+1) b' (elem : acc)
@@ -1109,51 +1098,13 @@
       DeleteTypeI hq -> delete (const Set.empty) getHQ'Types       hq
       DeleteTermI hq -> delete getHQ'Terms       (const Set.empty) hq
 
-<<<<<<< HEAD
-      DisplayI outputLoc hq -> displayI outputLoc hq
-
-      ShowDefinitionI outputLoc query -> handleShowDefinition outputLoc query
-=======
       DisplayI outputLoc names' -> do
         names <- case names' of
           [] -> fuzzySelectTermsAndTypes root0
           ns -> pure ns
         traverse_ (displayI basicPrettyPrintNames outputLoc) names
 
-      ShowDefinitionI outputLoc inputQuery -> do
-        -- If the query is empty, run a fuzzy search.
-        query <- case inputQuery of
-          [] -> do
-            let fuzzyBranch = case outputLoc of
-                  -- fuzzy finding for 'view' is global
-                  ConsoleLocation{} -> root0
-                  -- fuzzy finding for 'edit's are local to the current branch
-                  LatestFileLocation{} -> currentBranch0
-                  FileLocation{}  -> currentBranch0
-            fuzzySelectTermsAndTypes fuzzyBranch
-          q -> pure q
-        res <- eval $ GetDefinitionsBySuffixes (Just currentPath'') root' query
-        case res of
-          Left e -> handleBackendError e
-          Right (Backend.DefinitionResults terms types misses) -> do
-            let loc = case outputLoc of
-                  ConsoleLocation    -> Nothing
-                  FileLocation path  -> Just path
-                  LatestFileLocation ->
-                    fmap fst latestFile' <|> Just "scratch.u"
-                printNames =
-                  Backend.getCurrentPrettyNames (Backend.AllNames currentPath'') root'
-                ppe = PPE.fromNamesDecl hqLength printNames
-            unless (null types && null terms) $
-              eval . Notify $
-                DisplayDefinitions loc ppe types terms
-            unless (null misses) $
-              eval . Notify $ SearchTermsNotFound misses
-            -- We set latestFile to be programmatically generated, if we
-            -- are viewing these definitions to a file - this will skip the
-            -- next update for that file (which will happen immediately)
-            latestFile .= ((, True) <$> loc)
->>>>>>> b91d1ac7
+      ShowDefinitionI outputLoc query -> handleShowDefinition outputLoc query
       FindPatchI -> do
         let patches =
               [ Path.toName $ Path.snoc p seg
@@ -1856,8 +1807,15 @@
     _ -> pure ()
 
 -- | Handle a @ShowDefinitionI@ input command, i.e. `view` or `edit`.
-handleShowDefinition :: forall m v. OutputLocation -> [HQ.HashQualified Name] -> Action' m v ()
-handleShowDefinition outputLoc query = do
+handleShowDefinition :: forall m v. Functor m => OutputLocation -> [HQ.HashQualified Name] -> Action' m v ()
+handleShowDefinition outputLoc inputQuery = do
+  -- If the query is empty, run a fuzzy search.
+  query <-
+    if null inputQuery
+      then do
+        branch <- fuzzyBranch
+        fuzzySelectTermsAndTypes branch
+      else pure inputQuery
   currentPath' <- Path.unabsolute <$> use currentPath
   root' <- use root
   hqLength <- eval CodebaseHashLength
@@ -1874,6 +1832,19 @@
   -- next update for that file (which will happen immediately)
   latestFile .= ((,True) <$> outputPath)
   where
+    -- `view`: fuzzy find globally; `edit`: fuzzy find local to current branch
+    fuzzyBranch :: Action' m v (Branch0 m)
+    fuzzyBranch =
+      case outputLoc of
+        ConsoleLocation {} -> Branch.head <$> use root
+        -- fuzzy finding for 'edit's are local to the current branch
+        LatestFileLocation {} -> currentBranch0
+        FileLocation {} -> currentBranch0
+      where
+        currentBranch0 = do
+          currentPath' <- use currentPath
+          currentBranch <- getAt currentPath'
+          pure (Branch.head currentBranch)
     -- `view`: don't include cycles; `edit`: include cycles
     includeCycles =
       case outputLoc of
@@ -2473,7 +2444,7 @@
   -> SlurpResult v
   -> SlurpResult v
 applySelection [] _ = id
-applySelection hqs file = \sr@SlurpResult{..} ->
+applySelection hqs file = \sr@SlurpResult{adds, updates} ->
   sr { adds = adds `SC.intersection` closed
      , updates = updates `SC.intersection` closed
      , extraDefinitions = closed `SC.difference` selection
@@ -2727,7 +2698,7 @@
            => SlurpResult v
            -> UF.TypecheckedUnisonFile v Ann
            -> UF.TypecheckedUnisonFile v Ann
-filterBySlurpResult SlurpResult{..}
+filterBySlurpResult SlurpResult{adds, updates}
                     (UF.TypecheckedUnisonFileId
                       dataDeclarations'
                       effectDeclarations'
