--- conflicted
+++ resolved
@@ -167,11 +167,7 @@
   plus = P.green "  "
   okType v = (plus <>) $ case UF.lookupDecl v (originalFile sr) of
     Just (_, dd) ->
-<<<<<<< HEAD
-      P.syntaxToColor (DeclPrinter.prettyDeclHeader (HQ.fromVar v) dd) <> aliases where
-=======
-      DeclPrinter.prettyDeclHeader (HQ.unsafeFromVar v) dd <> aliases where
->>>>>>> 7d8b4db5
+      P.syntaxToColor (DeclPrinter.prettyDeclHeader (HQ.unsafeFromVar v) dd) <> aliases where
         aliases = case Map.lookup v (typeAlias sr) of
           Nothing -> ""
           Just ns ->
@@ -197,11 +193,7 @@
     header = badIcon <> P.indentNAfterNewline 2 (P.wrap (if isPast then past else present))
     typeLineFor status v = case UF.lookupDecl v (originalFile sr) of
       Just (_, dd) ->
-<<<<<<< HEAD
-        (prettyStatus status, P.syntaxToColor $ DeclPrinter.prettyDeclHeader (HQ.fromVar v) dd, aliases)
-=======
-        (prettyStatus status, DeclPrinter.prettyDeclHeader (HQ.unsafeFromVar v) dd, aliases)
->>>>>>> 7d8b4db5
+        (prettyStatus status, P.syntaxToColor $ DeclPrinter.prettyDeclHeader (HQ.unsafeFromVar v) dd, aliases)
       Nothing ->
         (prettyStatus status,
          prettyVar v <> P.red (P.wrap " (Unison bug, unknown type)"),
