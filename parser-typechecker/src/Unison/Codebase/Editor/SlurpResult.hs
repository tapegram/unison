{-# LANGUAGE ViewPatterns #-}
{-# LANGUAGE PatternSynonyms #-}
{-# LANGUAGE RecordWildCards #-}
{-# LANGUAGE OverloadedStrings #-}

module Unison.Codebase.Editor.SlurpResult where

import Unison.Prelude

import Unison.Codebase.Editor.SlurpComponent (SlurpComponent(..))
import Unison.Name ( Name )
import Unison.Parser.Ann ( Ann )
import Unison.Var (Var)
import qualified Data.Map as Map
import qualified Data.Set as Set
import qualified Unison.Codebase.Editor.SlurpComponent as SC
import qualified Unison.DataDeclaration as DD
import qualified Unison.DeclPrinter as DeclPrinter
import qualified Unison.HashQualified as HQ
import qualified Unison.Name as Name
import qualified Unison.Names as Names
import qualified Unison.PrettyPrintEnv as PPE
import qualified Unison.Referent as Referent
import qualified Unison.TypePrinter as TP
import qualified Unison.UnisonFile as UF
import qualified Unison.UnisonFile.Names as UF
import qualified Unison.Util.Monoid as Monoid
import qualified Unison.Util.Pretty as P
import qualified Unison.Util.Relation as R
import qualified Unison.Var as Var

-- `oldRefNames` are the previously existing names for the old reference
--   (these names will all be pointed to a new reference)
-- `newRefNames` are the previously existing names for the new reference
--   (the reference that all the old names will point to after the update)
data Aliases
  = AddAliases (Set Name)
  | UpdateAliases { oldRefNames :: Set Name
                  , newRefNames :: Set Name }
  deriving (Show, Eq, Ord)

data SlurpResult v = SlurpResult {
  -- The file that we tried to add from
    originalFile :: UF.TypecheckedUnisonFile v Ann
  -- Extra definitions that were added to satisfy transitive closure,
  -- beyond what the user specified.
  , extraDefinitions :: SlurpComponent v
  -- Previously existed only in the file; now added to the codebase.
  , adds :: SlurpComponent v
  -- Exists in the branch and the file, with the same name and contents.
  , duplicates :: SlurpComponent v
  -- Not added to codebase due to the name already existing
  -- in the branch with a different definition.
  , collisions :: SlurpComponent v
  -- Not added to codebase due to the name existing
  -- in the branch with a conflict (two or more definitions).
  , conflicts :: SlurpComponent v
  -- Names that already exist in the branch, but whose definitions
  -- in `originalFile` are treated as updates.
  , updates :: SlurpComponent v
  -- Names of terms in `originalFile` that couldn't be updated because
  -- they refer to existing constructors. (User should instead do a find/replace,
  -- a constructor rename, or refactor the type that the name comes from).
  , termExistingConstructorCollisions :: Set v
  , constructorExistingTermCollisions :: Set v
  -- -- Already defined in the branch, but with a different name.
  , termAlias :: Map v Aliases
  , typeAlias :: Map v Aliases
  , defsWithBlockedDependencies :: SlurpComponent v
  } deriving (Show)

-- Returns the set of constructor names for type names in the given `Set`.
constructorsFor :: Var v => Set v -> UF.TypecheckedUnisonFile v Ann -> Set v
constructorsFor types uf = let
<<<<<<< HEAD
  names = UF.typecheckedToNames0 uf
  typesRefs = Set.unions $ Names.typesNamed names . Name.unsafeFromVar <$> toList types
=======
  names = UF.typecheckedToNames uf
  typesRefs = Set.unions $ Names.typesNamed names . Name.fromVar <$> toList types
>>>>>>> 759e678d
  ctorNames = R.filterRan isOkCtor (Names.terms names)
  isOkCtor (Referent.Con r _ _) | Set.member r typesRefs = True
  isOkCtor _ = False
  in Set.map Name.toVar $ R.dom ctorNames

-- Remove `removed` from the slurp result, and move any defns with transitive
-- dependencies on the removed component into `defsWithBlockedDependencies`.
-- Also removes `removed` from `extraDefinitions`.
subtractComponent :: forall v. Var v => SlurpComponent v -> SlurpResult v -> SlurpResult v
subtractComponent removed sr =
  sr { adds = SC.difference (adds sr) (removed <> blocked)
     , updates = SC.difference (updates sr) (removed <> blocked)
     , defsWithBlockedDependencies = blocked
     , extraDefinitions = SC.difference (extraDefinitions sr) blocked
     }
  where
  -- for each v in adds, move to blocked if transitive dependency in removed
  blocked = defsWithBlockedDependencies sr <>
    SC.difference (blockedTerms <> blockedTypes) removed

  uf = originalFile sr
  constructorsFor v = case UF.lookupDecl v uf of
    Nothing -> mempty
    Just (_, e) -> Set.fromList . DD.constructorVars $ either DD.toDataDecl id e

  blockedTypes = foldMap doType . SC.types $ adds sr <> updates sr where
    -- include this type if it or any of its dependencies are removed
    doType :: v -> SlurpComponent v
    doType v =
      if null (Set.intersection (SC.types removed) (SC.types (SC.closeWithDependencies uf vc)))
         && null (Set.intersection (SC.terms removed) (constructorsFor v))
      then mempty else vc
      where vc = mempty { types = Set.singleton v }

  blockedTerms = foldMap doTerm . SC.terms $ adds sr <> updates sr where
    doTerm :: v -> SlurpComponent v
    doTerm v =
      if mempty == SC.intersection removed (SC.closeWithDependencies uf vc)
      then mempty else vc
      where vc = mempty { terms = Set.singleton v }

-- Move `updates` to `collisions`, and move any dependents of those updates to `*WithBlockedDependencies`.
-- Subtract stuff from `extraDefinitions` that isn't in `adds` or `updates`
disallowUpdates :: forall v. Var v => SlurpResult v -> SlurpResult v
disallowUpdates sr =
  let sr2 = subtractComponent (updates sr) sr
  in sr2 { collisions = collisions sr2 <> updates sr }

isNonempty :: Ord v => SlurpResult v -> Bool
isNonempty s = Monoid.nonEmpty (adds s) || Monoid.nonEmpty (updates s)

data Status =
  Add | Update | Duplicate | Collision | Conflicted |
  TermExistingConstructorCollision | ConstructorExistingTermCollision |
  ExtraDefinition | BlockedDependency
  deriving (Ord,Eq,Show)

isFailure :: Status -> Bool
isFailure s = case s of
  TermExistingConstructorCollision -> True
  ConstructorExistingTermCollision -> True
  BlockedDependency -> True
  Collision -> True
  Conflicted -> True
  _ -> False

prettyStatus :: Status -> P.Pretty P.ColorText
prettyStatus s = case s of
  Add                              -> "added"
  Update                           -> "updated"
  Collision                        -> "needs update"
  Conflicted                       -> "conflicted"
  Duplicate                        -> "duplicate"
  TermExistingConstructorCollision -> "term/ctor collision"
  ConstructorExistingTermCollision -> "ctor/term collision"
  BlockedDependency                -> "blocked"
  ExtraDefinition                  -> "extra dependency"

type IsPastTense = Bool

prettyVar :: Var v => v -> P.Pretty P.ColorText
prettyVar = P.text . Var.name

aliasesToShow :: Int
aliasesToShow = 5

pretty
  :: forall v
   . Var v
  => IsPastTense
  -> PPE.PrettyPrintEnv
  -> SlurpResult v
  -> P.Pretty P.ColorText
pretty isPast ppe sr =
  let
    tms      = UF.hashTerms (originalFile sr)
    goodIcon = P.green "⍟ "
    badIcon  = P.red "x "
    plus     = P.green "  "
    oxfordAliases shown sz end =
      P.oxfordCommasWith end $ (P.shown <$> shown) ++ case sz of
        0 -> []
        n -> [P.shown n <> " more"]
    okType v = (plus <>) $ case UF.lookupDecl v (originalFile sr) of
      Just (_, dd) ->
        P.syntaxToColor (DeclPrinter.prettyDeclHeader (HQ.unsafeFromVar v) dd)
          <> if null aliases
               then mempty
               else P.newline <> P.indentN 2 (P.lines aliases)
        where aliases = aliasesMessage . Map.lookup v $ typeAlias sr
      Nothing -> P.bold (prettyVar v) <> P.red " (Unison bug, unknown type)"

    aliasesMessage aliases = case aliases of
      Nothing -> []
      Just (AddAliases (splitAt aliasesToShow . toList -> (shown, rest))) ->
        [ P.indentN 2 . P.wrap $
            P.hiBlack "(also named " <> oxfordAliases
              shown
              (length rest)
              (P.hiBlack ")")
        ]
      Just (UpdateAliases oldNames newNames) ->
        let oldMessage =
                let (shown, rest) = splitAt aliasesToShow $ toList oldNames
                    sz            = length oldNames
                in  P.indentN
                      2
                      (  P.wrap
                      $  P.hiBlack
                           (  "(The old definition "
                           <> (if isPast then "was" else "is")
                           <> " also named "
                           )
                      <> oxfordAliases shown (length rest) (P.hiBlack ".")
                      <> P.hiBlack
                           (case (sz, isPast) of
                             (1, True ) -> "I updated this name too.)"
                             (1, False) -> "I'll update this name too.)"
                             (_, True ) -> "I updated these names too.)"
                             (_, False) -> "I'll update these names too.)"
                           )
                      )
            newMessage =
                let (shown, rest) = splitAt aliasesToShow $ toList newNames
                    sz            = length rest
                in  P.indentN
                      2
                      (  P.wrap
                      $  P.hiBlack "(The new definition is already named "
                      <> oxfordAliases shown sz (P.hiBlack " as well.)")
                      )
        in  (if null oldNames then mempty else [oldMessage])
              ++ (if null newNames then mempty else [newMessage])

    -- The second field in the result is an optional second column.
    okTerm :: v -> [(P.Pretty P.ColorText, Maybe (P.Pretty P.ColorText))]
    okTerm v = case Map.lookup v tms of
      Nothing ->
        [(P.bold (prettyVar v), Just $ P.red "(Unison bug, unknown term)")]
      Just (_, _, _, ty) ->
        ( plus <> P.bold (prettyVar v)
          , Just $ ": " <> P.indentNAfterNewline 2 (TP.pretty ppe ty)
          )
          : ((, Nothing) <$> aliases)
       where
        aliases = fmap (P.indentN 2) . aliasesMessage . Map.lookup v $ termAlias sr
    ok _ _ sc | SC.isEmpty sc = mempty
    ok past present sc =
      let header = goodIcon <> P.indentNAfterNewline
            2
            (P.wrap (if isPast then past else present))
          updatedTypes = P.lines $ okType <$> toList (SC.types sc)
          updatedTerms = P.mayColumn2 . (=<<) okTerm . Set.toList $ SC.terms sc
      in  header <> "\n\n" <> P.linesNonEmpty [updatedTypes, updatedTerms]
    okToUpdate = ok
      (P.green "I've updated these names to your new definition:")
      (  P.green
      $  "These names already exist. You can `update` them "
      <> "to your new definition:"
      )
    okToAdd = ok (P.green "I've added these definitions:")
                 (P.green "These new definitions are ok to `add`:")
    notOks _past _present sr | isOk sr = mempty
    notOks past present sr =
      let
        header = badIcon <> P.indentNAfterNewline
          2
          (P.wrap (if isPast then past else present))
        typeLineFor status v = case UF.lookupDecl v (originalFile sr) of
          Just (_, dd) ->
            ( prettyStatus status
            , P.syntaxToColor
              $ DeclPrinter.prettyDeclHeader (HQ.unsafeFromVar v) dd
            )
          Nothing ->
            ( prettyStatus status
            , prettyVar v <> P.red (P.wrap " (Unison bug, unknown type)")
            )
        typeMsgs =
          P.column2
            $  (typeLineFor Conflicted <$> toList (types (conflicts sr)))
            ++ (typeLineFor Collision <$> toList (types (collisions sr)))
            ++ (   typeLineFor BlockedDependency
               <$> toList (types (defsWithBlockedDependencies sr))
               )
        termLineFor status v = case Map.lookup v tms of
          Just (_ref, _wk, _tm, ty) ->
            ( prettyStatus status
            , P.bold (P.text $ Var.name v)
            , ": " <> P.indentNAfterNewline 6 (TP.pretty ppe ty)
            )
          Nothing -> (prettyStatus status, P.text (Var.name v), "")
        termMsgs =
          P.column3sep "  "
            $  (termLineFor Conflicted <$> toList (terms (conflicts sr)))
            ++ (termLineFor Collision <$> toList (terms (collisions sr)))
            ++ (   termLineFor TermExistingConstructorCollision
               <$> toList (termExistingConstructorCollisions sr)
               )
            ++ (   termLineFor ConstructorExistingTermCollision
               <$> toList (constructorExistingTermCollisions sr)
               )
            ++ (   termLineFor BlockedDependency
               <$> toList (terms (defsWithBlockedDependencies sr))
               )
      in
        header
        <> "\n\n"
        <> P.hiBlack "  Reason"
        <> "\n"
        <> P.indentN 2 (P.linesNonEmpty [typeMsgs, termMsgs])
        <> "\n\n"
        <> P.indentN
             2
             (P.column2 [("Tip:", "Use `help filestatus` to learn more.")])
    dups = Set.toList (SC.terms (duplicates sr) <> SC.types (duplicates sr))
    more i =
      "... "
        <> P.bold (P.shown i)
        <> P.hiBlack " more."
        <> "Try moving these below the `---` \"fold\" in your file."
  in
    P.sepNonEmpty
      "\n\n"
      [ if SC.isEmpty (duplicates sr)
        then mempty
        else
          (if isPast
              then "⊡ Ignored previously added definitions: "
              else "⊡ Previously added definitions will be ignored: "
            )
            <> P.indentNAfterNewline
                 2
                 (P.wrap $ P.excerptSep' (Just 7)
                                         more
                                         " "
                                         (P.hiBlack . prettyVar <$> dups)
                 )
      , okToAdd (adds sr)
      , okToUpdate (updates sr)
      , notOks
        (P.red "These definitions failed:")
        (P.wrap $ P.red "These definitions would fail on `add` or `update`:")
        sr
      ]

isOk :: Ord v => SlurpResult v -> Bool
isOk SlurpResult {..} =
  SC.isEmpty collisions &&
  SC.isEmpty conflicts &&
  Set.null termExistingConstructorCollisions &&
  Set.null constructorExistingTermCollisions &&
  SC.isEmpty defsWithBlockedDependencies

isAllDuplicates :: Ord v => SlurpResult v -> Bool
isAllDuplicates SlurpResult {..} =
  SC.isEmpty adds &&
  SC.isEmpty updates &&
  SC.isEmpty extraDefinitions &&
  SC.isEmpty collisions &&
  SC.isEmpty conflicts &&
  Map.null typeAlias &&
  Map.null termAlias &&
  Set.null termExistingConstructorCollisions &&
  Set.null constructorExistingTermCollisions &&
  SC.isEmpty defsWithBlockedDependencies

-- stack repl
--
-- λ> import Unison.Util.Pretty
-- λ> import Unison.Codebase.Editor.SlurpResult
-- λ> putStrLn $ toANSI 80 ex
ex :: P.Pretty P.ColorText
ex = P.indentN 2 $ P.lines ["",
  P.green "▣ I've added these definitions: ", "",
  P.indentN 2 . P.column2 $ [("a", "Nat"), ("map", "(a -> b) -> [a] -> [b]")],
  "",
  P.green "▣ I've updated these definitions: ", "",
  P.indentN 2 . P.column2 $ [("c", "Nat"), ("flatMap", "(a -> [b]) -> [a] -> [b]")],
  "",
  P.wrap $ P.red "x" <> P.bold "These definitions couldn't be added:", "",
  P.indentN 2 $
    P.lines [
      P.column2 [(P.hiBlack
                  "Reason for failure    Symbol ",     P.hiBlack "Type"),
                 ("ctor/term collision   foo ",        "Nat"),
                 ("failed dependency     zoot ",       "[a] -> [a] -> [a]"),
                 ("term/ctor collision   unique type Foo ", "f x")],
      "", "Tip: use `help filestatus` to learn more."
    ],
  "",
  "⊡ Ignoring previously added definitions: " <>
     P.indentNAfterNewline 2 (
     P.hiBlack (P.wrap $ P.sep " " ["zonk", "anotherOne", "List.wrangle", "oatbag", "blarg", "mcgee", P.group "ability Woot"])),
  ""
  ]<|MERGE_RESOLUTION|>--- conflicted
+++ resolved
@@ -72,13 +72,8 @@
 -- Returns the set of constructor names for type names in the given `Set`.
 constructorsFor :: Var v => Set v -> UF.TypecheckedUnisonFile v Ann -> Set v
 constructorsFor types uf = let
-<<<<<<< HEAD
-  names = UF.typecheckedToNames0 uf
+  names = UF.typecheckedToNames uf
   typesRefs = Set.unions $ Names.typesNamed names . Name.unsafeFromVar <$> toList types
-=======
-  names = UF.typecheckedToNames uf
-  typesRefs = Set.unions $ Names.typesNamed names . Name.fromVar <$> toList types
->>>>>>> 759e678d
   ctorNames = R.filterRan isOkCtor (Names.terms names)
   isOkCtor (Referent.Con r _ _) | Set.member r typesRefs = True
   isOkCtor _ = False
