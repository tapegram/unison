--- conflicted
+++ resolved
@@ -89,13 +89,9 @@
   | InvalidSourceName String
   | SourceLoadFailed String
   -- No main function, the [Type v Ann] are the allowed types
-<<<<<<< HEAD
-  | NoMainFunction Input String PPE.PrettyPrintEnv [Type v Ann]
+  | NoMainFunction String PPE.PrettyPrintEnv [Type v Ann]
   | BranchNotEmpty Path.Path'
   | LoadPullRequest RemoteNamespace RemoteNamespace Path.Relative Path.Relative Path.Relative
-=======
-  | NoMainFunction String PPE.PrettyPrintEnv [Type v Ann]
->>>>>>> 7ebc9b49
   | CreatedNewBranch Path.Absolute
   | BranchAlreadyExists Path'
   | PatchAlreadyExists Path.Split'
