{-# LANGUAGE PatternSynonyms #-}

module Unison.Codebase.Editor.Output
  ( Output(..)
  , NumberedOutput(..)
  , NumberedArgs
  , ListDetailed
  , ShallowListEntry(..)
  , HistoryTail(..)
  , TestReportStats(..)
  , UndoFailureReason(..)
  , PushPull(..)
  , ReflogEntry(..)
  , pushPull
  , isFailure
  , isNumberedFailure
  ) where

import Unison.Prelude

import Unison.Codebase.Editor.Input
import Unison.Codebase.Editor.SlurpResult (SlurpResult(..))
import Unison.Codebase.GitError
import Unison.Codebase.Path (Path', Path)
import Unison.Codebase.Patch (Patch)
import Unison.Name ( Name )
import Unison.Names2 ( Names )
import Unison.Parser ( Ann )
import Unison.Reference ( Reference )
import Unison.Referent  ( Referent )
import Unison.DataDeclaration ( Decl )
import Unison.Util.Relation (Relation)
import qualified Unison.Codebase.Branch as Branch
import qualified Unison.Codebase.Editor.SlurpResult as SR
import qualified Unison.Codebase.Metadata as Metadata
import qualified Unison.Codebase.Path as Path
import qualified Unison.Codebase.Runtime as Runtime
import qualified Unison.HashQualified as HQ
import qualified Unison.HashQualified' as HQ'
import qualified Unison.Parser as Parser
import qualified Unison.PrettyPrintEnv as PPE
import qualified Unison.Reference as Reference
import qualified Unison.Term as Term
import qualified Unison.Typechecker.Context as Context
import qualified Unison.UnisonFile as UF
import qualified Unison.Util.Pretty as P
import Unison.Codebase.Editor.DisplayThing (DisplayThing)
import qualified Unison.Codebase.Editor.TodoOutput as TO
import Unison.Codebase.Editor.SearchResult' (SearchResult')
import Unison.Type (Type)
import qualified Unison.Names3 as Names
import qualified Data.Set as Set
import Unison.Codebase.NameSegment (NameSegment, HQSegment)
import Unison.ShortHash (ShortHash)
import Unison.Var (Var)
import Unison.Codebase.ShortBranchHash (ShortBranchHash)
import Unison.Codebase.Editor.RemoteRepo as RemoteRepo
import Unison.Codebase.Editor.Output.BranchDiff (BranchDiffOutput)

type Term v a = Term.AnnotatedTerm v a
type ListDetailed = Bool
type SourceName = Text
type NumberedArgs = [String]

data PushPull = Push | Pull deriving (Eq, Ord, Show)

pushPull :: a -> a -> PushPull -> a
pushPull push pull p = case p of
  Push -> push
  Pull -> pull

data NumberedOutput v
  = ShowDiffNamespace Path.Absolute Path.Absolute PPE.PrettyPrintEnv (BranchDiffOutput v Ann)
  | ShowDiffAfterUndo PPE.PrettyPrintEnv (BranchDiffOutput v Ann)
  | ShowDiffAfterDeleteDefinitions PPE.PrettyPrintEnv (BranchDiffOutput v Ann)
  | ShowDiffAfterDeleteBranch Path.Absolute PPE.PrettyPrintEnv (BranchDiffOutput v Ann)
  | ShowDiffAfterMerge Path.Path' Path.Absolute PPE.PrettyPrintEnv (BranchDiffOutput v Ann)
  | ShowDiffAfterMergePreview Path.Path' Path.Absolute PPE.PrettyPrintEnv (BranchDiffOutput v Ann)
  | ShowDiffAfterPull Path.Path' Path.Absolute PPE.PrettyPrintEnv (BranchDiffOutput v Ann)

--  | ShowDiff

data Output v
  -- Generic Success response; we might consider deleting this.
  = Success
  -- User did `add` or `update` before typechecking a file?
  | NoUnisonFile
  | InvalidSourceName String
  | SourceLoadFailed String
  -- No main function, the [Type v Ann] are the allowed types
  | NoMainFunction String PPE.PrettyPrintEnv [Type v Ann]
  | CreatedNewBranch Path.Absolute
  | BranchAlreadyExists Path'
  | PatchAlreadyExists Path.Split'
  | NoExactTypeMatches
  | TypeAlreadyExists Path.Split' (Set Reference)
  | TypeParseError String (Parser.Err v)
  | ParseResolutionFailures String [Names.ResolutionFailure v Ann]
  | TypeHasFreeVars (Type v Ann)
  | TermAlreadyExists Path.Split' (Set Referent)
  | NameAmbiguous
      Int -- codebase hash length
      Path.HQSplit' (Set Referent) (Set Reference)
  | TermAmbiguous HQ.HashQualified (Set Referent)
  | HashAmbiguous ShortHash (Set Referent)
  | BranchHashAmbiguous ShortBranchHash (Set ShortBranchHash)
  | BadDestinationBranch Path'
  | BranchNotFound Path'
  | NameNotFound Path.HQSplit'
  | PatchNotFound Path.Split'
  | TypeNotFound Path.HQSplit'
  | TermNotFound Path.HQSplit'
  | TermNotFound' Reference.Id
  | SearchTermsNotFound [HQ.HashQualified]
  -- ask confirmation before deleting the last branch that contains some defns
  -- `Path` is one of the paths the user has requested to delete, and is paired
  -- with whatever named definitions would not have any remaining names if
  -- the path is deleted.
  | DeleteBranchConfirmation
      [(Path', (Names, [SearchResult' v Ann]))]
  -- CantDelete input couldntDelete becauseTheseStillReferenceThem
  | CantDelete PPE.PrettyPrintEnv [SearchResult' v Ann] [SearchResult' v Ann]
  | DeleteEverythingConfirmation
  | DeletedEverything
  | ListNames Int -- hq length to print References
              [(Referent, Set HQ'.HashQualified)] -- term match, term names
              [(Reference, Set HQ'.HashQualified)] -- type match, type names
  -- list of all the definitions within this branch
  | ListOfDefinitions PPE.PrettyPrintEnv ListDetailed [SearchResult' v Ann]
  | ListOfLinks PPE.PrettyPrintEnv [(HQ.HashQualified, Reference, Maybe (Type v Ann))]
  | ListShallow PPE.PrettyPrintEnv [ShallowListEntry v Ann]
  | ListOfPatches (Set Name)
  -- show the result of add/update
  | SlurpOutput Input PPE.PrettyPrintEnv (SlurpResult v)
  -- Original source, followed by the errors:
  | ParseErrors Text [Parser.Err v]
  | TypeErrors Text PPE.PrettyPrintEnv [Context.ErrorNote v Ann]
  | DisplayConflicts (Relation Name Referent) (Relation Name Reference)
  | EvaluationFailure Runtime.Error
  | Evaluated SourceFileContents
              PPE.PrettyPrintEnv
              [(v, Term v ())]
              (Map v (Ann, UF.WatchKind, Term v (), Runtime.IsCacheHit))
  | Typechecked SourceName PPE.PrettyPrintEnv (SlurpResult v) (UF.TypecheckedUnisonFile v Ann)
  | DisplayRendered (Maybe FilePath) (P.Pretty P.ColorText)
  -- "display" definitions, possibly to a FilePath on disk (e.g. editing)
  | DisplayDefinitions (Maybe FilePath)
                       PPE.PrettyPrintEnvDecl
                       (Map Reference (DisplayThing (Decl v Ann)))
                       (Map Reference (DisplayThing (Term v Ann)))
  -- | Invariant: there's at least one conflict or edit in the TodoOutput.
  | TodoOutput PPE.PrettyPrintEnvDecl (TO.TodoOutput v Ann)
  | TestIncrementalOutputStart PPE.PrettyPrintEnv (Int,Int) Reference (Term v Ann)
  | TestIncrementalOutputEnd PPE.PrettyPrintEnv (Int,Int) Reference (Term v Ann)
  | TestResults TestReportStats
      PPE.PrettyPrintEnv ShowSuccesses ShowFailures
                [(Reference, Text)] -- oks
                [(Reference, Text)] -- fails
  | CantUndo UndoFailureReason
  | ListEdits Patch PPE.PrettyPrintEnv

  -- new/unrepresented references followed by old/removed
  -- todo: eventually replace these sets with [SearchResult' v Ann]
  -- and a nicer render.
  | BustedBuiltins (Set Reference) (Set Reference)
  | GitError Input GitError
  | NoConfiguredGitUrl PushPull Path'
  | ConfiguredGitUrlParseError PushPull Path' Text String
  | ConfiguredGitUrlIncludesShortBranchHash PushPull RemoteRepo ShortBranchHash Path
  | DisplayLinks PPE.PrettyPrintEnvDecl Metadata.Metadata
               (Map Reference (DisplayThing (Decl v Ann)))
               (Map Reference (DisplayThing (Term v Ann)))
  | LinkFailure Input
  -- todo: tell the user to run `todo` on the same patch they just used
  | NothingToPatch PatchPath Path'
  | PatchNeedsToBeConflictFree
  | PatchInvolvesExternalDependents PPE.PrettyPrintEnv (Set Reference)
  | WarnIncomingRootBranch (Set ShortBranchHash)
  | History (Maybe Int) [(ShortBranchHash, Names.Diff)] HistoryTail
  | ShowReflog [ReflogEntry]
  | NothingTodo Input
  -- | No conflicts or edits remain for the current patch.
  | NoConflictsOrEdits
  | NotImplemented
<<<<<<< HEAD
  | NoBranchWithHash ShortBranchHash
=======
  | NoBranchWithHash Input ShortBranchHash
  | DumpNumberedArgs NumberedArgs
>>>>>>> 49ead429
  | DumpBitBooster Branch.Hash (Map Branch.Hash [Branch.Hash])
  deriving (Show)

data ReflogEntry =
  ReflogEntry { hash :: ShortBranchHash, reason :: Text }
  deriving (Show)

data ShallowListEntry v a
  = ShallowTermEntry Referent HQSegment (Maybe (Type v a))
  | ShallowTypeEntry Reference HQSegment
  | ShallowBranchEntry NameSegment Int -- number of child definitions
  | ShallowPatchEntry NameSegment
  deriving (Eq, Show)

-- requires Var v to derive Eq, which is required by Ord though not by `compare`
instance Var v => Ord (ShallowListEntry v a) where
   compare x y = case compare (toNS x) (toNS y) of
     EQ -> compare (toHash x) (toHash y)
     c  -> c
     where
     toNS = \case
       ShallowTermEntry _ hq _ -> HQ'.toName hq
       ShallowTypeEntry _ hq   -> HQ'.toName hq
       ShallowBranchEntry ns _ -> ns
       ShallowPatchEntry  ns   -> ns
     toHash :: ShallowListEntry v a -> Maybe ShortHash
     toHash = \case
       ShallowTermEntry _ hq _ -> HQ'.toHash hq
       ShallowTypeEntry _ hq   -> HQ'.toHash hq
       ShallowBranchEntry _  _ -> Nothing
       ShallowPatchEntry _     -> Nothing

data HistoryTail =
  EndOfLog ShortBranchHash |
  MergeTail ShortBranchHash [ShortBranchHash] |
  PageEnd ShortBranchHash Int -- PageEnd nextHash nextIndex
  deriving (Show)

data TestReportStats
  = CachedTests TotalCount CachedCount
  | NewlyComputed deriving Show

type TotalCount = Int -- total number of tests
type CachedCount = Int -- number of tests found in the cache
type ShowSuccesses = Bool -- whether to list results or just summarize
type ShowFailures = Bool  -- whether to list results or just summarize

data UndoFailureReason = CantUndoPastStart | CantUndoPastMerge deriving Show

type SourceFileContents = Text

isFailure :: Ord v => Output v -> Bool
isFailure o = case o of
  Success{} -> False
  NoUnisonFile{} -> True
  InvalidSourceName{} -> True
  SourceLoadFailed{} -> True
  NoMainFunction{} -> True
  CreatedNewBranch{} -> False
  BranchAlreadyExists{} -> True
  PatchAlreadyExists{} -> True
  NoExactTypeMatches -> True
  TypeAlreadyExists{} -> True
  TypeParseError{} -> True
  ParseResolutionFailures{} -> True
  TypeHasFreeVars{} -> True
  TermAlreadyExists{} -> True
  NameAmbiguous{} -> True
  TermAmbiguous{} -> True
  BranchHashAmbiguous{} -> True
  BadDestinationBranch{} -> True
  BranchNotFound{} -> True
  NameNotFound{} -> True
  PatchNotFound{} -> True
  TypeNotFound{} -> True
  TermNotFound{} -> True
  TermNotFound'{} -> True
  SearchTermsNotFound ts -> not (null ts)
  DeleteBranchConfirmation{} -> False
  CantDelete{} -> True
  DeleteEverythingConfirmation -> False
  DeletedEverything -> False
  ListNames _ tms tys -> null tms && null tys
  ListOfLinks _ ds -> null ds
  ListOfDefinitions _ _ ds -> null ds
  ListOfPatches s -> Set.null s
  SlurpOutput _ _ sr -> not $ SR.isOk sr
  ParseErrors{} -> True
  TypeErrors{} -> True
  DisplayConflicts{} -> False
  EvaluationFailure{} -> True
  Evaluated{} -> False
  Typechecked{} -> False
  DisplayDefinitions _ _ m1 m2 -> null m1 && null m2
  DisplayRendered{} -> False
  TodoOutput _ todo -> TO.todoScore todo /= 0
  TestIncrementalOutputStart{} -> False
  TestIncrementalOutputEnd{} -> False
  TestResults _ _ _ _ _ fails -> not (null fails)
  CantUndo{} -> True
  ListEdits{} -> False
  GitError{} -> True
  BustedBuiltins{} -> True
  NoConfiguredGitUrl{} -> True
  ConfiguredGitUrlParseError{} -> True
  ConfiguredGitUrlIncludesShortBranchHash{} -> True
  DisplayLinks{} -> False
  LinkFailure{} -> True
  PatchNeedsToBeConflictFree{} -> True
  PatchInvolvesExternalDependents{} -> True
  NothingToPatch{} -> False
  WarnIncomingRootBranch{} -> False
  History{} -> False
  NotImplemented -> True
  DumpNumberedArgs{} -> False
  DumpBitBooster{} -> False
  NoBranchWithHash{} -> True
  NothingTodo{} -> False
  NoConflictsOrEdits{} -> False
  ListShallow _ es -> null es
  HashAmbiguous{} -> True
  ShowReflog{} -> False

isNumberedFailure :: NumberedOutput v -> Bool
isNumberedFailure = \case
  ShowDiffNamespace{} -> False
  ShowDiffAfterDeleteDefinitions{} -> False
  ShowDiffAfterDeleteBranch{} -> False
  ShowDiffAfterMerge{} -> False
  ShowDiffAfterMergePreview{} -> False
  ShowDiffAfterUndo{} -> False
  ShowDiffAfterPull{} -> False

<|MERGE_RESOLUTION|>--- conflicted
+++ resolved
@@ -182,12 +182,8 @@
   -- | No conflicts or edits remain for the current patch.
   | NoConflictsOrEdits
   | NotImplemented
-<<<<<<< HEAD
   | NoBranchWithHash ShortBranchHash
-=======
-  | NoBranchWithHash Input ShortBranchHash
   | DumpNumberedArgs NumberedArgs
->>>>>>> 49ead429
   | DumpBitBooster Branch.Hash (Map Branch.Hash [Branch.Hash])
   deriving (Show)
 
