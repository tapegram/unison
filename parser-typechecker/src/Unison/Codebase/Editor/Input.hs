module Unison.Codebase.Editor.Input
  ( Input(..)
  , Event(..)
  , OutputLocation(..)
  ) where

import           Data.Set                       ( Set )
import           Data.Text                      ( Text )
import qualified Unison.Codebase.Branch2       as Branch
import           Unison.HashQualified           ( HashQualified )
import           Unison.Codebase.Path           ( Path' )
import qualified Unison.Codebase.Path          as Path
import           Unison.Codebase.Editor.RemoteRepo
import           Unison.Reference (Reference)

data Event
  = UnisonFileChanged SourceName Source
  | IncomingRootBranch (Set Branch.Hash)

type Source = Text -- "id x = x\nconst a b = a"
type SourceName = Text -- "foo.u" or "buffer 7"
type PatchPath = Path.Split'

data Input
  -- names stuff:
    -- directory ops
    -- `Link` must describe a repo and a source path within that repo.
    -- clone w/o merge, error if would clobber
    = ForkLocalBranchI Path' Path'
    -- merge first causal into destination
    | MergeLocalBranchI Path' Path'
    | PullRemoteBranchI RemoteRepo Path'
    | PushRemoteBranchI RemoteRepo Path'
    -- todo: Q: Does it make sense to publish to not-the-root of a Github repo?
    --          Does it make sense to fork from not-the-root of a Github repo?
    -- change directory
    | SwitchBranchI Path'
    | AliasTermI Path.HQSplit' Path.Split'
    | AliasTypeI Path.HQSplit' Path.Split'
    -- Move = Rename; It's an HQ'Split' not an HQSplit', meaning the arg has to have a name.
    | MoveTermI Path.HQ'Split' Path.Split'
    | MoveTypeI Path.HQ'Split' Path.Split'
    | MoveBranchI Path.Split' Path.Split'
    -- delete = unname
    -- | DeleteDefnI [Path.HQSplit']
    | DeleteTermI Path.HQ'Split'
    | DeleteTypeI Path.HQ'Split'
    | DeleteBranchI Path.Split'
    -- resolving naming conflicts within `branchpath`
      -- Add the specified name after deleting all others for a given reference
      -- within a given branch.
    | ResolveTermNameI Path.HQ'Split'
    | ResolveTypeNameI Path.HQ'Split'
  -- edits stuff:
    | AddI [HashQualified]
<<<<<<< HEAD
    | UpdateI PatchPath [HashQualified]
    | TodoI PatchPath Path'
    | PatchI PatchPath Path'
    | ListEditsI PatchPath
=======
    | UpdateI EditPath [HashQualified]
    | TodoI EditPath Path'
    | TestI Bool Bool -- TestI showSuccesses showFailures
    | PropagateI EditPath Path'
    | ListEditsI EditPath
>>>>>>> 6434a8a1
    -- -- create and remove update directives
    | DeprecateTermI PatchPath Path.HQ'Split'
    | DeprecateTypeI PatchPath Path.HQ'Split'
    | AddTermReplacementI PatchPath Reference Reference
    | AddTypeReplacementI PatchPath Reference Reference
    | RemoveTermReplacementI PatchPath Reference Reference
    | RemoveTypeReplacementI PatchPath Reference Reference
  | UndoI
  -- execute an IO object with arguments
  | ExecuteI String
  -- metadata
  -- link from to
  | LinkI Path.HQ'Split' Path.HQSplit'
  -- unlink from to
  | UnlinkI Path.HQ'Split' Path.HQSplit'
  -- links from <type>
  | LinksI Path.HQ'Split' (Maybe String)
  -- other
  | UndoRootI
  | SearchByNameI [String]
  | FindPatchI
  | ShowDefinitionI OutputLocation [String]
  | ShowDefinitionByPrefixI OutputLocation [String]
  | UpdateBuiltinsI
  | QuitI
  deriving (Eq, Show)

-- Some commands, like `view`, can dump output to either console or a file.
data OutputLocation
  = ConsoleLocation
  | LatestFileLocation
  | FileLocation FilePath
  -- ClipboardLocation
  deriving (Eq, Show)<|MERGE_RESOLUTION|>--- conflicted
+++ resolved
@@ -53,18 +53,10 @@
     | ResolveTypeNameI Path.HQ'Split'
   -- edits stuff:
     | AddI [HashQualified]
-<<<<<<< HEAD
     | UpdateI PatchPath [HashQualified]
     | TodoI PatchPath Path'
     | PatchI PatchPath Path'
     | ListEditsI PatchPath
-=======
-    | UpdateI EditPath [HashQualified]
-    | TodoI EditPath Path'
-    | TestI Bool Bool -- TestI showSuccesses showFailures
-    | PropagateI EditPath Path'
-    | ListEditsI EditPath
->>>>>>> 6434a8a1
     -- -- create and remove update directives
     | DeprecateTermI PatchPath Path.HQ'Split'
     | DeprecateTypeI PatchPath Path.HQ'Split'
@@ -75,6 +67,7 @@
   | UndoI
   -- execute an IO object with arguments
   | ExecuteI String
+  | TestI Bool Bool -- TestI showSuccesses showFailures
   -- metadata
   -- link from to
   | LinkI Path.HQ'Split' Path.HQSplit'
