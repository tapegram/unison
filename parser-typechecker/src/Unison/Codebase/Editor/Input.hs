module Unison.Codebase.Editor.Input
  ( Input(..)
  , Event(..)
  , OutputLocation(..)
  , PatchPath
  , BranchId, parseBranchId
  ) where

import Unison.Prelude

import qualified Unison.Codebase.Branch        as Branch
import qualified Unison.HashQualified          as HQ
import qualified Unison.HashQualified'         as HQ'
import           Unison.Codebase.Path           ( Path' )
import qualified Unison.Codebase.Path          as Path
import           Unison.Codebase.Editor.RemoteRepo
import           Unison.Reference (Reference)
import           Unison.ShortHash (ShortHash)
import           Unison.Codebase.ShortBranchHash (ShortBranchHash)
import qualified Unison.Codebase.ShortBranchHash as SBH
import qualified Data.Text as Text

data Event
  = UnisonFileChanged SourceName Source
  | IncomingRootBranch (Set Branch.Hash)

type Source = Text -- "id x = x\nconst a b = a"
type SourceName = Text -- "foo.u" or "buffer 7"
type PatchPath = Path.Split'
type BranchId = Either ShortBranchHash Path'

parseBranchId :: String -> Either String BranchId
parseBranchId ('#':s) = case SBH.fromText (Text.pack s) of
  Nothing -> Left "Invalid hash, expected a base32hex string."
  Just h -> pure $ Left h
parseBranchId s = Right <$> Path.parsePath' s

data Input
  -- names stuff:
    -- directory ops
    -- `Link` must describe a repo and a source path within that repo.
    -- clone w/o merge, error if would clobber
    = ForkLocalBranchI (Either ShortBranchHash Path') Path'
    -- merge first causal into destination
    | MergeLocalBranchI Path' Path'
    | PreviewMergeLocalBranchI Path' Path'
<<<<<<< HEAD
    | DiffNamespaceI Path' Path' -- old new
    | PullRemoteBranchI (Maybe (RemoteRepo, Maybe ShortBranchHash, Path)) Path'
    | PushRemoteBranchI (Maybe (RemoteRepo, Path)) Path'
=======
    | PullRemoteBranchI (Maybe RemoteNamespace) Path'
    | PushRemoteBranchI (Maybe RemoteHead) Path'
    | CreatePullRequestI RemoteNamespace RemoteNamespace (Maybe Path')
>>>>>>> 382858d9
    | ResetRootI (Either ShortBranchHash Path')
    -- todo: Q: Does it make sense to publish to not-the-root of a Github repo?
    --          Does it make sense to fork from not-the-root of a Github repo?
    -- change directory
    | SwitchBranchI Path'
    -- > names foo
    -- > names foo.bar
    -- > names .foo.bar
    -- > names .foo.bar#asdflkjsdf
    -- > names #sdflkjsdfhsdf
    | NamesI HQ.HashQualified
    | AliasTermI Path.HQSplit' Path.Split'
    | AliasTypeI Path.HQSplit' Path.Split'
    -- Move = Rename; It's an HQSplit' not an HQSplit', meaning the arg has to have a name.
    | MoveTermI Path.HQSplit' Path.Split'
    | MoveTypeI Path.HQSplit' Path.Split'
    | MoveBranchI (Maybe Path.Split') Path.Split'
    | MovePatchI Path.Split' Path.Split'
    | CopyPatchI Path.Split' Path.Split'
    -- delete = unname
    | DeleteI Path.HQSplit'
    | DeleteTermI Path.HQSplit'
    | DeleteTypeI Path.HQSplit'
    | DeleteBranchI (Maybe Path.Split')
    | DeletePatchI Path.Split'
    -- resolving naming conflicts within `branchpath`
      -- Add the specified name after deleting all others for a given reference
      -- within a given branch.
    | ResolveTermNameI Path.HQSplit'
    | ResolveTypeNameI Path.HQSplit'
  -- edits stuff:
    | LoadI (Maybe FilePath)
    | AddI [HQ'.HashQualified]
    | PreviewAddI [HQ'.HashQualified]
    | UpdateI (Maybe PatchPath) [HQ'.HashQualified]
    | PreviewUpdateI [HQ'.HashQualified]
    | TodoI (Maybe PatchPath) Path'
    | PropagatePatchI PatchPath Path'
    | ListEditsI (Maybe PatchPath)
    -- -- create and remove update directives
    | DeprecateTermI PatchPath Path.HQSplit'
    | DeprecateTypeI PatchPath Path.HQSplit'
    | AddTermReplacementI PatchPath Reference Reference
    | AddTypeReplacementI PatchPath Reference Reference
    | RemoveTermReplacementI PatchPath Reference Reference
    | RemoveTypeReplacementI PatchPath Reference Reference
    | ReplaceTermI ShortHash ShortHash (Maybe PatchPath)
    | ReplaceTypeI ShortHash ShortHash (Maybe PatchPath)
  | UndoI
  -- First `Maybe Int` is cap on number of results, if any
  -- Second `Maybe Int` is cap on diff elements shown, if any
  | HistoryI (Maybe Int) (Maybe Int) BranchId
  -- execute an IO thunk
  | ExecuteI String
  | TestI Bool Bool -- TestI showSuccesses showFailures
  -- metadata
  -- link from to
  | LinkI Path.HQSplit' Path.HQSplit'
  -- unlink from to
  | UnlinkI Path.HQSplit' Path.HQSplit'
  -- links from <type>
  | LinksI Path.HQSplit' (Maybe String)
  | DisplayI OutputLocation String
  | DocsI Path.HQSplit'
  -- other
  | SearchByNameI Bool Bool [String] -- SearchByName isVerbose showAll query
  | FindShallowI Path'
  | FindPatchI
  | ShowDefinitionI OutputLocation [String]
  | ShowDefinitionByPrefixI OutputLocation [String]
  | ShowReflogI
  | UpdateBuiltinsI
  | MergeBuiltinsI
  | DebugNumberedArgsI
  | DebugBranchHistoryI
  | QuitI
  deriving (Eq, Show)

-- Some commands, like `view`, can dump output to either console or a file.
data OutputLocation
  = ConsoleLocation
  | LatestFileLocation
  | FileLocation FilePath
  -- ClipboardLocation
  deriving (Eq, Show)<|MERGE_RESOLUTION|>--- conflicted
+++ resolved
@@ -44,15 +44,10 @@
     -- merge first causal into destination
     | MergeLocalBranchI Path' Path'
     | PreviewMergeLocalBranchI Path' Path'
-<<<<<<< HEAD
     | DiffNamespaceI Path' Path' -- old new
-    | PullRemoteBranchI (Maybe (RemoteRepo, Maybe ShortBranchHash, Path)) Path'
-    | PushRemoteBranchI (Maybe (RemoteRepo, Path)) Path'
-=======
     | PullRemoteBranchI (Maybe RemoteNamespace) Path'
     | PushRemoteBranchI (Maybe RemoteHead) Path'
-    | CreatePullRequestI RemoteNamespace RemoteNamespace (Maybe Path')
->>>>>>> 382858d9
+    | CreatePullRequestI RemoteNamespace RemoteNamespace
     | ResetRootI (Either ShortBranchHash Path')
     -- todo: Q: Does it make sense to publish to not-the-root of a Github repo?
     --          Does it make sense to fork from not-the-root of a Github repo?
