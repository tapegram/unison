--- conflicted
+++ resolved
@@ -47,12 +47,9 @@
 import Unison.Var (Var)
 import qualified Unison.WatchKind as WK
 import Web.Browser (openBrowser)
-<<<<<<< HEAD
 import System.Environment (withArgs)
-=======
 import qualified Unison.CommandLine.FuzzySelect as Fuzzy
 import qualified Unison.Codebase.Path as Path
->>>>>>> 2b5b07e8
 
 typecheck
   :: (Monad m, Var v)
