{-# OPTIONS_GHC -Wno-partial-type-signatures #-}

{-# LANGUAGE GADTs #-}
{-# LANGUAGE PartialTypeSignatures #-}
{-# LANGUAGE ViewPatterns #-}
{-# LANGUAGE OverloadedStrings #-}

module Unison.Codebase.Editor.HandleCommand where

import Unison.Prelude

import Unison.Codebase.Editor.Output
import Unison.Codebase.Editor.Command

import qualified Unison.Builtin                as B

import qualified Unison.Server.Backend         as Backend
import qualified Crypto.Random                 as Random
import           Control.Monad.Except           ( runExceptT )
import qualified Data.Configurator             as Config
import           Data.Configurator.Types        ( Config )
import qualified Data.Map                      as Map
import qualified Data.Text                     as Text
import           Unison.Codebase                ( Codebase )
import qualified Unison.Codebase               as Codebase
import           Unison.Codebase.Branch         ( Branch )
import qualified Unison.Codebase.Branch        as Branch
import qualified Unison.Codebase.Editor.Git    as Git
import           Unison.Parser                  ( Ann )
import qualified Unison.Parser                 as Parser
import qualified Unison.Parsers                as Parsers
import qualified Unison.Reference              as Reference
import qualified Unison.Codebase.Runtime       as Runtime
import           Unison.Codebase.Runtime       (Runtime)
import qualified Unison.Term                   as Term
import qualified Unison.UnisonFile             as UF
import           Unison.Util.Free               ( Free )
import qualified Unison.Util.Free              as Free
import           Unison.Var                     ( Var )
import qualified Unison.Result as Result
import           Unison.FileParsers             ( parseAndSynthesizeFile
                                                , synthesizeFile'
                                                )
import qualified Unison.PrettyPrintEnv         as PPE
import Unison.Term (Term)
import Unison.Type (Type)
import qualified Unison.Codebase.Editor.AuthorInfo as AuthorInfo

typecheck
  :: (Monad m, Var v)
  => [Type v Ann]
  -> Codebase m v Ann
  -> Parser.ParsingEnv
  -> SourceName
  -> LexedSource
  -> m (TypecheckingResult v)
typecheck ambient codebase parsingEnv sourceName src =
  Result.getResult $ parseAndSynthesizeFile ambient
    (((<> B.typeLookup) <$>) . Codebase.typeLookupForDependencies codebase)
    parsingEnv
    (Text.unpack sourceName)
    (fst src)

typecheck'
  :: Monad m
  => Var v
  => [Type v Ann]
  -> Codebase m v Ann
  -> UF.UnisonFile v Ann
  -> m (TypecheckingResult v)
typecheck' ambient codebase file = do
  typeLookup <- (<> B.typeLookup)
    <$> Codebase.typeLookupForDependencies codebase (UF.dependencies file)
  pure . fmap Right $ synthesizeFile' ambient typeLookup file

commandLine
  :: forall i v a gen
   . (Var v, Random.DRG gen)
  => Config
  -> IO i
  -> (Branch IO -> IO ())
  -> Runtime v
  -> (Output v -> IO ())
  -> (NumberedOutput v -> IO NumberedArgs)
  -> (SourceName -> IO LoadSourceResult)
  -> Codebase IO v Ann
  -> (Int -> IO gen)
  -> Branch.Cache IO
  -> Free (Command IO i v) a
  -> IO a
commandLine config awaitInput setBranchRef rt notifyUser notifyNumbered loadSource codebase rngGen branchCache =
 Free.foldWithIndex go
 where
  go :: forall x . Int -> Command IO i v x -> IO x
  go i x = case x of
    -- Wait until we get either user input or a unison file update
    Eval m        -> m
    Input         -> awaitInput
    Notify output -> notifyUser output
    NotifyNumbered output -> notifyNumbered output
    ConfigLookup name ->
      Config.lookup config name
    LoadSource sourcePath -> loadSource sourcePath

    Typecheck ambient names sourceName source -> do
      -- todo: if guids are being shown to users,
      -- not ideal to generate new guid every time
      rng <- rngGen i
      let namegen = Parser.uniqueBase32Namegen rng
          env = Parser.ParsingEnv namegen names
      typecheck ambient codebase env sourceName source
    TypecheckFile file ambient     -> typecheck' ambient codebase file
    Evaluate ppe unisonFile        -> evalUnisonFile ppe unisonFile
    Evaluate1 ppe term             -> eval1 ppe term
    LoadLocalRootBranch        -> either (const Branch.empty) id <$> Codebase.getRootBranch codebase
    LoadLocalBranch h          -> fromMaybe Branch.empty <$> Codebase.getBranchForHash codebase h
    SyncLocalRootBranch branch -> do
      setBranchRef branch
      Codebase.putRootBranch codebase branch
    ViewRemoteBranch ns ->
      runExceptT $ Git.viewRemoteBranch branchCache ns
    ImportRemoteBranch ns syncMode ->
      runExceptT $ Git.importRemoteBranch codebase branchCache ns syncMode
    SyncRemoteRootBranch repo branch syncMode ->
      runExceptT $ Git.pushGitRootBranch codebase branchCache branch repo syncMode
    LoadTerm r -> Codebase.getTerm codebase r
    LoadType r -> Codebase.getTypeDeclaration codebase r
    LoadTypeOfTerm r -> Codebase.getTypeOfTerm codebase r
    PutTerm r tm tp -> Codebase.putTerm codebase r tm tp
    PutDecl r decl -> Codebase.putTypeDeclaration codebase r decl
    PutWatch kind r e -> Codebase.putWatch codebase kind r e
    LoadWatches kind rs -> catMaybes <$> traverse go (toList rs) where
      go (Reference.Builtin _) = pure Nothing
      go r@(Reference.DerivedId rid) =
        fmap (r,) <$> Codebase.getWatch codebase kind rid
    IsTerm r -> Codebase.isTerm codebase r
    IsType r -> Codebase.isType codebase r
    GetDependents r -> Codebase.dependents codebase r
    AddDefsToCodebase unisonFile -> Codebase.addDefsToCodebase codebase unisonFile
    GetTermsOfType ty -> Codebase.termsOfType codebase ty
    GetTermsMentioningType ty -> Codebase.termsMentioningType codebase ty
    CodebaseHashLength -> Codebase.hashLength codebase
    -- all builtin and derived type references
    TypeReferencesByShortHash sh -> Backend.typeReferencesByShortHash codebase sh
    -- all builtin and derived term references
    TermReferencesByShortHash sh -> Backend.termReferencesByShortHash codebase sh
    -- all builtin and derived term references & type constructors
    TermReferentsByShortHash sh -> Backend.termReferentsByShortHash codebase sh
    BranchHashLength -> Codebase.branchHashLength codebase
    BranchHashesByPrefix h -> Codebase.branchHashesByPrefix codebase h
    ParseType names (src, _) -> pure $
      Parsers.parseType (Text.unpack src) (Parser.ParsingEnv mempty names)
    RuntimeMain -> pure $ Runtime.mainType rt
    RuntimeTest -> pure $ Runtime.ioTestType rt

--    Todo b -> doTodo codebase (Branch.head b)
--    Propagate b -> do
--      b0 <- Codebase.propagate codebase (Branch.head b)
--      pure $ Branch.append b0 b

    Execute ppe uf ->
<<<<<<< HEAD
      evalUnisonFile ppe uf >>= \case
        Left e -> notifyUser (EvaluationFailure e)
        _ -> pure ()
=======
      evalUnisonFile ppe uf
>>>>>>> bdbff15d
    AppendToReflog reason old new -> Codebase.appendReflog codebase reason old new
    LoadReflog -> Codebase.getReflog codebase
    CreateAuthorInfo t -> AuthorInfo.createAuthorInfo Parser.External t
    WithCodebase k -> pure (k codebase)

  eval1 :: PPE.PrettyPrintEnv -> Term v Ann -> _
  eval1 ppe tm = do
    let codeLookup = Codebase.toCodeLookup codebase
    r <- Runtime.evaluateTerm codeLookup ppe rt tm
    pure $ r <&> Term.amap (const Parser.External)

  evalUnisonFile :: PPE.PrettyPrintEnv -> UF.TypecheckedUnisonFile v Ann -> _
  evalUnisonFile ppe (UF.discardTypes -> unisonFile) = do
    let codeLookup = Codebase.toCodeLookup codebase
    evalFile <-
      if Runtime.needsContainment rt
        then Codebase.makeSelfContained' codeLookup unisonFile
        else pure unisonFile
    let watchCache (Reference.DerivedId h) = do
          m1 <- Codebase.getWatch codebase UF.RegularWatch h
          m2 <- maybe (Codebase.getWatch codebase UF.TestWatch h) (pure . Just) m1
          pure $ Term.amap (const ()) <$> m2
        watchCache Reference.Builtin{} = pure Nothing
    r <- Runtime.evaluateWatches codeLookup ppe watchCache rt evalFile
    case r of
      Left e -> pure (Left e)
      Right rs@(_,map) -> do
        forM_ (Map.elems map) $ \(_loc, kind, hash, _src, value, isHit) ->
          if isHit then pure ()
          else case hash of
            Reference.DerivedId h -> do
              let value' = Term.amap (const Parser.External) value
              Codebase.putWatch codebase kind h value'
            Reference.Builtin{} -> pure ()
        pure $ Right rs

-- doTodo :: Monad m => Codebase m v a -> Branch0 -> m (TodoOutput v a)
-- doTodo code b = do
--   -- traceM $ "edited terms: " ++ show (Branch.editedTerms b)
--   f <- Codebase.frontier code b
--   let dirty = R.dom f
--       frontier = R.ran f
--       ppe = Branch.prettyPrintEnv b
--   (frontierTerms, frontierTypes) <- loadDefinitions code frontier
--   (dirtyTerms, dirtyTypes) <- loadDefinitions code dirty
--   -- todo: something more intelligent here?
--   scoreFn <- pure $ const 1
--   remainingTransitive <- Codebase.frontierTransitiveDependents code b frontier
--   let
--     addTermNames terms = [(PPE.termName ppe (Referent.Ref r), r, t) | (r,t) <- terms ]
--     addTypeNames types = [(PPE.typeName ppe r, r, d) | (r,d) <- types ]
--     frontierTermsNamed = addTermNames frontierTerms
--     frontierTypesNamed = addTypeNames frontierTypes
--     dirtyTermsNamed = sortOn (\(s,_,_,_) -> s) $
--       [ (scoreFn r, n, r, t) | (n,r,t) <- addTermNames dirtyTerms ]
--     dirtyTypesNamed = sortOn (\(s,_,_,_) -> s) $
--       [ (scoreFn r, n, r, t) | (n,r,t) <- addTypeNames dirtyTypes ]
--   pure $
--     TodoOutput_
--       (Set.size remainingTransitive)
--       (frontierTermsNamed, frontierTypesNamed)
--       (dirtyTermsNamed, dirtyTypesNamed)
--       (Branch.conflicts' b)

-- loadDefinitions :: Monad m => Codebase m v a -> Set Reference
--                 -> m ( [(Reference, Maybe (Type v a))],
--                        [(Reference, DisplayObject (Decl v a))] )
-- loadDefinitions code refs = do
--   termRefs <- filterM (Codebase.isTerm code) (toList refs)
--   terms <- forM termRefs $ \r -> (r,) <$> Codebase.getTypeOfTerm code r
--   typeRefs <- filterM (Codebase.isType code) (toList refs)
--   types <- forM typeRefs $ \r -> do
--     case r of
--       Reference.Builtin _ -> pure (r, BuiltinThing)
--       Reference.DerivedId id -> do
--         decl <- Codebase.getTypeDeclaration code id
--         case decl of
--           Nothing -> pure (r, MissingThing id)
--           Just d -> pure (r, RegularThing d)
--   pure (terms, types)
--
-- -- | Write all of the builtins into the codebase
-- initializeCodebase :: forall m . Monad m => Codebase m Symbol Ann -> m ()
-- initializeCodebase c = do
--   traverse_ (go Right) B.builtinDataDecls
--   traverse_ (go Left)  B.builtinEffectDecls
--   void $ fileToBranch updateCollisionHandler c mempty IOSource.typecheckedFile
--  where
--   go :: (t -> Decl Symbol Ann) -> (a, (Reference.Reference, t)) -> m ()
--   go f (_, (ref, decl)) = case ref of
--     Reference.DerivedId id -> Codebase.putTypeDeclaration c id (f decl)
--     _                      -> pure ()
--
-- -- todo: probably don't use this anywhere
-- nameDistance :: Name -> Name -> Maybe Int
-- nameDistance (Name.toString -> q) (Name.toString -> n) =
--   if q == n                              then Just 0-- exact match is top choice
--   else if map toLower q == map toLower n then Just 1-- ignore case
--   else if q `isSuffixOf` n               then Just 2-- matching suffix is p.good
--   else if q `isPrefixOf` n               then Just 3-- matching prefix
--   else Nothing<|MERGE_RESOLUTION|>--- conflicted
+++ resolved
@@ -159,13 +159,7 @@
 --      pure $ Branch.append b0 b
 
     Execute ppe uf ->
-<<<<<<< HEAD
-      evalUnisonFile ppe uf >>= \case
-        Left e -> notifyUser (EvaluationFailure e)
-        _ -> pure ()
-=======
       evalUnisonFile ppe uf
->>>>>>> bdbff15d
     AppendToReflog reason old new -> Codebase.appendReflog codebase reason old new
     LoadReflog -> Codebase.getReflog codebase
     CreateAuthorInfo t -> AuthorInfo.createAuthorInfo Parser.External t
