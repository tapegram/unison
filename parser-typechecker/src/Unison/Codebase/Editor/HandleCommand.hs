{-# OPTIONS_GHC -Wno-partial-type-signatures #-}
{-# OPTIONS_GHC -Wno-unused-imports #-}
-- {-# OPTIONS_GHC -Wno-unused-matches #-}

-- {-# LANGUAGE DeriveAnyClass,StandaloneDeriving #-}
-- {-# LANGUAGE FlexibleContexts #-}
{-# LANGUAGE GADTs #-}
{-# LANGUAGE PatternSynonyms #-}
{-# LANGUAGE PartialTypeSignatures #-}
{-# LANGUAGE RecordWildCards #-}
-- {-# LANGUAGE ScopedTypeVariables #-}
-- {-# LANGUAGE TupleSections #-}
{-# LANGUAGE ViewPatterns #-}

module Unison.Codebase.Editor.HandleCommand where

import Unison.Codebase.Editor.Output
import Unison.Codebase.Editor.Command
import Unison.Codebase.Editor.RemoteRepo

import qualified Unison.Codebase.Branch2       as Branch
import qualified Unison.Builtin2               as B
import           Unison.Symbol                  ( Symbol )

-- import Debug.Trace

import           Control.Monad.Except           ( runExceptT )
import           Data.Functor                   ( void )
import           Data.Foldable                  ( traverse_, forM_ )
import qualified Data.Map                      as Map
<<<<<<< HEAD
import           Data.Text                      ( Text
                                                , unpack
                                                )
=======
import           Data.Text                      ( Text )
import qualified Data.Text                     as Text
>>>>>>> 18862480
import           System.Directory               ( getXdgDirectory
                                                , XdgDirectory(..)
                                                )
import           System.FilePath                ( (</>) )

import           Unison.Codebase2               ( Codebase, Decl )
import qualified Unison.Codebase2              as Codebase
import           Unison.Codebase.Branch2        ( Branch
                                                , Branch0
                                                )
import qualified Unison.Codebase.BranchUtil    as BranchUtil
import qualified Unison.Codebase.Editor.Git    as Git
import qualified Unison.Codebase.Path          as Path
import qualified Unison.Codebase.SearchResult  as SR
import qualified Unison.Names                  as OldNames
import           Unison.Parser                  ( Ann )
import qualified Unison.Parser                 as Parser
import qualified Unison.Reference              as Reference
import qualified Unison.Referent               as Referent
import qualified Unison.Runtime.IOSource       as IOSource
import qualified Unison.Codebase.Runtime       as Runtime
import           Unison.Codebase.Runtime       (Runtime)
import qualified Unison.Term                   as Term
import qualified Unison.Type                   as Type
import qualified Unison.UnisonFile             as UF
import           Unison.Util.Free               ( Free )
import qualified Unison.Util.Free              as Free
import           Unison.Var                     ( Var )
import qualified Unison.Result as Result
import           Unison.FileParsers             ( parseAndSynthesizeFile )

typecheck
  :: (Monad m, Var v)
  => [Type.AnnotatedType v Ann]
  -> Codebase m v Ann
  -> Parser.ParsingEnv
  -> SourceName
  -> Text
  -> m (TypecheckingResult v)
<<<<<<< HEAD
typecheck _ambient _codebase _names _sourceName _src =
  error "todo: update to use Names2 instead of Names"
  -- Result.getResult $ parseAndSynthesizeFile ambient
  --   (((<> B.typeLookup) <$>) . Codebase.typeLookupForDependencies codebase)
  --   names
  --   (unpack sourceName)
  --   src

-- -- Contains all the builtins
-- builtinBranch :: Branch
-- builtinBranch = Branch.one builtinBranch0
--
-- builtinBranch0 :: Branch0
-- builtinBranch0 =
--   (  Branch.fromNames B.names
--   <> Branch.fromTypecheckedFile IOSource.typecheckedFile
--   )
--
-- newBranch :: Monad m => Codebase m v a -> Branch -> BranchName -> m Bool
-- newBranch codebase branch branchName = forkBranch codebase branch branchName
--
-- forkBranch :: Monad m => Codebase m v a -> Branch -> BranchName -> m Bool
-- forkBranch codebase branch branchName = do
--   ifM (Codebase.branchExists codebase branchName)
--       (pure False)
--       ((branch ==) <$> Codebase.syncBranch codebase branchName branch)
--
-- syncBranch :: Monad m => Codebase m v a -> Branch -> BranchName -> m Bool
-- syncBranch codebase branch branchName = ifM
--   (Codebase.branchExists codebase branchName)
--   (Codebase.syncBranch codebase branchName branch *> pure True)
--   (pure False)
=======
typecheck ambient codebase names sourceName src =
  Result.getResult $ parseAndSynthesizeFile ambient
    (((<> B.typeLookup) <$>) . Codebase.typeLookupForDependencies codebase)
    names
    (Text.unpack sourceName)
    src
>>>>>>> 18862480

tempGitDir :: Text -> Text -> Text -> IO FilePath
tempGitDir username repo commit =
  getXdgDirectory XdgCache
    $   "unisonlanguage"
    </> "gitfiles"
    </> unpack username
    </> unpack repo
    </> unpack commit

commandLine
  :: forall i v a
   . Var v
  => IO i
  -> (Branch IO -> IO ())
  -> Runtime v
  -> (Output v -> IO ())
  -> Codebase IO v Ann
  -> Free (Command IO i v) a
  -> IO a
<<<<<<< HEAD
commandLine awaitInput rt notifyUser codebase = Free.fold go
=======
commandLine awaitInput setBranchRef rt notifyUser codebase command =
 Free.fold go command
>>>>>>> 18862480
 where
  go :: forall x . Command IO i v x -> IO x
  go = \case
    -- Wait until we get either user input or a unison file update
    Eval m        -> m
    Input         -> awaitInput
    Notify output -> notifyUser output
    --    AddDefsToCodebase handler branch unisonFile -> error "todo"
    --      fileToBranch handler codebase branch unisonFile
    Typecheck ambient names sourceName source -> do
      -- todo: if guids are being shown to users,
      -- not ideal to generate new guid every time
      namegen <- Parser.uniqueBase58Namegen
      typecheck ambient
                codebase
                (namegen, OldNames.fromNames2 names)
                sourceName
                source
<<<<<<< HEAD
    Evaluate unisonFile              -> evalUnisonFile unisonFile
    LoadLocalRootBranch              -> Codebase.getRootBranch codebase
    SyncLocalRootBranch  branch      -> Codebase.putRootBranch codebase branch
=======
    Evaluate unisonFile        -> evalUnisonFile unisonFile
    LoadLocalRootBranch        -> Codebase.getRootBranch codebase
    SyncLocalRootBranch branch -> do
      setBranchRef branch
      Codebase.putRootBranch codebase branch
>>>>>>> 18862480
    LoadRemoteRootBranch Github {..} -> do
      tmp <- tempGitDir username repo commit
      runExceptT $ Git.pullGithubRootBranch tmp codebase username repo commit
    SyncRemoteRootBranch Github {..} branch -> do
      tmp <- tempGitDir username repo commit
      runExceptT
        $ Git.pushGithubRootBranch tmp codebase branch username repo commit
    LoadTerm r -> Codebase.getTerm codebase r
    LoadType r -> Codebase.getTypeDeclaration codebase r
    LoadTypeOfTerm r -> Codebase.getTypeOfTerm codebase r
    LoadSearchResults results -> loadSearchResults codebase results
    GetDependents r -> Codebase.dependents codebase r
    AddDefsToCodebase unisonFile -> Codebase.addDefsToCodebase codebase unisonFile

--    Todo b -> doTodo codebase (Branch.head b)
--    Propagate b -> do
--      b0 <- Codebase.propagate codebase (Branch.head b)
--      pure $ Branch.append b0 b
    Execute uf -> void $ evalUnisonFile uf
  evalUnisonFile :: UF.TypecheckedUnisonFile v Ann -> _
  evalUnisonFile (UF.discardTypes -> unisonFile) = do
    let codeLookup = Codebase.toCodeLookup codebase
    selfContained <- Codebase.makeSelfContained' codeLookup unisonFile
    let watchCache (Reference.DerivedId h) = do
          m1 <- Codebase.getWatch codebase UF.RegularWatch h
          m2 <- maybe (Codebase.getWatch codebase UF.TestWatch h) (pure . Just) m1
          pure $ Term.amap (const ()) <$> m2
        watchCache _ = pure Nothing
    rs@(_, map) <- Runtime.evaluateWatches codeLookup watchCache rt selfContained
    forM_ (Map.elems map) $
      \(_loc, kind, hash, _src, value, isHit) ->
      if isHit then pure ()
      else case hash of
        Reference.DerivedId h -> do
          let value' = Term.amap (const Parser.External) value
          Codebase.putWatch codebase kind h value'
        _ -> pure ()
    pure rs

loadSearchResults :: (Monad m, Var v) =>
  Codebase m v a -> [SR.SearchResult] -> m [SearchResult' v a]
loadSearchResults code = traverse loadSearchResult
  where
  loadSearchResult = \case
    SR.Tm (SR.TermResult name r aliases) -> do
      typ <- case r of
        Referent.Ref r -> Codebase.getTypeOfTerm code r
        Referent.Con r cid -> Codebase.getTypeOfConstructor code r cid
      pure $ Tm name typ r aliases
    SR.Tp (SR.TypeResult name r aliases) -> do
      dt <- case r of
        Reference.Builtin _ -> pure BuiltinThing
        Reference.DerivedId id ->
          maybe (MissingThing id) RegularThing <$>
            Codebase.getTypeDeclaration code id
      pure $ Tp name dt r aliases


-- doTodo :: Monad m => Codebase m v a -> Branch0 -> m (TodoOutput v a)
-- doTodo code b = do
--   -- traceM $ "edited terms: " ++ show (Branch.editedTerms b)
--   f <- Codebase.frontier code b
--   let dirty = R.dom f
--       frontier = R.ran f
--       ppe = Branch.prettyPrintEnv b
--   (frontierTerms, frontierTypes) <- loadDefinitions code frontier
--   (dirtyTerms, dirtyTypes) <- loadDefinitions code dirty
--   -- todo: something more intelligent here?
--   scoreFn <- pure $ const 1
--   remainingTransitive <- Codebase.frontierTransitiveDependents code b frontier
--   let
--     addTermNames terms = [(PPE.termName ppe (Referent.Ref r), r, t) | (r,t) <- terms ]
--     addTypeNames types = [(PPE.typeName ppe r, r, d) | (r,d) <- types ]
--     frontierTermsNamed = addTermNames frontierTerms
--     frontierTypesNamed = addTypeNames frontierTypes
--     dirtyTermsNamed = sortOn (\(s,_,_,_) -> s) $
--       [ (scoreFn r, n, r, t) | (n,r,t) <- addTermNames dirtyTerms ]
--     dirtyTypesNamed = sortOn (\(s,_,_,_) -> s) $
--       [ (scoreFn r, n, r, t) | (n,r,t) <- addTypeNames dirtyTypes ]
--   pure $
--     TodoOutput_
--       (Set.size remainingTransitive)
--       (frontierTermsNamed, frontierTypesNamed)
--       (dirtyTermsNamed, dirtyTypesNamed)
--       (Branch.conflicts' b)

-- loadDefinitions :: Monad m => Codebase m v a -> Set Reference
--                 -> m ( [(Reference, Maybe (Type v a))],
--                        [(Reference, DisplayThing (Decl v a))] )
-- loadDefinitions code refs = do
--   termRefs <- filterM (Codebase.isTerm code) (toList refs)
--   terms <- forM termRefs $ \r -> (r,) <$> Codebase.getTypeOfTerm code r
--   typeRefs <- filterM (Codebase.isType code) (toList refs)
--   types <- forM typeRefs $ \r -> do
--     case r of
--       Reference.Builtin _ -> pure (r, BuiltinThing)
--       Reference.DerivedId id -> do
--         decl <- Codebase.getTypeDeclaration code id
--         case decl of
--           Nothing -> pure (r, MissingThing id)
--           Just d -> pure (r, RegularThing d)
--   pure (terms, types)
--
-- -- | Write all of the builtins into the codebase
-- initializeCodebase :: forall m . Monad m => Codebase m Symbol Ann -> m ()
-- initializeCodebase c = do
--   traverse_ (go Right) B.builtinDataDecls
--   traverse_ (go Left)  B.builtinEffectDecls
--   void $ fileToBranch updateCollisionHandler c mempty IOSource.typecheckedFile
--  where
--   go :: (t -> Decl Symbol Ann) -> (a, (Reference.Reference, t)) -> m ()
--   go f (_, (ref, decl)) = case ref of
--     Reference.DerivedId id -> Codebase.putTypeDeclaration c id (f decl)
--     _                      -> pure ()
--
-- -- todo: probably don't use this anywhere
-- nameDistance :: Name -> Name -> Maybe Int
-- nameDistance (Name.toString -> q) (Name.toString -> n) =
--   if q == n                              then Just 0-- exact match is top choice
--   else if map toLower q == map toLower n then Just 1-- ignore case
--   else if q `isSuffixOf` n               then Just 2-- matching suffix is p.good
--   else if q `isPrefixOf` n               then Just 3-- matching prefix
--   else Nothing<|MERGE_RESOLUTION|>--- conflicted
+++ resolved
@@ -28,14 +28,8 @@
 import           Data.Functor                   ( void )
 import           Data.Foldable                  ( traverse_, forM_ )
 import qualified Data.Map                      as Map
-<<<<<<< HEAD
-import           Data.Text                      ( Text
-                                                , unpack
-                                                )
-=======
 import           Data.Text                      ( Text )
 import qualified Data.Text                     as Text
->>>>>>> 18862480
 import           System.Directory               ( getXdgDirectory
                                                 , XdgDirectory(..)
                                                 )
@@ -75,56 +69,21 @@
   -> SourceName
   -> Text
   -> m (TypecheckingResult v)
-<<<<<<< HEAD
-typecheck _ambient _codebase _names _sourceName _src =
-  error "todo: update to use Names2 instead of Names"
-  -- Result.getResult $ parseAndSynthesizeFile ambient
-  --   (((<> B.typeLookup) <$>) . Codebase.typeLookupForDependencies codebase)
-  --   names
-  --   (unpack sourceName)
-  --   src
-
--- -- Contains all the builtins
--- builtinBranch :: Branch
--- builtinBranch = Branch.one builtinBranch0
---
--- builtinBranch0 :: Branch0
--- builtinBranch0 =
---   (  Branch.fromNames B.names
---   <> Branch.fromTypecheckedFile IOSource.typecheckedFile
---   )
---
--- newBranch :: Monad m => Codebase m v a -> Branch -> BranchName -> m Bool
--- newBranch codebase branch branchName = forkBranch codebase branch branchName
---
--- forkBranch :: Monad m => Codebase m v a -> Branch -> BranchName -> m Bool
--- forkBranch codebase branch branchName = do
---   ifM (Codebase.branchExists codebase branchName)
---       (pure False)
---       ((branch ==) <$> Codebase.syncBranch codebase branchName branch)
---
--- syncBranch :: Monad m => Codebase m v a -> Branch -> BranchName -> m Bool
--- syncBranch codebase branch branchName = ifM
---   (Codebase.branchExists codebase branchName)
---   (Codebase.syncBranch codebase branchName branch *> pure True)
---   (pure False)
-=======
 typecheck ambient codebase names sourceName src =
   Result.getResult $ parseAndSynthesizeFile ambient
     (((<> B.typeLookup) <$>) . Codebase.typeLookupForDependencies codebase)
     names
     (Text.unpack sourceName)
     src
->>>>>>> 18862480
 
 tempGitDir :: Text -> Text -> Text -> IO FilePath
 tempGitDir username repo commit =
   getXdgDirectory XdgCache
     $   "unisonlanguage"
     </> "gitfiles"
-    </> unpack username
-    </> unpack repo
-    </> unpack commit
+    </> Text.unpack username
+    </> Text.unpack repo
+    </> Text.unpack commit
 
 commandLine
   :: forall i v a
@@ -136,12 +95,8 @@
   -> Codebase IO v Ann
   -> Free (Command IO i v) a
   -> IO a
-<<<<<<< HEAD
-commandLine awaitInput rt notifyUser codebase = Free.fold go
-=======
 commandLine awaitInput setBranchRef rt notifyUser codebase command =
  Free.fold go command
->>>>>>> 18862480
  where
   go :: forall x . Command IO i v x -> IO x
   go = \case
@@ -160,17 +115,11 @@
                 (namegen, OldNames.fromNames2 names)
                 sourceName
                 source
-<<<<<<< HEAD
-    Evaluate unisonFile              -> evalUnisonFile unisonFile
-    LoadLocalRootBranch              -> Codebase.getRootBranch codebase
-    SyncLocalRootBranch  branch      -> Codebase.putRootBranch codebase branch
-=======
     Evaluate unisonFile        -> evalUnisonFile unisonFile
     LoadLocalRootBranch        -> Codebase.getRootBranch codebase
     SyncLocalRootBranch branch -> do
       setBranchRef branch
       Codebase.putRootBranch codebase branch
->>>>>>> 18862480
     LoadRemoteRootBranch Github {..} -> do
       tmp <- tempGitDir username repo commit
       runExceptT $ Git.pullGithubRootBranch tmp codebase username repo commit
