{-# LANGUAGE Strict #-}
{-# LANGUAGE ScopedTypeVariables #-}
{-# LANGUAGE FlexibleContexts, RankNTypes #-}

module Unison.Codebase.Serialization.V1 where

import Unison.Prelude

import Prelude hiding (getChar, putChar)

-- import qualified Data.Text as Text
import qualified Unison.Pattern                 as Pattern
import           Unison.PatternP                ( Pattern
                                                , SeqOp
                                                )
import           Data.Bits                      ( Bits )
import           Data.Bytes.Get
import           Data.Bytes.Put
import           Data.Bytes.Serial              ( serialize
                                                , deserialize
                                                , serializeBE
                                                , deserializeBE
                                                )
import           Data.Bytes.Signed              ( Unsigned )
import           Data.Bytes.VarInt              ( VarInt(..) )
import qualified Data.Map                      as Map
import           Data.List                      ( elemIndex
                                                )
import qualified Unison.Codebase.Branch         as Branch
import qualified Unison.Codebase.Branch.Dependencies as BD
import           Unison.Codebase.Causal         ( Raw(..)
                                                , RawHash(..)
                                                , unRawHash
                                                )
import qualified Unison.Codebase.Causal         as Causal
import qualified Unison.Codebase.Metadata       as Metadata
<<<<<<< HEAD
import           Unison.Codebase.NameSegment    as NameSegment
=======
import           Unison.NameSegment             ( NameSegment )
import           Unison.NameSegment            as NameSegment
>>>>>>> a8c6eca5
import           Unison.Codebase.Patch          ( Patch(..) )
import qualified Unison.Codebase.Patch          as Patch
import           Unison.Codebase.TermEdit       ( TermEdit )
import           Unison.Codebase.TypeEdit       ( TypeEdit )
import           Unison.Hash                    ( Hash )
import           Unison.Kind                    ( Kind )
import           Unison.Reference               ( Reference )
import           Unison.Symbol                  ( Symbol(..) )
import           Unison.Term                    ( Term )
import qualified Data.ByteString               as B
import qualified Data.Sequence                 as Sequence
import qualified Data.Set                      as Set
import qualified Unison.ABT                    as ABT
import qualified Unison.Codebase.TermEdit      as TermEdit
import qualified Unison.Codebase.TypeEdit      as TypeEdit
import qualified Unison.Codebase.Serialization as S
import qualified Unison.Hash                   as Hash
import qualified Unison.Kind                   as Kind
import qualified Unison.Reference              as Reference
import           Unison.Referent               (Referent)
import qualified Unison.Referent               as Referent
import qualified Unison.Term                   as Term
import qualified Unison.Type                   as Type
import           Unison.Util.Star3             ( Star3 )
import qualified Unison.Util.Star3             as Star3
import           Unison.Util.Relation           ( Relation )
import qualified Unison.Util.Relation          as Relation
import qualified Unison.DataDeclaration        as DataDeclaration
import           Unison.DataDeclaration         ( DataDeclaration'
                                                , EffectDeclaration'
                                                )
import qualified Unison.Var                    as Var
import qualified Unison.ConstructorType        as CT
import Unison.Type (Type)

-- ABOUT THIS FORMAT:
--
-- A serialization format for uncompiled Unison syntax trees.
--
-- Finalized: No
--
-- If Finalized: Yes, don't modify this file in a way that affects serialized form.
-- Instead, create a new file, V(n + 1).
-- This ensures that we have a well-defined serialized form and can read
-- and write old versions.

unknownTag :: (MonadGet m, Show a) => String -> a -> m x
unknownTag msg tag =
  fail $ "unknown tag " ++ show tag ++
         " while deserializing: " ++ msg

putRawCausal :: MonadPut m => (a -> m ()) -> Causal.Raw h a -> m ()
putRawCausal putA = \case
  RawOne a -> putWord8 0 >> putA a
  RawCons a t -> putWord8 1 >> (putHash . unRawHash) t >> putA a
  RawMerge a ts ->
    putWord8 2 >> putFoldable (putHash . unRawHash) ts >> putA a

getCausal0 :: MonadGet m => m a -> m (Causal.Raw h a)
getCausal0 getA = getWord8 >>= \case
  0 -> RawOne <$> getA
  1 -> flip RawCons <$> (RawHash <$> getHash) <*> getA
  2 -> flip RawMerge . Set.fromList <$> getList (RawHash <$> getHash) <*> getA
  x -> unknownTag "Causal0" x

-- Like getCausal, but doesn't bother to read the actual value in the causal,
-- it just reads the hashes.  Useful for more efficient implementation of
-- `Causal.before`.
-- getCausal00 :: MonadGet m => m Causal00
-- getCausal00 = getWord8 >>= \case
--   0 -> pure One00
--   1 -> Cons00 <$> getHash
--   2 -> Merge00 . Set.fromList <$> getList getHash

-- 1. Can no longer read a causal using just MonadGet;
--    need a way to construct the loader that forms its tail.
--    Same problem with loading Branch0 with monadic tails.
-- 2. Without the monadic tail, need external info to know how to
--    load the tail.  When modifying a nested structure, we
--    need a way to save the intermediate nodes. (e.g. zipper?)
-- 3. We ran into trouble trying to intermingle the marshalling monad
--    (put/get) with the loading/saving monad (io).
-- 4. PutT was weird because we don't think we want the Codebase monad to
--    randomly be able to accumulate bytestrings (put) that don't even reset.
-- 5. We could specialize `Causal m e` to a particular monad that tries to do
--    the right things wrt caching?
-- putCausal0 :: MonadPut m => Causal a -> (a -> m ()) -> m ()
-- putCausal0 = undefined

-- This loads the tail in order to write it?
-- May be crucial to do so, if "loading" tail from `pure`, but
-- otherwise weird.  We'd like to skip writing the tail if it already
-- exists, but how can we tell?
-- Also, we're not even supposed to be writing the tail into the same buffer
-- as head.  We should be writing the hash of the tail though, so we can
-- know which file we need to load it from; loading another file is also
-- something we can't do in this model.
----
-- putCausal :: (MonadPut m, Monad n) => Causal n a -> (a -> m ()) -> n (m ())
-- putCausal (Causal.One hash a) putA =
--   pure $ putWord8 1 *> putHash hash *> putA a
-- putCausal (Causal.ConsN m) putA = do
--   (conss, tail) <- m
--   pure (putWord8 2 *> putFoldable conss (putPair' putHash putA))
--     *> putCausal tail putA
-- putCausal (Causal.Merge hash a tails) putA = do
--   pure (putWord8 3 *> putHash hash *> putA a)
--   putFoldableN (Map.toList tails) $ putPair'' putHash (>>= (`putCausal` putA))
-- putCausal (Causal.Cons _ _ _) _ =
--   error "deserializing 'Causal': the ConsN pattern should have matched here!"


-- getCausal :: MonadGet m => m a -> m (Causal a)
-- getCausal getA = getWord8 >>= \case
--   1 -> Causal.One <$> getHash <*> getA
--   2 -> Causal.consN <$> getList (getPair getHash getA) <*> getCausal getA
--   3 -> Causal.Merge <$> getHash <*> getA <*>
--           (Map.fromList <$> getList (getPair getHash $ getCausal getA))
--   x -> unknownTag "causal" x

-- getCausal ::

putLength ::
  (MonadPut m, Integral n, Integral (Unsigned n),
   Bits n, Bits (Unsigned n))
  => n -> m ()
putLength = serialize . VarInt

getLength ::
  (MonadGet m, Integral n, Integral (Unsigned n),
   Bits n, Bits (Unsigned n))
  => m n
getLength = unVarInt <$> deserialize

putText :: MonadPut m => Text -> m ()
putText text = do
  let bs = encodeUtf8 text
  putLength $ B.length bs
  putByteString bs

getText :: MonadGet m => m Text
getText = do
  len <- getLength
  bs <- B.copy <$> getBytes len
  pure $ decodeUtf8 bs

skipText :: MonadGet m => m ()
skipText = do
  len <- getLength
  void $ getBytes len

putFloat :: MonadPut m => Double -> m ()
putFloat = serializeBE

getFloat :: MonadGet m => m Double
getFloat = deserializeBE

putNat :: MonadPut m => Word64 -> m ()
putNat = putWord64be

getNat :: MonadGet m => m Word64
getNat = getWord64be

putInt :: MonadPut m => Int64 -> m ()
putInt = serializeBE

getInt :: MonadGet m => m Int64
getInt = deserializeBE

putBoolean :: MonadPut m => Bool -> m ()
putBoolean False = putWord8 0
putBoolean True  = putWord8 1

getBoolean :: MonadGet m => m Bool
getBoolean = go =<< getWord8 where
  go 0 = pure False
  go 1 = pure True
  go t = unknownTag "Boolean" t

putHash :: MonadPut m => Hash -> m ()
putHash h = do
  let bs = Hash.toBytes h
  putLength (B.length bs)
  putByteString bs

getHash :: MonadGet m => m Hash
getHash = do
  len <- getLength
  bs <- B.copy <$> getBytes len
  pure $ Hash.fromBytes bs

putReference :: MonadPut m => Reference -> m ()
putReference r = case r of
  Reference.Builtin name -> do
    putWord8 0
    putText name
  Reference.Derived hash i n -> do
    putWord8 1
    putHash hash
    putLength i
    putLength n
  _ -> error "unpossible"

getReference :: MonadGet m => m Reference
getReference = do
  tag <- getWord8
  case tag of
    0 -> Reference.Builtin <$> getText
    1 -> Reference.DerivedId <$> (Reference.Id <$> getHash <*> getLength <*> getLength)
    _ -> unknownTag "Reference" tag

putReferent :: MonadPut m => Referent -> m ()
putReferent = \case
  Referent.Ref r -> do
    putWord8 0
    putReference r
  Referent.Con r i ct -> do
    putWord8 1
    putReference r
    putLength i
    putConstructorType ct

putConstructorType :: MonadPut m => CT.ConstructorType -> m ()
putConstructorType = \case
  CT.Data -> putWord8 0
  CT.Effect -> putWord8 1

getReferent :: MonadGet m => m Referent
getReferent = do
  tag <- getWord8
  case tag of
    0 -> Referent.Ref <$> getReference
    1 -> Referent.Con <$> getReference <*> getLength <*> getConstructorType
    _ -> unknownTag "getReferent" tag

getConstructorType :: MonadGet m => m CT.ConstructorType
getConstructorType = getWord8 >>= \case
  0 -> pure CT.Data
  1 -> pure CT.Effect
  t -> unknownTag "getConstructorType" t

putMaybe :: MonadPut m => Maybe a -> (a -> m ()) -> m ()
putMaybe Nothing _ = putWord8 0
putMaybe (Just a) putA = putWord8 1 *> putA a

getMaybe :: MonadGet m => m a -> m (Maybe a)
getMaybe getA = getWord8 >>= \tag -> case tag of
  0 -> pure Nothing
  1 -> Just <$> getA
  _ -> unknownTag "Maybe" tag

putFoldable
  :: (Foldable f, MonadPut m) => (a -> m ()) -> f a -> m ()
putFoldable putA as = do
  putLength (length as)
  traverse_ putA as


-- putFoldableN
--   :: forall f m n a
--    . (Traversable f, MonadPut m, Applicative n)
--   => f a
--   -> (a -> n (m ()))
--   -> n (m ())
-- putFoldableN as putAn =
--   pure (putLength @m (length as)) *> (fmap sequence_ $ traverse putAn as)

getFolded :: MonadGet m => (b -> a -> b) -> b -> m a -> m b
getFolded f z a =
  foldl' f z <$> getList a

getList :: MonadGet m => m a -> m [a]
getList a = getLength >>= (`replicateM` a)

putABT
  :: (MonadPut m, Foldable f, Functor f, Ord v)
  => (v -> m ())
  -> (a -> m ())
  -> (forall x . (x -> m ()) -> f x -> m ())
  -> ABT.Term f v a
  -> m ()
putABT putVar putA putF abt =
  putFoldable putVar fvs *> go (ABT.annotateBound'' abt)
  where
    fvs = Set.toList $ ABT.freeVars abt
    go (ABT.Term _ (a, env) abt) = putA a *> case abt of
      ABT.Var v      -> putWord8 0 *> putVarRef env v
      ABT.Tm f       -> putWord8 1 *> putF go f
      ABT.Abs v body -> putWord8 2 *> putVar v *> go body
      ABT.Cycle body -> putWord8 3 *> go body

    putVarRef env v = case v `elemIndex` env of
      Just i  -> putWord8 0 *> putLength i
      Nothing -> case v `elemIndex` fvs of
        Just i -> putWord8 1 *> putLength i
        Nothing -> error "impossible: var not free or bound"

getABT
  :: (MonadGet m, Foldable f, Functor f, Ord v)
  => m v
  -> m a
  -> (forall x . m x -> m (f x))
  -> m (ABT.Term f v a)
getABT getVar getA getF = getList getVar >>= go [] where
  go env fvs = do
    a <- getA
    tag <- getWord8
    case tag of
      0 -> do
        tag <- getWord8
        case tag of
          0 -> ABT.annotatedVar a . (env !!) <$> getLength
          1 -> ABT.annotatedVar a . (fvs !!) <$> getLength
          _ -> unknownTag "getABT.Var" tag
      1 -> ABT.tm' a <$> getF (go env fvs)
      2 -> do
        v <- getVar
        body <- go (v:env) fvs
        pure $ ABT.abs' a v body
      3 -> ABT.cycle' a <$> go env fvs
      _ -> unknownTag "getABT" tag

putKind :: MonadPut m => Kind -> m ()
putKind k = case k of
  Kind.Star      -> putWord8 0
  Kind.Arrow i o -> putWord8 1 *> putKind i *> putKind o

getKind :: MonadGet m => m Kind
getKind = getWord8 >>= \tag -> case tag of
  0 -> pure Kind.Star
  1 -> Kind.Arrow <$> getKind <*> getKind
  _ -> unknownTag "getKind" tag

putType :: (MonadPut m, Ord v)
        => (v -> m ()) -> (a -> m ())
        -> Type v a
        -> m ()
putType putVar putA = putABT putVar putA go where
  go putChild t = case t of
    Type.Ref r       -> putWord8 0 *> putReference r
    Type.Arrow i o   -> putWord8 1 *> putChild i *> putChild o
    Type.Ann t k     -> putWord8 2 *> putChild t *> putKind k
    Type.App f x     -> putWord8 3 *> putChild f *> putChild x
    Type.Effect e t  -> putWord8 4 *> putChild e *> putChild t
    Type.Effects es  -> putWord8 5 *> putFoldable putChild es
    Type.Forall body -> putWord8 6 *> putChild body
    Type.IntroOuter body -> putWord8 7 *> putChild body

getType :: (MonadGet m, Ord v)
        => m v -> m a -> m (Type v a)
getType getVar getA = getABT getVar getA go where
  go getChild = getWord8 >>= \tag -> case tag of
    0 -> Type.Ref <$> getReference
    1 -> Type.Arrow <$> getChild <*> getChild
    2 -> Type.Ann <$> getChild <*> getKind
    3 -> Type.App <$> getChild <*> getChild
    4 -> Type.Effect <$> getChild <*> getChild
    5 -> Type.Effects <$> getList getChild
    6 -> Type.Forall <$> getChild
    7 -> Type.IntroOuter <$> getChild
    _ -> unknownTag "getType" tag

putSymbol :: MonadPut m => Symbol -> m ()
putSymbol (Symbol id typ) = putLength id *> putText (Var.rawName typ)

getSymbol :: MonadGet m => m Symbol
getSymbol = Symbol <$> getLength <*> (Var.User <$> getText)

putPattern :: MonadPut m => (a -> m ()) -> Pattern a -> m ()
putPattern putA p = case p of
  Pattern.UnboundP a   -> putWord8 0 *> putA a
  Pattern.VarP     a   -> putWord8 1 *> putA a
  Pattern.BooleanP a b -> putWord8 2 *> putA a *> putBoolean b
  Pattern.IntP     a n -> putWord8 3 *> putA a *> putInt n
  Pattern.NatP     a n -> putWord8 4 *> putA a *> putNat n
  Pattern.FloatP   a n -> putWord8 5 *> putA a *> putFloat n
  Pattern.ConstructorP a r cid ps ->
    putWord8 6
      *> putA a
      *> putReference r
      *> putLength cid
      *> putFoldable (putPattern putA) ps
  Pattern.AsP         a p -> putWord8 7 *> putA a *> putPattern putA p
  Pattern.EffectPureP a p -> putWord8 8 *> putA a *> putPattern putA p
  Pattern.EffectBindP a r cid args k ->
    putWord8 9
      *> putA a
      *> putReference r
      *> putLength cid
      *> putFoldable (putPattern putA) args
      *> putPattern putA k
  Pattern.SequenceLiteralP a ps ->
    putWord8 10 *> putA a *> putFoldable (putPattern putA) ps
  Pattern.SequenceOpP a l op r ->
    putWord8 11
      *> putA a
      *> putPattern putA l
      *> putSeqOp op
      *> putPattern putA r
  Pattern.TextP a t -> putWord8 12 *> putA a *> putText t
  Pattern.CharP a c -> putWord8 13 *> putA a *> putChar c

putSeqOp :: MonadPut m => SeqOp -> m ()
putSeqOp Pattern.Cons   = putWord8 0
putSeqOp Pattern.Snoc   = putWord8 1
putSeqOp Pattern.Concat = putWord8 2

getSeqOp :: MonadGet m => m SeqOp
getSeqOp = getWord8 >>= \case
  0   -> pure Pattern.Cons
  1   -> pure Pattern.Snoc
  2   -> pure Pattern.Concat
  tag -> unknownTag "SeqOp" tag

getPattern :: MonadGet m => m a -> m (Pattern a)
getPattern getA = getWord8 >>= \tag -> case tag of
  0 -> Pattern.UnboundP <$> getA
  1 -> Pattern.VarP <$> getA
  2 -> Pattern.BooleanP <$> getA <*> getBoolean
  3 -> Pattern.IntP <$> getA <*> getInt
  4 -> Pattern.NatP <$> getA <*> getNat
  5 -> Pattern.FloatP <$> getA <*> getFloat
  6 -> Pattern.ConstructorP <$> getA <*> getReference <*> getLength <*> getList
    (getPattern getA)
  7 -> Pattern.AsP <$> getA <*> getPattern getA
  8 -> Pattern.EffectPureP <$> getA <*> getPattern getA
  9 ->
    Pattern.EffectBindP
      <$> getA
      <*> getReference
      <*> getLength
      <*> getList (getPattern getA)
      <*> getPattern getA
  10 -> Pattern.SequenceLiteralP <$> getA <*> getList (getPattern getA)
  11 ->
    Pattern.SequenceOpP
      <$> getA
      <*> getPattern getA
      <*> getSeqOp
      <*> getPattern getA
  12 -> Pattern.TextP <$> getA <*> getText
  13 -> Pattern.CharP <$> getA <*> getChar
  _ -> unknownTag "Pattern" tag

putTerm :: (MonadPut m, Ord v)
        => (v -> m ()) -> (a -> m ())
        -> Term v a
        -> m ()
putTerm putVar putA = putABT putVar putA go where
  go putChild t = case t of
    Term.Int n
      -> putWord8 0 *> putInt n
    Term.Nat n
      -> putWord8 1 *> putNat n
    Term.Float n
      -> putWord8 2 *> putFloat n
    Term.Boolean b
      -> putWord8 3 *> putBoolean b
    Term.Text t
      -> putWord8 4 *> putText t
    Term.Blank _
      -> error "can't serialize term with blanks"
    Term.Ref r
      -> putWord8 5 *> putReference r
    Term.Constructor r cid
      -> putWord8 6 *> putReference r *> putLength cid
    Term.Request r cid
      -> putWord8 7 *> putReference r *> putLength cid
    Term.Handle h a
      -> putWord8 8 *> putChild h *> putChild a
    Term.App f arg
      -> putWord8 9 *> putChild f *> putChild arg
    Term.Ann e t
      -> putWord8 10 *> putChild e *> putType putVar putA t
    Term.Sequence vs
      -> putWord8 11 *> putFoldable putChild vs
    Term.If cond t f
      -> putWord8 12 *> putChild cond *> putChild t *> putChild f
    Term.And x y
      -> putWord8 13 *> putChild x *> putChild y
    Term.Or x y
      -> putWord8 14 *> putChild x *> putChild y
    Term.Lam body
      -> putWord8 15 *> putChild body
    Term.LetRec _ bs body
      -> putWord8 16 *> putFoldable putChild bs *> putChild body
    Term.Let _ b body
      -> putWord8 17 *> putChild b *> putChild body
    Term.Match s cases
      -> putWord8 18 *> putChild s *> putFoldable (putMatchCase putA putChild) cases
    Term.Char c
      -> putWord8 19 *> putChar c
    Term.TermLink r
      -> putWord8 20 *> putReferent r
    Term.TypeLink r
      -> putWord8 21 *> putReference r

  putMatchCase :: MonadPut m => (a -> m ()) -> (x -> m ()) -> Term.MatchCase a x -> m ()
  putMatchCase putA putChild (Term.MatchCase pat guard body) =
    putPattern putA pat *> putMaybe guard putChild *> putChild body

getTerm :: (MonadGet m, Ord v)
        => m v -> m a -> m (Term v a)
getTerm getVar getA = getABT getVar getA go where
  go getChild = getWord8 >>= \tag -> case tag of
    0 -> Term.Int <$> getInt
    1 -> Term.Nat <$> getNat
    2 -> Term.Float <$> getFloat
    3 -> Term.Boolean <$> getBoolean
    4 -> Term.Text <$> getText
    5 -> Term.Ref <$> getReference
    6 -> Term.Constructor <$> getReference <*> getLength
    7 -> Term.Request <$> getReference <*> getLength
    8 -> Term.Handle <$> getChild <*> getChild
    9 -> Term.App <$> getChild <*> getChild
    10 -> Term.Ann <$> getChild <*> getType getVar getA
    11 -> Term.Sequence . Sequence.fromList <$> getList getChild
    12 -> Term.If <$> getChild <*> getChild <*> getChild
    13 -> Term.And <$> getChild <*> getChild
    14 -> Term.Or <$> getChild <*> getChild
    15 -> Term.Lam <$> getChild
    16 -> Term.LetRec False <$> getList getChild <*> getChild
    17 -> Term.Let False <$> getChild <*> getChild
    18 -> Term.Match <$> getChild
                     <*> getList (Term.MatchCase <$> getPattern getA <*> getMaybe getChild <*> getChild)
    19 -> Term.Char <$> getChar
    20 -> Term.TermLink <$> getReferent
    21 -> Term.TypeLink <$> getReference
    _ -> unknownTag "getTerm" tag

putPair :: MonadPut m => (a -> m ()) -> (b -> m ()) -> (a,b) -> m ()
putPair putA putB (a,b) = putA a *> putB b

putPair''
  :: (MonadPut m, Monad n)
  => (a -> m ())
  -> (b -> n (m ()))
  -> (a, b)
  -> n (m ())
putPair'' putA putBn (a, b) = pure (putA a) *> putBn b

getPair :: MonadGet m => m a -> m b -> m (a,b)
getPair = liftA2 (,)

putTuple3'
  :: MonadPut m
  => (a -> m ())
  -> (b -> m ())
  -> (c -> m ())
  -> (a, b, c)
  -> m ()
putTuple3' putA putB putC (a, b, c) = putA a *> putB b *> putC c

getTuple3 :: MonadGet m => m a -> m b -> m c -> m (a,b,c)
getTuple3 = liftA3 (,,)

putRelation :: MonadPut m => (a -> m ()) -> (b -> m ()) -> Relation a b -> m ()
putRelation putA putB r = putFoldable (putPair putA putB) (Relation.toList r)

getRelation :: (MonadGet m, Ord a, Ord b) => m a -> m b -> m (Relation a b)
getRelation getA getB = Relation.fromList <$> getList (getPair getA getB)

putMap :: MonadPut m => (a -> m ()) -> (b -> m ()) -> Map a b -> m ()
putMap putA putB m = putFoldable (putPair putA putB) (Map.toList m)

getMap :: (MonadGet m, Ord a) => m a -> m b -> m (Map a b)
getMap getA getB = Map.fromList <$> getList (getPair getA getB)

putTermEdit :: MonadPut m => TermEdit -> m ()
putTermEdit (TermEdit.Replace r typing) =
  putWord8 1 *> putReference r *> case typing of
    TermEdit.Same -> putWord8 1
    TermEdit.Subtype -> putWord8 2
    TermEdit.Different -> putWord8 3
putTermEdit TermEdit.Deprecate = putWord8 2

getTermEdit :: MonadGet m => m TermEdit
getTermEdit = getWord8 >>= \case
  1 -> TermEdit.Replace <$> getReference <*> (getWord8 >>= \case
    1 -> pure TermEdit.Same
    2 -> pure TermEdit.Subtype
    3 -> pure TermEdit.Different
    t -> unknownTag "TermEdit.Replace" t
    )
  2 -> pure TermEdit.Deprecate
  t -> unknownTag "TermEdit" t

putTypeEdit :: MonadPut m => TypeEdit -> m ()
putTypeEdit (TypeEdit.Replace r) = putWord8 1 *> putReference r
putTypeEdit TypeEdit.Deprecate = putWord8 2

getTypeEdit :: MonadGet m => m TypeEdit
getTypeEdit = getWord8 >>= \case
  1 -> TypeEdit.Replace <$> getReference
  2 -> pure TypeEdit.Deprecate
  t -> unknownTag "TypeEdit" t

putStar3
  :: MonadPut m
  => (f -> m ())
  -> (d1 -> m ())
  -> (d2 -> m ())
  -> (d3 -> m ())
  -> Star3 f d1 d2 d3
  -> m ()
putStar3 putF putD1 putD2 putD3 s = do
  putFoldable putF (Star3.fact s)
  putRelation putF putD1 (Star3.d1 s)
  putRelation putF putD2 (Star3.d2 s)
  putRelation putF putD3 (Star3.d3 s)

getStar3
  :: (MonadGet m, Ord fact, Ord d1, Ord d2, Ord d3)
  => m fact
  -> m d1
  -> m d2
  -> m d3
  -> m (Star3 fact d1 d2 d3)
getStar3 getF getD1 getD2 getD3 =
  Star3.Star3
    <$> (Set.fromList <$> getList getF)
    <*> getRelation getF getD1
    <*> getRelation getF getD2
    <*> getRelation getF getD3

putBranchStar :: MonadPut m => (a -> m ()) -> (n -> m ()) -> Branch.Star a n -> m ()
putBranchStar putA putN =
  putStar3 putA putN putMetadataType (putPair putMetadataType putMetadataValue)

getBranchStar :: (Ord a, Ord n, MonadGet m) => m a -> m n -> m (Branch.Star a n)
getBranchStar getA getN = getStar3 getA getN getMetadataType (getPair getMetadataType getMetadataValue)

putLink :: MonadPut m => (Hash, mb) -> m ()
putLink (h, _) = do
  -- 0 means local; later we may have remote links with other ids
  putWord8 0
  putHash h

putChar :: MonadPut m => Char -> m ()
putChar = serialize . VarInt . fromEnum

getChar :: MonadGet m => m Char
getChar = toEnum . unVarInt <$> deserialize

putNameSegment :: MonadPut m => NameSegment -> m ()
putNameSegment = putText . NameSegment.toText

getNameSegment :: MonadGet m => m NameSegment
getNameSegment = NameSegment <$> getText

putRawBranch :: MonadPut m => Branch.Raw -> m ()
putRawBranch (Branch.Raw terms types children edits) = do
  putBranchStar putReferent putNameSegment terms
  putBranchStar putReference putNameSegment types
  putMap putNameSegment (putHash . unRawHash) children
  putMap putNameSegment putHash edits

getMetadataType :: MonadGet m => m Metadata.Type
getMetadataType = getReference

putMetadataType :: MonadPut m => Metadata.Type -> m ()
putMetadataType = putReference

getMetadataValue :: MonadGet m => m Metadata.Value
getMetadataValue = getReference

putMetadataValue :: MonadPut m => Metadata.Value -> m ()
putMetadataValue = putReference

getRawBranch :: MonadGet m => m Branch.Raw
getRawBranch =
  Branch.Raw
    <$> getBranchStar getReferent getNameSegment
    <*> getBranchStar getReference getNameSegment
    <*> getMap getNameSegment (RawHash <$> getHash)
    <*> getMap getNameSegment getHash

-- `getBranchDependencies` consumes the same data as `getRawBranch`
getBranchDependencies :: MonadGet m => m (BD.Branches n, BD.Dependencies)
getBranchDependencies = do
  (terms1, types1) <- getTermStarDependencies
  (terms2, types2) <- getTypeStarDependencies
  childHashes <- fmap (RawHash . snd) <$> getList (getPair skipText getHash)
  editHashes <- Set.fromList . fmap snd <$> getList (getPair skipText getHash)
  pure ( childHashes `zip` repeat Nothing
       , BD.Dependencies editHashes (terms1 <> terms2) (types1 <> types2) )
  where
  -- returns things, metadata types, metadata values
  getStarReferences ::
    (MonadGet m, Ord r) => m r -> m ([r], [Metadata.Value])
  getStarReferences getR = do
    void $ getList getR -- throw away the `facts`
    -- d1: references and namesegments
    rs :: [r] <- fmap fst <$> getList (getPair getR skipText)
    -- d2: metadata type index
    void $ getList (getPair getR getMetadataType)
    -- d3: metadata (type, value) index
    (_metadataTypes, metadataValues) <- unzip . fmap snd <$>
      getList (getPair getR (getPair getMetadataType getMetadataValue))
    pure (rs, metadataValues)

  getTermStarDependencies :: MonadGet m => m (Set Reference.Id, Set Reference.Id)
  getTermStarDependencies = do
    (referents, mdValues) <- getStarReferences getReferent
    let termIds = Set.fromList $
          [ i | Referent.Ref (Reference.DerivedId i) <- referents ] ++
          [ i | Reference.DerivedId i <- mdValues ]
        declIds = Set.fromList $
          [ i | Referent.Con (Reference.DerivedId i) _cid _ct <- referents ]
    pure (termIds, declIds)

  getTypeStarDependencies :: MonadGet m => m (Set Reference.Id, Set Reference.Id)
  getTypeStarDependencies = do
    (references, mdValues) <- getStarReferences getReference
    let termIds = Set.fromList $ [ i | Reference.DerivedId i <- mdValues ]
        declIds = Set.fromList $ [ i | Reference.DerivedId i <- references ]
    pure (termIds, declIds)

putDataDeclaration :: (MonadPut m, Ord v)
                   => (v -> m ()) -> (a -> m ())
                   -> DataDeclaration' v a
                   -> m ()
putDataDeclaration putV putA decl = do
  putModifier $ DataDeclaration.modifier decl
  putA $ DataDeclaration.annotation decl
  putFoldable putV (DataDeclaration.bound decl)
  putFoldable (putTuple3' putA putV (putType putV putA)) (DataDeclaration.constructors' decl)

getDataDeclaration :: (MonadGet m, Ord v) => m v -> m a -> m (DataDeclaration' v a)
getDataDeclaration getV getA = DataDeclaration.DataDeclaration <$>
  getModifier <*>
  getA <*>
  getList getV <*>
  getList (getTuple3 getA getV (getType getV getA))

putModifier :: MonadPut m => DataDeclaration.Modifier -> m ()
putModifier DataDeclaration.Structural   = putWord8 0
putModifier (DataDeclaration.Unique txt) = putWord8 1 *> putText txt

getModifier :: MonadGet m => m DataDeclaration.Modifier
getModifier = getWord8 >>= \case
  0 -> pure DataDeclaration.Structural
  1 -> DataDeclaration.Unique <$> getText
  tag -> unknownTag "DataDeclaration.Modifier" tag

putEffectDeclaration ::
  (MonadPut m, Ord v) => (v -> m ()) -> (a -> m ()) -> EffectDeclaration' v a -> m ()
putEffectDeclaration putV putA (DataDeclaration.EffectDeclaration d) =
  putDataDeclaration putV putA d

getEffectDeclaration :: (MonadGet m, Ord v) => m v -> m a -> m (EffectDeclaration' v a)
getEffectDeclaration getV getA =
  DataDeclaration.EffectDeclaration <$> getDataDeclaration getV getA

putEither :: (MonadPut m) => (a -> m ()) -> (b -> m ()) -> Either a b -> m ()
putEither putL _ (Left a) = putWord8 0 *> putL a
putEither _ putR (Right b) = putWord8 1 *> putR b

getEither :: MonadGet m => m a -> m b -> m (Either a b)
getEither getL getR = getWord8 >>= \case
  0 -> Left <$> getL
  1 -> Right <$> getR
  tag -> unknownTag "Either" tag

formatSymbol :: S.Format Symbol
formatSymbol = S.Format getSymbol putSymbol

putEdits :: MonadPut m => Patch -> m ()
putEdits edits =
  putRelation putReference putTermEdit (Patch._termEdits edits) >>
  putRelation putReference putTypeEdit (Patch._typeEdits edits)

getEdits :: MonadGet m => m Patch
getEdits = Patch <$> getRelation getReference getTermEdit
                 <*> getRelation getReference getTypeEdit<|MERGE_RESOLUTION|>--- conflicted
+++ resolved
@@ -34,12 +34,8 @@
                                                 )
 import qualified Unison.Codebase.Causal         as Causal
 import qualified Unison.Codebase.Metadata       as Metadata
-<<<<<<< HEAD
-import           Unison.Codebase.NameSegment    as NameSegment
-=======
 import           Unison.NameSegment             ( NameSegment )
 import           Unison.NameSegment            as NameSegment
->>>>>>> a8c6eca5
 import           Unison.Codebase.Patch          ( Patch(..) )
 import qualified Unison.Codebase.Patch          as Patch
 import           Unison.Codebase.TermEdit       ( TermEdit )
