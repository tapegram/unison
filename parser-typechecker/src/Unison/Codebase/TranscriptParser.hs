--- conflicted
+++ resolved
@@ -107,13 +107,8 @@
   Right a -> Right a
   Left e -> Left (show e)
 
-<<<<<<< HEAD
-run :: Maybe Bool -> FilePath -> FilePath -> [Stanza] -> Codebase IO Symbol Ann -> IO Text
-run newRt dir configFile stanzas codebase = do
-=======
-run :: FilePath -> FilePath -> [Stanza] -> Codebase IO Symbol Ann -> Branch.Cache IO -> IO Text
-run dir configFile stanzas codebase branchCache = do
->>>>>>> 4c570923
+run :: FilePath -> FilePath -> [Stanza] -> Codebase IO Symbol Ann -> IO Text
+run dir configFile stanzas codebase = do
   let initialPath = Path.absoluteEmpty
   putPrettyLn $ P.lines [
     asciiartUnison, "",
