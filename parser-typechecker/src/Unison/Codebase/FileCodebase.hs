--- conflicted
+++ resolved
@@ -38,10 +38,6 @@
                                                 , createDirectory
                                                 , removeFile
                                                 , doesPathExist
-<<<<<<< HEAD
-                                                -- , removeDirectoryRecursive
-=======
->>>>>>> 36c70ba2
                                                 )
 import           System.FilePath                ( FilePath
                                                 , takeBaseName
@@ -103,16 +99,10 @@
 codebasePath :: FilePath
 codebasePath = ".unison" </> "v1"
 
-<<<<<<< HEAD
-ensureCodebaseInitialized :: FilePath -> IO (FilePath, Codebase IO Symbol Ann)
+ensureCodebaseInitialized :: FilePath -> IO (Codebase IO Symbol Ann)
 ensureCodebaseInitialized dir = do
   let path = dir </> codebasePath
-=======
-ensureCodebaseInitialized :: FilePath -> IO (Codebase IO Symbol Ann)
-ensureCodebaseInitialized dir = do
-  codebasePath <- pure $ dir </> Unison.Codebase.FileCodebase.codebasePath
->>>>>>> 36c70ba2
-  let theCodebase = codebase1 V1.formatSymbol formatAnn codebasePath
+  let theCodebase = codebase1 V1.formatSymbol formatAnn path
   unlessM (exists path) $ do
     PT.putPrettyLn'
       .  P.callout "☝️"
@@ -255,9 +245,9 @@
 data BranchLoadMode = FailIfMissing | EmptyIfMissing deriving Eq
 
 branchFromFiles :: MonadIO m => BranchLoadMode -> FilePath -> Branch.Hash -> m (Branch m)
-branchFromFiles loadMode rootDir h@(RawHash h') = do 
+branchFromFiles loadMode rootDir h@(RawHash h') = do
   fileExists <- doesFileExist (branchPath rootDir h')
-  if fileExists || loadMode == FailIfMissing then 
+  if fileExists || loadMode == FailIfMissing then
     Branch.read (deserializeRawBranch rootDir)
                 (deserializeEdits rootDir)
                 h
