--- conflicted
+++ resolved
@@ -66,8 +66,10 @@
   , deleteTermName
   , deleteTypeName
 
+
     -- * Branch patches
     -- ** Patch queries
+  , deepEdits'
   , getPatch
   , getMaybePatch
     -- ** Patch updates
@@ -132,15 +134,10 @@
 import qualified Unison.Referent               as Referent
 import qualified Unison.Reference              as Reference
 
-<<<<<<< HEAD
 import qualified Unison.Util.Relation          as R
-import          Unison.Util.Relation            ( Relation )
+import           Unison.Util.Relation            ( Relation )
 import qualified Unison.Util.Relation4         as R4
-=======
 import           Unison.Util.Map                ( unionWithM )
-import qualified Unison.Util.Relation         as R
-import           Unison.Util.Relation           ( Relation )
->>>>>>> f6145de2
 import qualified Unison.Util.Star3             as Star3
 import Unison.ShortHash (ShortHash)
 import qualified Unison.ShortHash as SH
@@ -341,14 +338,6 @@
     f :: (NameSegment, Branch m) -> Map Name (EditHash, m Patch)
     f (c, b) =  go (addPrefix . Name.joinDot (NameSegment.toName c)) (head b)
 
---  go2 :: Seq NameSegment -> Branch0 m -> Map Name (EditHash, m Patch)
---  go2 prefix Branch0{..} =
---    Map.mapKeysMonotonic (NameSegment.toName' . (prefix Seq.|>)) _edits
---      <> foldMap f (Map.toList _children)
---    where
---    f :: (NameSegment, Branch m) -> Map Name (EditHash, m Patch)
---    f (c, b) =  go2 (prefix Seq.|> c) (head b)
-
 merge :: forall m . Monad m => Branch m -> Branch m -> m (Branch m)
 merge (Branch x) (Branch y) =
   Branch <$> Causal.threeWayMerge merge0 diff0 apply x y
