--- conflicted
+++ resolved
@@ -531,11 +531,6 @@
            -> Branch0 m -> Branch0 m
 stepManyAt0 actions b = foldl' (\b (p, f) -> stepAt0 p f b) b actions
 
-<<<<<<< HEAD
--- todo: reimplement this using stepM, not stepAtM, to preserve the property
--- that each path is only stepped once.
-=======
->>>>>>> f69b60e4
 stepManyAt0M :: (Monad m, Foldable f)
              => f (Path, Branch0 m -> m (Branch0 m))
              -> Branch0 m -> m (Branch0 m)
