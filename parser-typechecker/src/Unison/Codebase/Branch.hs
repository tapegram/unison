--- conflicted
+++ resolved
@@ -159,13 +159,9 @@
 import qualified Unison.LabeledDependency as LD
 import Unison.LabeledDependency (LabeledDependency)
 
-<<<<<<< HEAD
-newtype Branch m = Branch { _history :: UnwrappedBranch m }
-=======
 -- | A node in the Unison namespace hierarchy
 -- along with its history.
-newtype Branch m = Branch { _history :: Causal m Raw (Branch0 m) }
->>>>>>> f9416872
+newtype Branch m = Branch { _history :: UnwrappedBranch m }
   deriving (Eq, Ord)
 type UnwrappedBranch m = Causal m Raw (Branch0 m)
 
