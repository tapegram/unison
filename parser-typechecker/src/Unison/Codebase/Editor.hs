--- conflicted
+++ resolved
@@ -191,13 +191,10 @@
   | ParseErrors Text [Parser.Err v]
   | TypeErrors Text PPE.PrettyPrintEnv [Context.ErrorNote v Ann]
   | DisplayConflicts Branch0
-<<<<<<< HEAD
   | Evaluated SourceFileContents
               PPE.PrettyPrintEnv
+              [(v, Term v ())]
               (Map v (Ann, Term v (), Runtime.IsCacheHit))
-=======
-  | Evaluated SourceFileContents PPE.PrettyPrintEnv [(v, Term v ())] (Map v (Ann, Term v (), Runtime.IsCacheHit))
->>>>>>> 12725ce1
   | Typechecked SourceName PPE.PrettyPrintEnv (UF.TypecheckedUnisonFile v Ann)
   | FileChangeEvent SourceName Text
   | DisplayDefinitions (Maybe FilePath) PPE.PrettyPrintEnv
