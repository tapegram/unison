--- conflicted
+++ resolved
@@ -268,13 +268,8 @@
   -> PrettyPrintEnv
   -> UF.UnisonFile v a
   -> m (UF.UnisonFile v a)
-<<<<<<< HEAD
-makeSelfContained' code b uf = do
+makeSelfContained' code pp uf = do
   let deps0 = Term.dependencies . snd <$> (UF.allWatches uf <> UF.terms uf)
-=======
-makeSelfContained' code pp uf = do
-  let deps0 = Term.dependencies . snd <$> (UF.watches uf <> UF.terms uf)
->>>>>>> 541b6992
   deps <- foldM (transitiveDependencies code) Set.empty (Set.unions deps0)
   let termName r = PPE.termName pp (Referent.Ref r)
       typeName r = PPE.typeName pp r
