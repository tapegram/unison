--- conflicted
+++ resolved
@@ -1,11 +1,11 @@
 {-# LANGUAGE OverloadedStrings #-}
 {-# LANGUAGE ViewPatterns #-}
 
-<<<<<<< HEAD
 module Unison.Codebase
   ( Codebase (..),
     CodebasePath,
     GetRootBranchError (..),
+    getBranchForHash,
     getCodebaseDir,
     SyncToDir,
     addDefsToCodebase,
@@ -30,7 +30,6 @@
 import Unison.CodebasePath (CodebasePath, getCodebaseDir)
 import Unison.Prelude
 import qualified Unison.UnisonFile as UF
-=======
 import Control.Lens ((%=), _1, _2)
 import Control.Monad.Except (ExceptT (ExceptT), runExceptT)
 import Control.Monad.State (State, evalState, get)
@@ -38,7 +37,6 @@
 import Control.Error.Util (hush)
 import Data.Maybe as Maybe
 import Data.List as List
->>>>>>> 5c07c0d3
 import qualified Data.Map as Map
 import Unison.Symbol (Symbol)
 import qualified Unison.Parser.Ann as Parser
@@ -63,99 +61,16 @@
 import Control.Monad.Except (runExceptT, ExceptT (ExceptT))
 import Unison.Codebase.SyncMode (SyncMode)
 import qualified Unison.Codebase.GitError as GitError
-<<<<<<< HEAD
 import U.Util.Timing (time)
 import Unison.Codebase.Editor.Git (withStatus)
 import qualified Data.Set as Set
 import qualified Unison.Util.Relation as Rel
 import qualified Unison.Type as Type
-=======
-
-type DataDeclaration v a = DD.DataDeclaration v a
-
-type EffectDeclaration v a = DD.EffectDeclaration v a
-
--- | this FileCodebase detail lives here, because the interface depends on it 🙃
-type CodebasePath = FilePath
-
-type SyncToDir m =
-  CodebasePath -> -- dest codebase
-  SyncMode ->
-  Branch m -> -- branch to sync to dest codebase
-  m ()
-
--- | Abstract interface to a user's codebase.
---
--- One implementation is 'Unison.Codebase.FileCodebase' which uses the filesystem.
-data Codebase m v a =
-  Codebase { getTerm            :: Reference.Id -> m (Maybe (Term v a))
-           , getTypeOfTermImpl  :: Reference.Id -> m (Maybe (Type v a))
-           , getTypeDeclaration :: Reference.Id -> m (Maybe (Decl v a))
-
-           , putTerm            :: Reference.Id -> Term v a -> Type v a -> m ()
-           , putTypeDeclaration :: Reference.Id -> Decl v a -> m ()
-
-           , getRootBranch      :: m (Either GetRootBranchError (Branch m))
-           , putRootBranch        :: Branch m -> m ()
-           , rootBranchUpdates    :: m (IO (), IO (Set Branch.Hash))
-           , getBranchForHashImpl :: Branch.Hash -> m (Maybe (Branch m))
-           , putBranch          :: Branch m -> m ()
-           , branchExists       :: Branch.Hash -> m Bool
-
-           , getPatch           :: Branch.EditHash -> m (Maybe Patch)
-           , putPatch           :: Branch.EditHash -> Patch -> m ()
-           , patchExists        :: Branch.EditHash -> m Bool
-
-           , dependentsImpl     :: Reference -> m (Set Reference.Id)
-           -- This copies all the dependencies of `b` from the specified Codebase into this one
-           , syncFromDirectory  :: CodebasePath -> SyncMode -> Branch m -> m ()
-           -- This copies all the dependencies of `b` from this Codebase
-           , syncToDirectory    :: CodebasePath -> SyncMode -> Branch m -> m ()
-           , viewRemoteBranch' :: ReadRemoteNamespace -> m (Either GitError (m (), Branch m, CodebasePath))
-           , pushGitRootBranch :: Branch m -> WriteRepo -> SyncMode -> m (Either GitError ())
-
-           -- Watch expressions are part of the codebase, the `Reference.Id` is
-           -- the hash of the source of the watch expression, and the `Term v a`
-           -- is the evaluated result of the expression, decompiled to a term.
-           , watches            :: UF.WatchKind -> m [Reference.Id]
-           , getWatch           :: UF.WatchKind -> Reference.Id -> m (Maybe (Term v a))
-           , putWatch           :: UF.WatchKind -> Reference.Id -> Term v a -> m ()
-           , clearWatches       :: m ()
-
-           , getReflog          :: m [Reflog.Entry]
-           , appendReflog       :: Text -> Branch m -> Branch m -> m ()
-
-           -- list of terms of the given type
-           , termsOfTypeImpl    :: Reference -> m (Set Referent.Id)
-           -- list of terms that mention the given type anywhere in their signature
-           , termsMentioningTypeImpl :: Reference -> m (Set Referent.Id)
-           -- number of base58 characters needed to distinguish any two references in the codebase
-           , hashLength         :: m Int
-           , termReferencesByPrefix :: ShortHash -> m (Set Reference.Id)
-           , typeReferencesByPrefix :: ShortHash -> m (Set Reference.Id)
-           , termReferentsByPrefix :: ShortHash -> m (Set Referent.Id)
-
-           , branchHashLength   :: m Int
-           , branchHashesByPrefix :: ShortBranchHash -> m (Set Branch.Hash)
-
-           -- returns `Nothing` to not implemented, fallback to in-memory
-           --    also `Nothing` if no LCA
-           -- The result is undefined if the two hashes are not in the codebase.
-           -- Use `Codebase.lca` which wraps this in a nice API.
-           , lcaImpl :: Maybe (Branch.Hash -> Branch.Hash -> m (Maybe Branch.Hash))
-
-           -- `beforeImpl` returns `Nothing` if not implemented by the codebase
-           -- `beforeImpl b1 b2` is undefined if `b2` not in the codebase
-           --
-           --  Use `Codebase.before` which wraps this in a nice API.
-           , beforeImpl :: Maybe (Branch.Hash -> Branch.Hash -> m Bool)
-           }
->>>>>>> 5c07c0d3
 
 -- Attempt to find the Branch in the current codebase cache and root up to 3 levels deep
 -- If not found, attempt to find it in the Codebase (sqlite)
 getBranchForHash :: Monad m => Codebase m v a -> Branch.Hash -> m (Maybe (Branch m))
-getBranchForHash codebase h = 
+getBranchForHash codebase h =
   let
     nestedChildrenForDepth depth b =
       if depth == 0 then []
@@ -167,7 +82,7 @@
     find rb = List.find headHashEq (nestedChildrenForDepth 3 rb)
   in do
   rootBranch <- hush <$> getRootBranch codebase
-  case rootBranch of 
+  case rootBranch of
     Just rb -> maybe (getBranchForHashImpl codebase h) (pure . Just) (find rb)
     Nothing -> getBranchForHashImpl codebase h
 
