{-# LANGUAGE DoAndIfThenElse     #-}
{-# LANGUAGE FlexibleContexts    #-}
{-# LANGUAGE OverloadedStrings   #-}
{-# LANGUAGE RankNTypes          #-}
{-# LANGUAGE ScopedTypeVariables #-}
{-# LANGUAGE ViewPatterns        #-}


module Unison.CommandLine2 where

-- import Debug.Trace
import           Control.Concurrent              (forkIO, killThread)
import           Control.Concurrent.STM          (atomically)
import           Control.Monad                   (forever, when)
import           Data.Foldable                   (toList)
import           Data.List                       (isSuffixOf, isPrefixOf)
import           Data.ListLike                   (ListLike)
import           Data.Map                        (Map)
import qualified Data.Map                        as Map
import qualified Data.Set                        as Set
import           Data.Maybe                      (fromMaybe)
import           Data.String                     (IsString, fromString)
import qualified Data.Text                       as Text
import           Prelude                         hiding (readFile, writeFile)
import qualified System.Console.Haskeline        as Line
import qualified System.Console.Terminal.Size    as Terminal
import           System.FilePath                 ( takeFileName )
import           Unison.Codebase2                 (Codebase)
import qualified Unison.Codebase2                 as Codebase
import qualified Unison.Codebase.Branch2         as Branch
import           Unison.Codebase.Editor.Input    (Event(..), Input(..))
import qualified Unison.Codebase.SearchResult    as SR
import qualified Unison.Codebase.Watch           as Watch
import           Unison.CommandLine.InputPattern2 (InputPattern (parse))
import qualified Unison.HashQualified            as HQ
import           Unison.Names2 (Names0)
<<<<<<< HEAD
import           Unison.Parser                  ( Ann
                                                , startingLine
                                                )
import qualified Unison.PrettyPrintEnv           as PPE
import           Unison.Term                     (Term)
import qualified Unison.TermPrinter              as TermPrinter
=======
>>>>>>> 18862480
import qualified Unison.Util.ColorText           as CT
import qualified Unison.Util.Find2               as Find
import qualified Unison.Util.Pretty              as P
import           Unison.Util.TQueue              (TQueue)
import qualified Unison.Util.TQueue              as Q

allow :: FilePath -> Bool
allow p =
  -- ignore Emacs .# prefixed files, see https://github.com/unisonweb/unison/issues/457
  not (".#" `isPrefixOf` takeFileName p) &&
  (isSuffixOf ".u" p || isSuffixOf ".uu" p)

watchFileSystem :: TQueue Event -> FilePath -> IO (IO ())
watchFileSystem q dir = do
  (cancel, watcher) <- Watch.watchDirectory dir allow
  t <- forkIO . forever $ do
    (filePath, text) <- watcher
    atomically . Q.enqueue q $ UnisonFileChanged (Text.pack filePath) text
  pure (cancel >> killThread t)

watchBranchUpdates :: IO Branch.Hash -> TQueue Event -> Codebase IO v a -> IO (IO ())
watchBranchUpdates currentRoot q codebase = do
  (cancelExternalBranchUpdates, externalBranchUpdates) <-
    Codebase.rootBranchUpdates codebase
  thread <- forkIO . forever $ do
    updatedBranches <- externalBranchUpdates
    currentRoot <- currentRoot
    -- We only issue the event if the branch is different than what's already
    -- in memory. This skips over file events triggered by saving to disk what's
    -- already in memory.
    when (any (/= currentRoot) updatedBranches) $
      atomically . Q.enqueue q . IncomingRootBranch $ Set.delete currentRoot updatedBranches
  pure (cancelExternalBranchUpdates >> killThread thread)

warnNote :: String -> String
warnNote s = "⚠️  " <> s

backtick :: IsString s => P.Pretty s -> P.Pretty s
backtick s = P.group ("`" <> s <> "`")

backtickEOS :: IsString s => P.Pretty s -> P.Pretty s
backtickEOS s = P.group ("`" <> s <> "`.")

tip :: P.Pretty CT.ColorText -> P.Pretty CT.ColorText
tip s = P.column2 [("Tip:", P.wrap s)]

warn :: (ListLike s Char, IsString s) => P.Pretty s -> P.Pretty s
warn = emojiNote "⚠️"

problem :: (ListLike s Char, IsString s) => P.Pretty s -> P.Pretty s
problem = emojiNote "❗️"

bigproblem :: (ListLike s Char, IsString s) => P.Pretty s -> P.Pretty s
bigproblem = emojiNote "‼️"

emojiNote :: (ListLike s Char, IsString s) => String -> P.Pretty s -> P.Pretty s
emojiNote lead s = P.group (fromString lead) <> "\n" <> P.wrap s

nothingTodo :: (ListLike s Char, IsString s) => P.Pretty s -> P.Pretty s
nothingTodo = emojiNote "😶"

completion :: String -> Line.Completion
completion s = Line.Completion s s True

prettyCompletion :: (String, P.Pretty P.ColorText) -> Line.Completion
-- -- discards formatting in favor of better alignment
-- prettyCompletion (s, p) = Line.Completion s (P.toPlainUnbroken p) True
-- preserves formatting, but Haskeline doesn't know how to align
prettyCompletion (s, p) = Line.Completion s (P.toAnsiUnbroken p) True

fuzzyCompleteHashQualified :: Names0 -> String -> [Line.Completion]
fuzzyCompleteHashQualified b q0@(HQ.fromString -> query) =
    fixupCompletion q0 $
      makeCompletion <$> Find.fuzzyFindInBranch b query
  where
  makeCompletion (sr, p) =
    prettyCompletion (HQ.toString . SR.name $ sr, p)

fuzzyComplete :: String -> [String] -> [Line.Completion]
fuzzyComplete q ss =
  fixupCompletion q (prettyCompletion <$> Find.fuzzyFinder q ss id)

-- workaround for https://github.com/judah/haskeline/issues/100
-- if the common prefix of all the completions is smaller than
-- the query, we make all the replacements equal to the query,
-- which will preserve what the user has typed
fixupCompletion :: String -> [Line.Completion] -> [Line.Completion]
fixupCompletion _q [] = []
fixupCompletion _q [c] = [c]
fixupCompletion q cs@(h:t) = let
  commonPrefix (h1:t1) (h2:t2) | h1 == h2 = h1 : commonPrefix t1 t2
  commonPrefix _ _             = ""
  overallCommonPrefix =
    foldl commonPrefix (Line.replacement h) (Line.replacement <$> t)
  in if length overallCommonPrefix < length q
     then [ c { Line.replacement = q } | c <- cs ]
     else cs

autoCompleteHashQualified :: Names0 -> String -> [Line.Completion]
autoCompleteHashQualified b (HQ.fromString -> query) =
  makeCompletion <$> Find.prefixFindInBranch b query
  where
  makeCompletion (sr, p) =
    prettyCompletion (HQ.toString . SR.name $ sr, p)

autoCompleteHashQualifiedTerm :: Names0 -> String -> [Line.Completion]
autoCompleteHashQualifiedTerm b (HQ.fromString -> query) =
  [ prettyCompletion (HQ.toString . SR.name $ sr, p)
  | (sr@(SR.Tm _), p) <- Find.prefixFindInBranch b query ]

autoCompleteHashQualifiedType :: Names0 -> String -> [Line.Completion]
autoCompleteHashQualifiedType b (HQ.fromString -> query) =
  [ prettyCompletion (HQ.toString . SR.name $ sr, p)
  | (sr@(SR.Tp _), p) <- Find.prefixFindInBranch b query ]

parseInput
  :: Map String InputPattern -> [String] -> Either (P.Pretty CT.ColorText) Input
parseInput patterns ss = case ss of
  []             -> Left ""
  command : args -> case Map.lookup command patterns of
    Just pat -> parse pat args
    Nothing ->
      Left
        .  warn
        .  P.wrap
        $  "I don't know how to "
        <> P.group (fromString command <> ".")
        <> "Type `help` or `?` to get help."

prompt :: String
prompt = "> "

-- `plural [] "cat" "cats" = "cats"`
-- `plural ["meow"] "cat" "cats" = "cat"`
-- `plural ["meow", "meow"] "cat" "cats" = "cats"`
plural :: Foldable f => f a -> b -> b -> b
plural items one other = case toList items of
  [_] -> one
  _ -> other

plural' :: Integral a => a -> b -> b -> b
plural' 1 one _other = one
plural' _ _one other = other

-- like putPrettyLn' but prints a blank line before and after.
putPrettyLn :: P.Pretty CT.ColorText -> IO ()
putPrettyLn p = do
  width <- getAvailableWidth
  putStrLn . P.toANSI width $ P.border 2 p

putPrettyLn' :: P.Pretty CT.ColorText -> IO ()
putPrettyLn' p = do
  width <- getAvailableWidth
  putStrLn . P.toANSI width $ P.indentN 2 p

getAvailableWidth :: IO Int
getAvailableWidth =
  maybe 80 (\s -> 100 `min` Terminal.width s) <$> Terminal.size<|MERGE_RESOLUTION|>--- conflicted
+++ resolved
@@ -34,15 +34,6 @@
 import           Unison.CommandLine.InputPattern2 (InputPattern (parse))
 import qualified Unison.HashQualified            as HQ
 import           Unison.Names2 (Names0)
-<<<<<<< HEAD
-import           Unison.Parser                  ( Ann
-                                                , startingLine
-                                                )
-import qualified Unison.PrettyPrintEnv           as PPE
-import           Unison.Term                     (Term)
-import qualified Unison.TermPrinter              as TermPrinter
-=======
->>>>>>> 18862480
 import qualified Unison.Util.ColorText           as CT
 import qualified Unison.Util.Find2               as Find
 import qualified Unison.Util.Pretty              as P
