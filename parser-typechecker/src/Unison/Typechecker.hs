--- conflicted
+++ resolved
@@ -147,33 +147,18 @@
   -> Term v loc
   -> ResultT (Notes v loc) f (Type v loc)
 synthesize env t = let
-<<<<<<< HEAD
-  (Context.Result es is ot) = Context.synthesizeClosed
+  result = convertResult $ Context.synthesizeClosed
     (TypeVar.liftType <$> view ambientAbilities env)
     (view typeLookup env)
     (TypeVar.liftTerm t)
-  in tell (Notes es is) *> MaybeT (pure $ fmap TypeVar.lowerType ot)
-=======
-  result = convertResult $ Context.synthesizeClosed
-    (ABT.vmap TypeVar.Universal <$> view ambientAbilities env)
-    (view typeLookup env)
-    (Term.vtmap TypeVar.Universal t)
-  in Result.hoist (pure . runIdentity) $ fmap lowerType result
->>>>>>> acf30eda
+  in Result.hoist (pure . runIdentity) $ fmap TypeVar.lowerType result
 
 isSubtype :: Var v => Type v loc -> Type v loc -> Bool
 isSubtype t1 t2 =
   case Context.isSubtype (tvar $ void t1) (tvar $ void t2) of
-<<<<<<< HEAD
-    Context.Result es _ ob -> fromMaybe
-      (error $ "some errors occurred during subtype checking " ++ show es)
-      ob
-  where tvar = TypeVar.liftType
-=======
     Left bug -> error $ "compiler bug encountered: " ++ show bug
     Right b -> b
-  where tvar = ABT.vmap TypeVar.Universal
->>>>>>> acf30eda
+  where tvar = TypeVar.liftType
 
 isEqual :: Var v => Type v loc -> Type v loc -> Bool
 isEqual t1 t2 = isSubtype t1 t2 && isSubtype t2 t1
@@ -308,32 +293,16 @@
     -> Result (Notes v loc) [Context.Suggestion v loc]
   resolve inferredType (NamedReference fqn foundType replace) =
     -- We found a name that matches. See if the type matches too.
-<<<<<<< HEAD
-    let Result subNotes subResult = convertResult
-          $ Context.isSubtype (TypeVar.liftType foundType) inferredType
-    in  case subResult of
-                  -- Something unexpected went wrong with the subtype check
-          Nothing -> const [] <$> traverse_ typeError (errors subNotes)
-          -- Suggest the import if the type matches.
-          Just b  -> pure
-            [ Context.Suggestion
-                fqn
-                (TypeVar.liftType foundType)
-                replace
-                (if b then Context.Exact else Context.WrongType)
-            ]
-=======
-    case Context.isSubtype (Type.toTypeVar foundType) inferredType of
+    case Context.isSubtype (TypeVar.liftType foundType) inferredType of
       Left bug -> const [] <$> compilerBug bug
       -- Suggest the import if the type matches.
       Right b  -> pure
         [ Context.Suggestion
             fqn
-            (Type.toTypeVar foundType)
+            (TypeVar.liftType foundType)
             replace
             (if b then Context.Exact else Context.WrongType)
         ]
->>>>>>> acf30eda
 
 -- | Check whether a term matches a type, using a
 -- function to resolve the type of @Ref@ constructors
