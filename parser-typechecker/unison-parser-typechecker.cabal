--- conflicted
+++ resolved
@@ -146,7 +146,7 @@
     Unison.Runtime.Stack
     Unison.Server.Backend
     Unison.Server.CodebaseServer
-    Unison.Server.Endpoints.GetDefinitions 
+    Unison.Server.Endpoints.GetDefinitions
     Unison.Server.Endpoints.ListNamespace
     Unison.Server.Errors
     Unison.Server.QueryResult
@@ -267,11 +267,8 @@
     unliftio,
     unliftio-core,
     util,
-<<<<<<< HEAD
+    unicode-show,
     validation,
-=======
-    unicode-show,
->>>>>>> f9416872
     vector,
     wai,
     warp,
@@ -316,14 +313,9 @@
     template-haskell,
     temporary,
     text,
-<<<<<<< HEAD
     unison-core1,
-    unison-parser-typechecker
-=======
-    unison-core,
     unison-parser-typechecker,
     uri-encode
->>>>>>> f9416872
   if !os(windows)
     build-depends:
       unix
