name:          unison-parser-typechecker
category:      Compiler
version:       0.1
license:       MIT
cabal-version: >= 1.8
license-file:  LICENSE
author:        Unison Computing, public benefit corp
maintainer:    Paul Chiusano <paul.chiusano@gmail.com>, Runar Bjarnason <runarorama@gmail.com>, Arya Irani <arya.irani@gmail.com>
stability:     provisional
homepage:      http://unisonweb.org
bug-reports:   https://github.com/unisonweb/unison/issues
copyright:     Copyright (C) 2013-2018 Unison Computing, PBC and contributors
synopsis:      Parser and typechecker for the Unison language
description:

build-type:    Simple
extra-source-files:
data-files:

source-repository head
  type: git
  location: git://github.com/unisonweb/unison.git

-- `cabal install -foptimized` enables optimizations
flag optimized
  manual: True
  default: False

flag quiet
  manual: True
  default: False

library
  hs-source-dirs: src

  exposed-modules:
    Unison.ABT
    Unison.Blank
    Unison.Builtin
    Unison.Codecs
    Unison.Codebase
    Unison.Codebase.Branch
    Unison.Codebase.Causal
    Unison.Codebase.CommandLine
    Unison.Codebase.FileCodebase
    Unison.Codebase.Name
    Unison.Codebase.NameEdit
    Unison.Codebase.Runtime
    Unison.Codebase.Runtime.JVM
    Unison.Codebase.Serialization
    Unison.Codebase.Serialization.V0
    Unison.Codebase.TermEdit
    Unison.Codebase.TypeEdit
    Unison.Codebase.Watch
    Unison.DataDeclaration
    Unison.FileParser
    Unison.FileParsers
    Unison.Hash
    Unison.Hashable
    Unison.Kind
    Unison.Lexer
    Unison.Parser
    Unison.Parsers
    Unison.Path
    Unison.Paths
    Unison.Pattern
    Unison.PatternP
    Unison.PrettyPrint
    Unison.PrettyPrintEnv
    Unison.PrintError
    Unison.Reference
<<<<<<< HEAD
    Unison.Runtime.IR
    Unison.Runtime.Rt0
    Unison.Runtime.ANF
=======
>>>>>>> e3d60ebc
    Unison.Result
    Unison.Runtime.Rt0
    Unison.Settings
    Unison.Symbol
    Unison.Term
    Unison.TermParser
    Unison.TermPrinter
    Unison.Type
    Unison.TypeParser
    Unison.TypePrinter
    Unison.TypeVar
    Unison.Typechecker
    Unison.Typechecker.Components
    Unison.Typechecker.Context
    Unison.Typechecker.Extractor
    Unison.Typechecker.TypeError
    Unison.UnisonFile
    Unison.Util.AnnotatedText
    Unison.Util.ColorText
    Unison.Util.Components
    Unison.Util.Logger
    Unison.Util.Menu
    Unison.Util.Monoid
    Unison.Util.PrettyPrint
    Unison.Util.Range
    Unison.Util.TQueue
    Unison.Var

  build-depends:
    ansi-terminal,
    async,
    base,
    base58-bytestring,
    bifunctors,
    bytes,
    bytestring,
    containers,
    comonad,
    cryptonite,
    directory,
    errors,
    edit-distance,
    filepath,
    free,
    fsnotify,
    hashable,
    io-streams,
    lens,
    ListLike,
    memory,
    monad-loops,
    mtl,
    murmur-hash,
    network,
    process,
    megaparsec,
    prelude-extras,
    random,
    relation,
    safe,
    stm,
    strings,
    text,
    time,
    transformers,
    vector

  ghc-options: -Wall -O0 -fno-warn-name-shadowing -fno-warn-missing-pattern-synonym-signatures

  if flag(optimized)
    ghc-options: -funbox-strict-fields

  if flag(quiet)
    ghc-options: -v0

executable bootstrap
  main-is: Bootstrap.hs
  hs-source-dirs: bootstrap
  ghc-options:    -Wall
  build-depends:
    base,
    base58-bytestring,
    bytes,
    bytestring,
    containers,
    cryptonite,
    filepath,
    memory,
    mtl,
    prelude-extras,
    text,
    transformers,
    vector,
    unison-parser-typechecker

executable watcher
  main-is: Main.hs
  hs-source-dirs: watcher
  ghc-options: -Wall -fno-warn-name-shadowing -fno-warn-missing-pattern-synonym-signatures
  build-depends:
    base,
    safe,
    unison-parser-typechecker

executable unison
  main-is: Main.hs
  hs-source-dirs: unison
  ghc-options: -Wall -fno-warn-name-shadowing -fno-warn-missing-pattern-synonym-signatures
  build-depends:
    base,
    safe,
    unison-parser-typechecker

executable tests
  main-is:        Suite.hs
  ghc-options:    -W -fno-warn-name-shadowing -fno-warn-missing-pattern-synonym-signatures -threaded -rtsopts -with-rtsopts=-N -v0
  hs-source-dirs: tests
  other-modules:
    Unison.Test.Common
    Unison.Test.ColorText
    Unison.Test.DataDeclaration
    Unison.Test.FileParser
    Unison.Test.Lexer
    Unison.Test.Range
    Unison.Test.TermParser
    Unison.Test.TermPrinter
    Unison.Test.Type
    Unison.Test.TypePrinter
    Unison.Test.Typechecker
    Unison.Test.Typechecker.Components
    Unison.Test.Typechecker.TypeError

  build-depends:
    base,
    bytestring,
    containers,
    easytest,
    errors,
    filepath,
    filemanip,
    megaparsec,
    raw-strings-qq,
    text,
    transformers,
    unison-parser-typechecker<|MERGE_RESOLUTION|>--- conflicted
+++ resolved
@@ -69,13 +69,9 @@
     Unison.PrettyPrintEnv
     Unison.PrintError
     Unison.Reference
-<<<<<<< HEAD
+    Unison.Result
+    Unison.Runtime.ANF
     Unison.Runtime.IR
-    Unison.Runtime.Rt0
-    Unison.Runtime.ANF
-=======
->>>>>>> e3d60ebc
-    Unison.Result
     Unison.Runtime.Rt0
     Unison.Settings
     Unison.Symbol
