name:          unison-parser-typechecker
category:      Compiler
version:       0.1
license:       MIT
cabal-version: >= 1.10
license-file:  LICENSE
author:        Unison Computing, public benefit corp
maintainer:    Paul Chiusano <paul.chiusano@gmail.com>, Runar Bjarnason <runarorama@gmail.com>, Arya Irani <arya.irani@gmail.com>
stability:     provisional
homepage:      http://unisonweb.org
bug-reports:   https://github.com/unisonweb/unison/issues
copyright:     Copyright (C) 2013-2018 Unison Computing, PBC and contributors
synopsis:      Parser and typechecker for the Unison language
description:

build-type:    Simple
extra-source-files:
data-files:

source-repository head
  type: git
  location: git://github.com/unisonweb/unison.git

-- `cabal install -foptimized` enables optimizations
flag optimized
  manual: True
  default: False

flag quiet
  manual: True
  default: False

library
  hs-source-dirs: src

  exposed-modules:
    Unison.Builtin
    Unison.Builtin.Decls
    Unison.Codecs
    Unison.Codebase
    Unison.Codebase.Branch
    Unison.Codebase.Branch.Dependencies
    Unison.Codebase.BranchDiff
    Unison.Codebase.BranchUtil
    Unison.Codebase.Causal
    Unison.Codebase.Classes
    Unison.Codebase.CodeLookup
    Unison.Codebase.Editor.AuthorInfo
    Unison.Codebase.Editor.Command
    Unison.Codebase.Editor.DisplayThing
    Unison.Codebase.Editor.Git
    Unison.Codebase.Editor.HandleInput
    Unison.Codebase.Editor.HandleCommand
    Unison.Codebase.Editor.Input
    Unison.Codebase.Editor.Output
    Unison.Codebase.Editor.Output.BranchDiff
    Unison.Codebase.Editor.Propagate
    Unison.Codebase.Editor.RemoteRepo
    Unison.Codebase.Editor.SearchResult'
    Unison.Codebase.Editor.SlurpResult
    Unison.Codebase.Editor.SlurpComponent
    Unison.Codebase.Editor.TodoOutput
    Unison.Codebase.Editor.UriParser
    Unison.Codebase.Editor.VersionParser
    Unison.Codebase.FileCodebase
    Unison.Codebase.FileCodebase.Common
    Unison.Codebase.FileCodebase.SlimCopyRegenerateIndex
    Unison.Codebase.GitError
    Unison.Codebase.Metadata
    Unison.Codebase.NameEdit
    Unison.Codebase.Path
    Unison.Codebase.Patch
    Unison.Codebase.Reflog
    Unison.Codebase.Runtime
    Unison.Codebase.SearchResult
    Unison.Codebase.Serialization
    Unison.Codebase.Serialization.PutT
    Unison.Codebase.Serialization.V1
    Unison.Codebase.ShortBranchHash
    Unison.Codebase.SyncMode
    Unison.Codebase.TermEdit
    Unison.Codebase.TranscriptParser
    Unison.Codebase.TypeEdit
    Unison.Codebase.Watch
    Unison.Codebase.Execute
    Unison.Codebase.MainTerm
    Unison.CommandLine
    Unison.CommandLine.DisplayValues
    Unison.CommandLine.InputPattern
    Unison.CommandLine.InputPatterns
    Unison.CommandLine.Main
    Unison.CommandLine.OutputMessages
    Unison.DeclPrinter
    Unison.FileParser
    Unison.FileParsers
    Unison.Lexer
    Unison.NamePrinter
    Unison.Parser
    Unison.Parsers
    Unison.Path
    Unison.PrettyPrintEnv
    Unison.PrettyTerminal
    Unison.PrintError
    Unison.Result
    Unison.Runtime.ANF
    Unison.Runtime.Builtin
    Unison.Runtime.Debug
    Unison.Runtime.Decompile
    Unison.Runtime.Foreign
    Unison.Runtime.Interface
    Unison.Runtime.IR
    Unison.Runtime.MCode
    Unison.Runtime.Machine
    Unison.Runtime.Pattern
    Unison.Runtime.Rt1
    Unison.Runtime.Rt1IO
    Unison.Runtime.IOSource
    Unison.Runtime.Vector
    Unison.Runtime.SparseVector
    Unison.Runtime.Stack
    Unison.TermParser
    Unison.TermPrinter
    Unison.TypeParser
    Unison.TypePrinter
    Unison.Typechecker
    Unison.Typechecker.Components
    Unison.Typechecker.Context
    Unison.Typechecker.Extractor
    Unison.Typechecker.TypeError
    Unison.Typechecker.TypeLookup
    Unison.Typechecker.TypeVar
    Unison.UnisonFile
    Unison.Util.AnnotatedText
    Unison.Util.Bytes
    Unison.Util.Cache
    Unison.Util.ColorText
    Unison.Util.EnumContainers
    Unison.Util.Exception
    Unison.Util.Free
    Unison.Util.Find
    Unison.Util.Less
    Unison.Util.Logger
    Unison.Util.Map
    Unison.Util.Menu
    Unison.Util.PinBoard
    Unison.Util.Pretty
    Unison.Util.Range
    Unison.Util.Star3
    Unison.Util.SyntaxText
    Unison.Util.Timing
    Unison.Util.TQueue
    Unison.Util.TransitiveClosure
    Unison.Util.CycleTable
    Unison.Util.CyclicEq
    Unison.Util.CyclicOrd

  build-depends:
    ansi-terminal,
    async,
    base,
    base16 >= 0.2.1.0,
    bifunctors,
    bytes,
    bytestring,
    cereal,
    containers,
    comonad,
    concurrent-supply,
    configurator,
    cryptonite,
    directory,
    guid,
    data-memocombinators,
    edit-distance,
    errors,
    exceptions,
    extra,
    filepath,
    filepattern,
    fingertree,
    free,
    fsnotify,
    generic-monoid,
    hashable,
    hashtables,
    haskeline,
    io-streams,
    lens,
    ListLike,
    megaparsec >= 5.0.0 && < 7.0.0,
    memory,
    mmorph,
    monad-loops,
    mtl,
    murmur-hash,
    mutable-containers,
    network,
    network-simple,
    non-empty-sequence,
    process,
    primitive,
    random,
    raw-strings-qq,
    regex-base,
    regex-tdfa,
    safe,
    shellmet,
    split,
    stm,
    strings,
    terminal-size,
    text,
    time,
    transformers,
    unison-core,
    unliftio,
    util,
    vector,
    unicode-show

  ghc-options: -Wall -O0 -fno-warn-name-shadowing -fno-warn-missing-pattern-synonym-signatures
  default-extensions:
    ApplicativeDo,
    BlockArguments,
    DeriveFunctor,
    DerivingStrategies,
    DoAndIfThenElse,
    FlexibleContexts,
    FlexibleInstances,
    LambdaCase,
    MultiParamTypeClasses,
    -- OverloadedStrings,
    -- RecordWildCards,
    ScopedTypeVariables,
    TupleSections
    TypeApplications
    -- ViewPatterns

  default-language: Haskell2010

  if flag(optimized)
    ghc-options: -funbox-strict-fields -O2

  if flag(quiet)
    ghc-options: -v0

executable unison
  main-is: Main.hs
  hs-source-dirs: unison
  default-language: Haskell2010
  ghc-options: -Wall -threaded -fno-warn-name-shadowing -fno-warn-missing-pattern-synonym-signatures -rtsopts -optP-Wno-nonportable-include-path
  other-modules:
    System.Path
    Version
  build-depends:
    base,
    containers,
    configurator,
    directory,
    errors,
    filepath,
    megaparsec,
    safe,
    shellmet,
    template-haskell,
    temporary,
    text,
    unison-core,
    unison-parser-typechecker
  if !os(windows)
    build-depends:
      unix

executable prettyprintdemo
  main-is: Main.hs
  hs-source-dirs: prettyprintdemo
  default-language: Haskell2010
  ghc-options: -Wall -fno-warn-name-shadowing -fno-warn-missing-pattern-synonym-signatures
  build-depends:
    base,
    safe,
    text,
    unison-parser-typechecker

executable tests
  main-is:        Suite.hs
  hs-source-dirs: tests
  default-language: Haskell2010
  ghc-options:    -W -fno-warn-name-shadowing -fno-warn-missing-pattern-synonym-signatures -threaded -rtsopts "-with-rtsopts=-N -T" -v0
  build-depends:
    base,
    easytest
  other-modules:
    Unison.Test.ABT
    Unison.Test.ANF
    Unison.Test.Cache
    Unison.Test.Codebase
    Unison.Test.Codebase.Causal
    Unison.Test.Codebase.FileCodebase
    Unison.Test.Codebase.Path
    Unison.Test.ColorText
    Unison.Test.Common
    Unison.Test.DataDeclaration
    Unison.Test.FileParser
    Unison.Test.Git
    Unison.Test.Lexer
<<<<<<< HEAD
    Unison.Test.MCode
=======
    Unison.Test.IO
>>>>>>> 07814644
    Unison.Test.Range
    Unison.Test.Referent
    Unison.Test.Term
    Unison.Test.TermParser
    Unison.Test.TermPrinter
    Unison.Test.Type
    Unison.Test.TypePrinter
    Unison.Test.Typechecker
    Unison.Test.Typechecker.Components
    Unison.Test.Typechecker.Context
    Unison.Test.Typechecker.TypeError
    Unison.Test.UnisonSources
    Unison.Test.UriParser
    Unison.Test.Util.Bytes
    Unison.Test.Util.PinBoard
    Unison.Test.Util.Pretty
    Unison.Test.Var
    Unison.Test.VersionParser
    Unison.Core.Test.Name

  build-depends:
    async,
    base,
    bytestring,
    containers,
    directory,
    easytest,
    errors,
    extra,
    filepath,
    filemanip,
    here,
    lens,
    megaparsec,
    mtl,
    raw-strings-qq,
    stm,
    shellmet,
    split,
    temporary,
    text,
    transformers,
    unison-core,
    unison-parser-typechecker

  default-extensions:
    BlockArguments

executable transcripts
  main-is:        Transcripts.hs
  ghc-options:    -W -fno-warn-name-shadowing -fno-warn-missing-pattern-synonym-signatures -threaded -rtsopts -with-rtsopts=-N -v0
  hs-source-dirs: transcripts
  default-language: Haskell2010
  other-modules:
  build-depends:
    base,
    directory,
    easytest,
    filepath,
    shellmet,
    process,
    text,
    unison-core,
    unison-parser-typechecker

benchmark runtime
  type: exitcode-stdio-1.0
  main-is: Main.hs
  ghc-options: -O2
  hs-source-dirs: benchmarks/runtime
  build-depends:
    base,
    criterion,
    containers,
    unison-core,
    unison-parser-typechecker<|MERGE_RESOLUTION|>--- conflicted
+++ resolved
@@ -304,11 +304,8 @@
     Unison.Test.FileParser
     Unison.Test.Git
     Unison.Test.Lexer
-<<<<<<< HEAD
+    Unison.Test.IO
     Unison.Test.MCode
-=======
-    Unison.Test.IO
->>>>>>> 07814644
     Unison.Test.Range
     Unison.Test.Referent
     Unison.Test.Term
