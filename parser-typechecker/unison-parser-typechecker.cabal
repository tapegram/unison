--- conflicted
+++ resolved
@@ -4,11 +4,7 @@
 --
 -- see: https://github.com/sol/hpack
 --
-<<<<<<< HEAD
--- hash: 36b8756db23c9d3fdb57462d1942f916f838e5ef6370bf6dc2b2fb5d709ac9b9
-=======
--- hash: 2348a30f404f40907b12d120e39f2772988aed578104a14f9c7722f9b0445567
->>>>>>> 89a97521
+-- hash: c6e26ae011df5a4dd154f8c552bf57f686a830cb49e5794f295d593d81348551
 
 name:           unison-parser-typechecker
 version:        0.0.0
