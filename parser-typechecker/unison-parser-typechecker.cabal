--- conflicted
+++ resolved
@@ -3,11 +3,6 @@
 -- This file has been generated from package.yaml by hpack version 0.34.4.
 --
 -- see: https://github.com/sol/hpack
-<<<<<<< HEAD
---
--- hash: 55d5e8d2d6e3c011445b411e520e8d28138924b88e443f1df25712736d53754f
-=======
->>>>>>> f0caba0e
 
 name:           unison-parser-typechecker
 version:        0.0.0
@@ -159,10 +154,8 @@
       Unison.Util.PinBoard
       Unison.Util.Pretty
       Unison.Util.Range
-      Unison.Util.Rope
       Unison.Util.Star3
       Unison.Util.SyntaxText
-      Unison.Util.Text
       Unison.Util.Timing
       Unison.Util.TQueue
       Unison.Util.TransitiveClosure
@@ -262,7 +255,6 @@
     , temporary
     , terminal-size
     , text
-    , text-short
     , time
     , tls
     , transformers
