cabal-version: 1.12

-- This file has been generated from package.yaml by hpack version 0.33.0.
--
-- see: https://github.com/sol/hpack
--
<<<<<<< HEAD
-- hash: 87845d8e129519b8812e0b5e49f1a5d8bf4cb714f6277b1e8fcbb15080943947
=======
-- hash: 53969d6f6add359ef978b603882723e65adf9d4ee9dfc274567ea63c37c4ec7f
>>>>>>> 7888a410

name:           unison-parser-typechecker
version:        0.0.0
homepage:       https://github.com/unisonweb/unison#readme
bug-reports:    https://github.com/unisonweb/unison/issues
copyright:      Copyright (C) 2013-2021 Unison Computing, PBC and contributors
license:        MIT
license-file:   LICENSE
build-type:     Simple

source-repository head
  type: git
  location: https://github.com/unisonweb/unison

flag optimized
  manual: True
  default: False

library
  exposed-modules:
      Unison.Builtin
      Unison.Builtin.Decls
      Unison.Builtin.Terms
      Unison.Codebase
      Unison.Codebase.Branch
      Unison.Codebase.BranchDiff
      Unison.Codebase.BranchUtil
      Unison.Codebase.Causal
      Unison.Codebase.Classes
      Unison.Codebase.CodeLookup
      Unison.Codebase.Conversion.Sync12
      Unison.Codebase.Conversion.Sync12BranchDependencies
      Unison.Codebase.Conversion.Upgrade12
      Unison.Codebase.Editor.AuthorInfo
      Unison.Codebase.Editor.Command
      Unison.Codebase.Editor.DisplayObject
      Unison.Codebase.Editor.Git
      Unison.Codebase.Editor.HandleCommand
      Unison.Codebase.Editor.HandleInput
      Unison.Codebase.Editor.Input
      Unison.Codebase.Editor.Output
      Unison.Codebase.Editor.Output.BranchDiff
      Unison.Codebase.Editor.Output.DumpNamespace
      Unison.Codebase.Editor.Propagate
      Unison.Codebase.Editor.RemoteRepo
      Unison.Codebase.Editor.SlurpComponent
      Unison.Codebase.Editor.SlurpResult
      Unison.Codebase.Editor.TodoOutput
      Unison.Codebase.Editor.UriParser
      Unison.Codebase.Editor.VersionParser
      Unison.Codebase.Execute
      Unison.Codebase.FileCodebase
      Unison.Codebase.FileCodebase.Branch.Dependencies
      Unison.Codebase.FileCodebase.Common
      Unison.Codebase.FileCodebase.SlimCopyRegenerateIndex
      Unison.Codebase.GitError
      Unison.Codebase.Init
      Unison.Codebase.MainTerm
      Unison.Codebase.Metadata
      Unison.Codebase.NameEdit
      Unison.Codebase.Patch
      Unison.Codebase.Path
      Unison.Codebase.Reflog
      Unison.Codebase.Runtime
      Unison.Codebase.Serialization
      Unison.Codebase.Serialization.PutT
      Unison.Codebase.Serialization.V1
      Unison.Codebase.ShortBranchHash
      Unison.Codebase.SqliteCodebase
      Unison.Codebase.SqliteCodebase.Branch.Dependencies
      Unison.Codebase.SqliteCodebase.Conversions
      Unison.Codebase.SqliteCodebase.SyncEphemeral
      Unison.Codebase.SyncMode
      Unison.Codebase.TermEdit
      Unison.Codebase.TranscriptParser
      Unison.Codebase.TypeEdit
      Unison.Codebase.Watch
      Unison.Codecs
      Unison.CommandLine
      Unison.CommandLine.DisplayValues
      Unison.CommandLine.InputPattern
      Unison.CommandLine.InputPatterns
      Unison.CommandLine.Main
      Unison.CommandLine.OutputMessages
      Unison.DeclPrinter
      Unison.FileParser
      Unison.FileParsers
      Unison.Lexer
      Unison.NamePrinter
      Unison.Parser
      Unison.Parsers
      Unison.Path
      Unison.PrettyPrintEnv
      Unison.PrettyTerminal
      Unison.PrintError
      Unison.Result
      Unison.Runtime.ANF
      Unison.Runtime.ANF.Serialize
      Unison.Runtime.Builtin
      Unison.Runtime.Debug
      Unison.Runtime.Decompile
      Unison.Runtime.Exception
      Unison.Runtime.Foreign
      Unison.Runtime.Foreign.Function
      Unison.Runtime.Interface
      Unison.Runtime.IOSource
      Unison.Runtime.IR
      Unison.Runtime.Machine
      Unison.Runtime.MCode
      Unison.Runtime.Pattern
      Unison.Runtime.Rt1
      Unison.Runtime.Rt1IO
      Unison.Runtime.SparseVector
      Unison.Runtime.Stack
      Unison.Runtime.Vector
      Unison.Server.Backend
      Unison.Server.CodebaseServer
      Unison.Server.Endpoints.FuzzyFind
      Unison.Server.Endpoints.GetDefinitions
      Unison.Server.Endpoints.ListNamespace
      Unison.Server.Errors
      Unison.Server.QueryResult
      Unison.Server.SearchResult
      Unison.Server.SearchResult'
      Unison.Server.Syntax
      Unison.Server.Types
      Unison.TermParser
      Unison.TermPrinter
      Unison.Typechecker
      Unison.Typechecker.Components
      Unison.Typechecker.Context
      Unison.Typechecker.Extractor
      Unison.Typechecker.TypeError
      Unison.Typechecker.TypeLookup
      Unison.Typechecker.TypeVar
      Unison.TypeParser
      Unison.TypePrinter
      Unison.UnisonFile
      Unison.Util.AnnotatedText
      Unison.Util.Bytes
      Unison.Util.ColorText
      Unison.Util.CycleTable
      Unison.Util.CyclicEq
      Unison.Util.CyclicOrd
      Unison.Util.EnumContainers
      Unison.Util.Exception
      Unison.Util.Find
      Unison.Util.Free
      Unison.Util.Less
      Unison.Util.Logger
      Unison.Util.Map
      Unison.Util.Menu
      Unison.Util.PinBoard
      Unison.Util.Pretty
      Unison.Util.Range
      Unison.Util.Star3
      Unison.Util.SyntaxText
      Unison.Util.Timing
      Unison.Util.TQueue
      Unison.Util.TransitiveClosure
  other-modules:
      Paths_unison_parser_typechecker
  hs-source-dirs:
      src
  default-extensions: ApplicativeDo BlockArguments DeriveFunctor DerivingStrategies DoAndIfThenElse FlexibleContexts FlexibleInstances LambdaCase MultiParamTypeClasses ScopedTypeVariables TupleSections TypeApplications
  ghc-options: -Wall -O0 -fno-warn-name-shadowing -fno-warn-missing-pattern-synonym-signatures
  build-depends:
      ListLike
    , aeson
    , ansi-terminal
    , async
    , base
    , base16 >=0.2.1.0
    , base64-bytestring
    , basement
    , bifunctors
    , bytes
    , bytestring
    , cereal
    , comonad
    , concurrent-supply
    , configurator
    , containers >=0.6.3
    , cryptonite
    , data-default
    , data-memocombinators
    , directory
    , edit-distance
    , either
    , errors
    , exceptions
    , extra
    , filepath
    , filepattern
    , fingertree
    , free
    , fsnotify
    , fuzzyfind
    , generic-monoid
    , guid
    , hashable
    , hashtables
    , haskeline
    , http-types
    , io-streams
    , lens
    , megaparsec >=5.0.0 && <7.0.0
    , memory
    , mmorph
    , monad-loops
    , monad-validate
    , mtl
    , murmur-hash
    , mutable-containers
    , natural-transformation
    , network
    , network-simple
    , nonempty-containers
    , openapi3
    , pem
    , primitive
    , process
    , random >=1.2.0
    , raw-strings-qq
    , regex-base
    , regex-tdfa
    , safe
    , safe-exceptions
    , servant
    , servant-docs
    , servant-openapi3
    , servant-server
    , shellmet
    , split
    , sqlite-simple
    , stm
    , strings
    , tagged
    , temporary
    , terminal-size
    , text
    , time
    , tls
    , transformers
    , unicode-show
    , unison-codebase
    , unison-codebase-sqlite
    , unison-codebase-sync
    , unison-core
    , unison-core1
    , unison-util
    , unliftio
    , unliftio-core
    , util
    , validation
    , vector
    , wai
    , warp
    , x509
    , x509-store
    , x509-system
  if flag(optimized)
    ghc-options: -funbox-strict-fields -O2
  default-language: Haskell2010

executable prettyprintdemo
  main-is: Main.hs
  other-modules:
      Paths_unison_parser_typechecker
  hs-source-dirs:
      prettyprintdemo
  default-extensions: ApplicativeDo BlockArguments DeriveFunctor DerivingStrategies DoAndIfThenElse FlexibleContexts FlexibleInstances LambdaCase MultiParamTypeClasses ScopedTypeVariables TupleSections TypeApplications
  ghc-options: -Wall -O0 -fno-warn-name-shadowing -fno-warn-missing-pattern-synonym-signatures
  build-depends:
      base
    , safe
    , text
    , unison-parser-typechecker
  if flag(optimized)
    ghc-options: -funbox-strict-fields -O2
  default-language: Haskell2010

executable tests
  main-is: Suite.hs
  other-modules:
      Unison.Core.Test.Name
      Unison.Test.ABT
      Unison.Test.ANF
      Unison.Test.Cache
      Unison.Test.Codebase
      Unison.Test.Codebase.Causal
      Unison.Test.Codebase.FileCodebase
      Unison.Test.Codebase.Path
      Unison.Test.Codebase.Upgrade12
      Unison.Test.ColorText
      Unison.Test.Common
      Unison.Test.DataDeclaration
      Unison.Test.FileParser
      Unison.Test.Git
      Unison.Test.GitSimple
      Unison.Test.IO
      Unison.Test.Lexer
      Unison.Test.MCode
      Unison.Test.Range
      Unison.Test.Referent
      Unison.Test.Term
      Unison.Test.TermParser
      Unison.Test.TermPrinter
      Unison.Test.Type
      Unison.Test.Typechecker
      Unison.Test.Typechecker.Components
      Unison.Test.Typechecker.Context
      Unison.Test.Typechecker.TypeError
      Unison.Test.TypePrinter
      Unison.Test.Ucm
      Unison.Test.UnisonSources
      Unison.Test.UriParser
      Unison.Test.Util.Bytes
      Unison.Test.Util.PinBoard
      Unison.Test.Util.Pretty
      Unison.Test.Var
      Unison.Test.VersionParser
      Paths_unison_parser_typechecker
  hs-source-dirs:
      tests
  default-extensions: ApplicativeDo BlockArguments DeriveFunctor DerivingStrategies DoAndIfThenElse FlexibleContexts FlexibleInstances LambdaCase MultiParamTypeClasses ScopedTypeVariables TupleSections TypeApplications
  ghc-options: -Wall -O0 -fno-warn-name-shadowing -fno-warn-missing-pattern-synonym-signatures -W -threaded -rtsopts "-with-rtsopts=-N -T" -v0
  build-depends:
      async
    , base
    , bytestring
    , containers
    , directory
    , easytest
    , errors
    , exceptions
    , extra
    , filemanip
    , filepath
    , here
    , lens
    , megaparsec
    , mtl
    , raw-strings-qq
    , shellmet
    , split
    , stm
    , temporary
    , text
    , transformers
    , unison-core1
    , unison-parser-typechecker
    , unison-util
    , unliftio
  if flag(optimized)
    ghc-options: -funbox-strict-fields -O2
  default-language: Haskell2010

executable transcripts
  main-is: Transcripts.hs
  other-modules:
      Paths_unison_parser_typechecker
  hs-source-dirs:
      transcripts
  default-extensions: ApplicativeDo BlockArguments DeriveFunctor DerivingStrategies DoAndIfThenElse FlexibleContexts FlexibleInstances LambdaCase MultiParamTypeClasses ScopedTypeVariables TupleSections TypeApplications
  ghc-options: -Wall -O0 -fno-warn-name-shadowing -fno-warn-missing-pattern-synonym-signatures -threaded -rtsopts -with-rtsopts=-N -v0
  build-depends:
      base
    , directory
    , easytest
    , filepath
    , process
    , shellmet
    , text
    , unison-core1
    , unison-parser-typechecker
  if flag(optimized)
    ghc-options: -funbox-strict-fields -O2
  default-language: Haskell2010

executable unison
  main-is: Main.hs
  other-modules:
      System.Path
      Version
      Paths_unison_parser_typechecker
  hs-source-dirs:
      unison
  default-extensions: ApplicativeDo BlockArguments DeriveFunctor DerivingStrategies DoAndIfThenElse FlexibleContexts FlexibleInstances LambdaCase MultiParamTypeClasses ScopedTypeVariables TupleSections TypeApplications
  ghc-options: -Wall -O0 -fno-warn-name-shadowing -fno-warn-missing-pattern-synonym-signatures -threaded -rtsopts -with-rtsopts=-I0 -optP-Wno-nonportable-include-path
  build-depends:
      base
    , bytestring
    , configurator
    , containers
    , directory
    , errors
    , filepath
    , lens
    , megaparsec
    , mtl
    , safe
    , shellmet
    , template-haskell
    , temporary
    , text
    , unison-codebase-sync
    , unison-core1
    , unison-parser-typechecker
    , uri-encode
  if flag(optimized)
    ghc-options: -funbox-strict-fields -O2
  if !os(windows)
    build-depends:
        unix
  default-language: Haskell2010

benchmark runtime
  type: exitcode-stdio-1.0
  main-is: Main.hs
  other-modules:
      Paths_unison_parser_typechecker
  hs-source-dirs:
      benchmarks/runtime
  default-extensions: ApplicativeDo BlockArguments DeriveFunctor DerivingStrategies DoAndIfThenElse FlexibleContexts FlexibleInstances LambdaCase MultiParamTypeClasses ScopedTypeVariables TupleSections TypeApplications
  ghc-options: -Wall -O0 -fno-warn-name-shadowing -fno-warn-missing-pattern-synonym-signatures
  build-depends:
      base
    , containers
    , criterion
    , unison-core1
    , unison-parser-typechecker
  if flag(optimized)
    ghc-options: -funbox-strict-fields -O2
  default-language: Haskell2010<|MERGE_RESOLUTION|>--- conflicted
+++ resolved
@@ -4,11 +4,7 @@
 --
 -- see: https://github.com/sol/hpack
 --
-<<<<<<< HEAD
--- hash: 87845d8e129519b8812e0b5e49f1a5d8bf4cb714f6277b1e8fcbb15080943947
-=======
--- hash: 53969d6f6add359ef978b603882723e65adf9d4ee9dfc274567ea63c37c4ec7f
->>>>>>> 7888a410
+-- hash: 2348a30f404f40907b12d120e39f2772988aed578104a14f9c7722f9b0445567
 
 name:           unison-parser-typechecker
 version:        0.0.0
