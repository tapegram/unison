{-# OPTIONS_GHC -fno-warn-incomplete-patterns #-}

module Main where

import           EasyTest
import           System.Environment (getArgs)
import           System.IO
import qualified Unison.Test.ABT as ABT
import qualified Unison.Test.Codebase.Causal as Causal
import qualified Unison.Test.Codebase.Path as Path
import qualified Unison.Test.ColorText as ColorText
import qualified Unison.Test.DataDeclaration as DataDeclaration
import qualified Unison.Test.FileParser as FileParser
import qualified Unison.Test.Lexer as Lexer
import qualified Unison.Test.Range as Range
import qualified Unison.Test.Referent as Referent
import qualified Unison.Test.Term as Term
import qualified Unison.Test.TermParser as TermParser
import qualified Unison.Test.TermPrinter as TermPrinter
import qualified Unison.Test.Type as Type
import qualified Unison.Test.TypePrinter as TypePrinter
import qualified Unison.Test.Typechecker.TypeError as TypeError
import qualified Unison.Test.UnisonSources as UnisonSources
import qualified Unison.Test.Util.Bytes as Bytes
import qualified Unison.Test.Var as Var
import qualified Unison.Test.Codebase as Codebase
import qualified Unison.Test.Codebase.FileCodebase as FileCodebase
import qualified Unison.Test.UriParser as UriParser

test :: Test ()
test = tests
  [ Lexer.test
  , Term.test
  , TermParser.test
  , TermPrinter.test
  , Type.test
  , TypeError.test
  , TypePrinter.test
  , UnisonSources.test
  , FileParser.test
  , DataDeclaration.test
  , Range.test
  , ColorText.test
  , Bytes.test
  , Path.test
  , Causal.test
  , Referent.test
  , FileCodebase.test
  , ABT.test
  , Var.test
<<<<<<< HEAD
  , UriParser.test
=======
  , Codebase.test
>>>>>>> d3611ffd
 ]

main :: IO ()
main = do
  args <- getArgs
  mapM_ (`hSetEncoding` utf8) [stdout, stdin, stderr]
  case args of
    [] -> runOnly "" test
    [prefix] -> runOnly prefix test
    [seed, prefix] -> rerunOnly (read seed) prefix test<|MERGE_RESOLUTION|>--- conflicted
+++ resolved
@@ -48,11 +48,8 @@
   , FileCodebase.test
   , ABT.test
   , Var.test
-<<<<<<< HEAD
+  , Codebase.test
   , UriParser.test
-=======
-  , Codebase.test
->>>>>>> d3611ffd
  ]
 
 main :: IO ()
