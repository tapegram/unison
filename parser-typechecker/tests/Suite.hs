{-# OPTIONS_GHC -Wno-unused-imports #-}
{-# OPTIONS_GHC -fno-warn-incomplete-patterns #-}

module Main where

import           EasyTest
import           System.Environment (getArgs)
import           System.IO
import qualified Unison.Core.Test.Name as Name
import qualified Unison.Test.ABT as ABT
import qualified Unison.Test.Cache as Cache
import qualified Unison.Test.Codebase as Codebase
import qualified Unison.Test.Codebase.Causal as Causal
import qualified Unison.Test.Codebase.FileCodebase as FileCodebase
import qualified Unison.Test.Codebase.Path as Path
import qualified Unison.Test.ColorText as ColorText
import qualified Unison.Test.DataDeclaration as DataDeclaration
import qualified Unison.Test.FileParser as FileParser
import qualified Unison.Test.Lexer as Lexer
import qualified Unison.Test.Range as Range
import qualified Unison.Test.Referent as Referent
import qualified Unison.Test.Term as Term
import qualified Unison.Test.TermParser as TermParser
import qualified Unison.Test.TermPrinter as TermPrinter
import qualified Unison.Test.Type as Type
import qualified Unison.Test.TypePrinter as TypePrinter
import qualified Unison.Test.Typechecker as Typechecker
import qualified Unison.Test.Typechecker.Context as Context
import qualified Unison.Test.Typechecker.TypeError as TypeError
import qualified Unison.Test.UnisonSources as UnisonSources
import qualified Unison.Test.UriParser as UriParser
import qualified Unison.Test.Util.Bytes as Bytes
import qualified Unison.Test.Util.PinBoard as PinBoard
import qualified Unison.Test.Util.Pretty as Pretty
import qualified Unison.Test.Var as Var
import qualified Unison.Test.ANF as ANF
import qualified Unison.Test.MCode as MCode
import qualified Unison.Test.VersionParser as VersionParser
import qualified Unison.Test.Git as Git
import qualified Unison.Test.GitSimple as GitSimple
import qualified Unison.Test.Codebase.Upgrade12 as Upgrade12

test :: Test ()
test = tests
  [ Cache.test
  , Lexer.test
  , Term.test
  , TermParser.test
  , TermPrinter.test
  , Type.test
  , TypeError.test
  , TypePrinter.test
  , UnisonSources.test
  , FileParser.test
  , DataDeclaration.test
  , Range.test
  , ColorText.test
  , Bytes.test
  , Path.test
  , Causal.test
  , Referent.test
  , FileCodebase.test
  , ABT.test
  , ANF.test
  , MCode.test
  , Var.test
  , Codebase.test
  , Typechecker.test
  , UriParser.test
  , Context.test
  , Git.test
<<<<<<< HEAD
  , Upgrade12.test
  , GitSimple.test
  , TestIO.test
=======
>>>>>>> 4c570923
  , Name.test
  , VersionParser.test
  , Pretty.test
  , PinBoard.test
 ]

main :: IO ()
main = do
  args <- getArgs
  mapM_ (`hSetEncoding` utf8) [stdout, stdin, stderr]
  case args of
    [] -> runOnly "" test
    [prefix] -> runOnly prefix test
    [seed, prefix] -> rerunOnly (read seed) prefix test<|MERGE_RESOLUTION|>--- conflicted
+++ resolved
@@ -69,12 +69,8 @@
   , UriParser.test
   , Context.test
   , Git.test
-<<<<<<< HEAD
   , Upgrade12.test
   , GitSimple.test
-  , TestIO.test
-=======
->>>>>>> 4c570923
   , Name.test
   , VersionParser.test
   , Pretty.test
