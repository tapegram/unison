{-# OPTIONS_GHC -fno-warn-incomplete-patterns #-}

module Main where

import           EasyTest
import           System.Environment (getArgs)
import           System.IO
import qualified Unison.Core.Test.Name as Name
import qualified Unison.Test.ABT as ABT
import qualified Unison.Test.Cache as Cache
import qualified Unison.Test.Codebase as Codebase
import qualified Unison.Test.Codebase.Causal as Causal
import qualified Unison.Test.Codebase.FileCodebase as FileCodebase
import qualified Unison.Test.Codebase.Path as Path
import qualified Unison.Test.ColorText as ColorText
import qualified Unison.Test.DataDeclaration as DataDeclaration
import qualified Unison.Test.FileParser as FileParser
import qualified Unison.Test.Git as Git
import qualified Unison.Test.Lexer as Lexer
import qualified Unison.Test.Range as Range
import qualified Unison.Test.Referent as Referent
import qualified Unison.Test.Term as Term
import qualified Unison.Test.TermParser as TermParser
import qualified Unison.Test.TermPrinter as TermPrinter
import qualified Unison.Test.Type as Type
import qualified Unison.Test.TypePrinter as TypePrinter
import qualified Unison.Test.Typechecker as Typechecker
import qualified Unison.Test.Typechecker.Context as Context
import qualified Unison.Test.Typechecker.TypeError as TypeError
import qualified Unison.Test.UnisonSources as UnisonSources
import qualified Unison.Test.UriParser as UriParser
import qualified Unison.Test.Util.Bytes as Bytes
import qualified Unison.Test.Var as Var
<<<<<<< HEAD
import qualified Unison.Test.Codebase as Codebase
import qualified Unison.Test.Codebase.FileCodebase as FileCodebase
import qualified Unison.Test.UriParser as UriParser
import qualified Unison.Test.Git as Git
import qualified Unison.Test.ANF as ANF
import qualified Unison.Test.MCode as MCode
=======
import qualified Unison.Test.VersionParser as VersionParser
>>>>>>> 6dad0617

test :: Test ()
test = tests
  [ Cache.test
  , Lexer.test
  , Term.test
  , TermParser.test
  , TermPrinter.test
  , Type.test
  , TypeError.test
  , TypePrinter.test
  , UnisonSources.test
  , FileParser.test
  , DataDeclaration.test
  , Range.test
  , ColorText.test
  , Bytes.test
  , Path.test
  , Causal.test
  , Referent.test
  , FileCodebase.test
  , ABT.test
  , ANF.test
  , MCode.test
  , Var.test
  , Codebase.test
  , Typechecker.test
  , UriParser.test
  , Context.test
  , Git.test
  , Name.test
  , VersionParser.test
 ]

main :: IO ()
main = do
  args <- getArgs
  mapM_ (`hSetEncoding` utf8) [stdout, stdin, stderr]
  case args of
    [] -> runOnly "" test
    [prefix] -> runOnly prefix test
    [seed, prefix] -> rerunOnly (read seed) prefix test<|MERGE_RESOLUTION|>--- conflicted
+++ resolved
@@ -31,16 +31,9 @@
 import qualified Unison.Test.UriParser as UriParser
 import qualified Unison.Test.Util.Bytes as Bytes
 import qualified Unison.Test.Var as Var
-<<<<<<< HEAD
-import qualified Unison.Test.Codebase as Codebase
-import qualified Unison.Test.Codebase.FileCodebase as FileCodebase
-import qualified Unison.Test.UriParser as UriParser
-import qualified Unison.Test.Git as Git
 import qualified Unison.Test.ANF as ANF
 import qualified Unison.Test.MCode as MCode
-=======
 import qualified Unison.Test.VersionParser as VersionParser
->>>>>>> 6dad0617
 
 test :: Test ()
 test = tests
