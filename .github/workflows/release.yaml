name: "release"

on:
  push:
    tags:
      - "release/*"

jobs:
<<<<<<< HEAD
  build_linux:
    name: "build_linux"
    runs-on: ubuntu-18.04

    steps:
      - uses: actions/checkout@v2
      - name: install stack
        run: |
          curl -L https://github.com/commercialhaskell/stack/releases/download/v2.5.1/stack-2.5.1-linux-x86_64.tar.gz | tar -xz
          echo "$HOME/stack-2.5.1-linux-x86_64/" >> $GITHUB_PATH

      # One of the transcripts fails if the user's git name hasn't been set.
      - name: set git user info
        run: |
          git config --global user.name "GitHub Actions"
          git config --global user.email "actions@github.com"

      - name: build
        run: stack --no-terminal build --flag unison-parser-typechecker:optimized

      - name: fetch latest codebase-ui and package with ucm
        run: |
          mkdir -p /tmp/ucm/ui
          UCM=$(stack path | awk '/local-install-root/{print $2}')/bin/unison
          cp $UCM /tmp/ucm/ucm
          wget -O/tmp/ucm.zip https://github.com/unisonweb/codebase-ui/releases/download/latest/ucm.zip
          unzip -d /tmp/ucm/ui /tmp/ucm.zip
          tar -c -z -f ucm-linux.tar.gz -C /tmp/ucm .

      - name: Upload linux artifact
        uses: actions/upload-artifact@v2
        with:
          if-no-files-found: error
          name: build-linux
          path: ucm-linux.tar.gz
  
  build_macos:
    name: "build_macos"
    runs-on: macos-10.15

    steps:
      - uses: actions/checkout@v2
      - name: install stack
        run: |
          curl -L https://github.com/commercialhaskell/stack/releases/download/v2.5.1/stack-2.5.1-osx-x86_64.tar.gz | tar -xz
          echo "$HOME/stack-2.5.1-osx-x86_64/" >> $GITHUB_PATH

      # One of the transcripts fails if the user's git name hasn't been set.
      - name: set git user info
        run: |
          git config --global user.name "GitHub Actions"
          git config --global user.email "actions@github.com"

      - name: remove ~/.stack/setup-exe-cache on macOS
        run: rm -rf ~/.stack/setup-exe-cache

      - name: build
        run: stack --no-terminal build --flag unison-parser-typechecker:optimized

      - name: fetch latest codebase-ui and package with ucm
        run: |
          mkdir -p /tmp/ucm/ui
          UCM=$(stack path | awk '/local-install-root/{print $2}')/bin/unison
          cp $UCM /tmp/ucm/ucm
          wget -O/tmp/ucm.zip https://github.com/unisonweb/codebase-ui/releases/download/latest/ucm.zip
          unzip -d /tmp/ucm/ui /tmp/ucm.zip
          tar -c -z -f ucm-macos.tar.gz -C /tmp/ucm .

      - name: Upload macos artifact
        uses: actions/upload-artifact@v2
        with:
          if-no-files-found: error
          name: build-macos
          path: ucm-macos.tar.gz

  release:
    name: "create_release"
    runs-on: "ubuntu-latest"
    needs:
      - build_linux
      - build_macos

    steps:
      - uses: actions/checkout@v2

      - name: "create_release"
        uses: actions/create-release@v1
=======
  release:
    name: "release"
    runs-on: "ubuntu-latest"

    strategy:
      # Run each build to completion, regardless of if any have failed
      fail-fast: false
    steps:
      - name: create-release
        uses: actions/create-release@v1
        env:
          GITHUB_TOKEN: "${{ secrets.GITHUB_TOKEN }}"
        with:
          if-no-files-found: error
          name: build-linux
          path: ucm-linux.tar.gz
  
  release:
    name: "create_release"
    runs-on: "ubuntu-latest"
    needs:
      - build_linux
      - build_macos

    steps:
      - uses: actions/checkout@v2
      - name: echo upload_url
        run: "echo ${{ steps.create_release.outputs.upload_url }}"

      - name: make download dir
        run: "mkdir /tmp/ucm"

      - name: "download artifacts"
        uses: actions/download-artifact@v2
        with:
          path: /tmp/ucm

      - name: "see what we got"
        run: "ls -R /tmp/ucm"

      - name: make a release
        uses: softprops/action-gh-release@v1
>>>>>>> 50142be8
        env:
          GITHUB_TOKEN: ${{ secrets.GITHUB_TOKEN }}
        with:
<<<<<<< HEAD
          tag_name: "${{github.ref}}"
          release_name: "${{github.ref}}"

      - name: echo upload_url
        run: "echo ${{ steps.create_release.outputs.upload_url }}"

      - name: make download dir
        run: "mkdir /tmp/ucm"

      - name: "download artifacts"
        uses: actions/download-artifact@v2
        with:
          path: /tmp/ucm

      - name: "see what we got"
        run: "ls -R /tmp/ucm"

      - name: "download macos build"
        uses: actions/download-artifact@v2
        with:
          name: build-macos
          path: ucm-macos.tar.gz

      - name: make a release
        uses: softprops/action-gh-release@v1
        env:
          GITHUB_TOKEN: ${{ secrets.GITHUB_TOKEN }}
        with:
          files: /tmp/ucm/**/*.tar.gz
=======
          files: /tmp/ucm/**/*.tar.gz
>>>>>>> 50142be8
<|MERGE_RESOLUTION|>--- conflicted
+++ resolved
@@ -6,7 +6,6 @@
       - "release/*"
 
 jobs:
-<<<<<<< HEAD
   build_linux:
     name: "build_linux"
     runs-on: ubuntu-18.04
@@ -92,38 +91,6 @@
     steps:
       - uses: actions/checkout@v2
 
-      - name: "create_release"
-        uses: actions/create-release@v1
-=======
-  release:
-    name: "release"
-    runs-on: "ubuntu-latest"
-
-    strategy:
-      # Run each build to completion, regardless of if any have failed
-      fail-fast: false
-    steps:
-      - name: create-release
-        uses: actions/create-release@v1
-        env:
-          GITHUB_TOKEN: "${{ secrets.GITHUB_TOKEN }}"
-        with:
-          if-no-files-found: error
-          name: build-linux
-          path: ucm-linux.tar.gz
-  
-  release:
-    name: "create_release"
-    runs-on: "ubuntu-latest"
-    needs:
-      - build_linux
-      - build_macos
-
-    steps:
-      - uses: actions/checkout@v2
-      - name: echo upload_url
-        run: "echo ${{ steps.create_release.outputs.upload_url }}"
-
       - name: make download dir
         run: "mkdir /tmp/ucm"
 
@@ -132,45 +99,9 @@
         with:
           path: /tmp/ucm
 
-      - name: "see what we got"
-        run: "ls -R /tmp/ucm"
-
-      - name: make a release
-        uses: softprops/action-gh-release@v1
->>>>>>> 50142be8
-        env:
-          GITHUB_TOKEN: ${{ secrets.GITHUB_TOKEN }}
-        with:
-<<<<<<< HEAD
-          tag_name: "${{github.ref}}"
-          release_name: "${{github.ref}}"
-
-      - name: echo upload_url
-        run: "echo ${{ steps.create_release.outputs.upload_url }}"
-
-      - name: make download dir
-        run: "mkdir /tmp/ucm"
-
-      - name: "download artifacts"
-        uses: actions/download-artifact@v2
-        with:
-          path: /tmp/ucm
-
-      - name: "see what we got"
-        run: "ls -R /tmp/ucm"
-
-      - name: "download macos build"
-        uses: actions/download-artifact@v2
-        with:
-          name: build-macos
-          path: ucm-macos.tar.gz
-
       - name: make a release
         uses: softprops/action-gh-release@v1
         env:
           GITHUB_TOKEN: ${{ secrets.GITHUB_TOKEN }}
         with:
-          files: /tmp/ucm/**/*.tar.gz
-=======
-          files: /tmp/ucm/**/*.tar.gz
->>>>>>> 50142be8
+          files: /tmp/ucm/**/*.tar.gz