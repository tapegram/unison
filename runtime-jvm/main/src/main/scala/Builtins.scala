package org.unisonweb

import java.util.function.{LongBinaryOperator, LongUnaryOperator}

import org.unisonweb.Term.{Name, Term}
import org.unisonweb.Value.Lambda
import org.unisonweb.Value.Lambda.Lambda1
import org.unisonweb.compilation._
import org.unisonweb.util.Text.Text
import org.unisonweb.util.{Sequence, Stream, Text}

/* Sketch of convenience functions for constructing builtin functions. */
object Builtins {

  // Stream.empty : Stream a
  val Stream_empty =
    c0l("Stream.empty", Stream.empty[Value])


  // Stream.fromInt : Integer -> Stream Integer
  val Stream_fromInt = // Stream.iterate(unison 0)(Integer_inc)
    fp_l("Stream.fromInt", "n", (_: Value) => (??? : Stream[Value]))

  // Stream.cons : a -> Stream a -> Stream a
  val Stream_cons =
    fpp_l("Stream.cons", "v", "stream",
          (v: Value, stream: Stream[Value]) => v :: stream)

  // Stream.map : Stream a -> (a -> b) -> Stream b
  //  val Stream_map = fpp_p("Stream.map", "stream", "f", (s: Stream[Value], b: Value) => ???)

  val streamBuiltins = Map(
    Stream_empty,
    Stream_fromInt,
    Stream_cons
  )

  // Sequence.empty : Sequence a
  val Sequence_empty: (Name, Computation) =
    c0("Sequence.empty", Sequence.empty[Value])

  // Sequence.snoc : forall a . Sequence a -> a -> Sequence a
  // Sequence.snoc [] 42
  val Sequence_snoc =
    fpp_p("Sequence.snoc", "seq", "v",
         (seq: Sequence[Value], v: Value) => seq :+ v)

  val Sequence_cons =
    fpp_p("Sequence.cons", "v", "seq",
         (v: Value, seq: Sequence[Value]) => v +: seq)

  val Sequence_take =
    fup_p("Sequence.take", "n", "seq",
         (n: U, seq: Sequence[Value]) => seq take n.toLong)

  val Sequence_size =
    fp_p("Sequence.size", "seq", (seq: Sequence[Value]) => seq.size)

  def c0[A:Decompile](name: String, a: => A)
                     (implicit A: Encode[A]): (Name, Computation.C0) =
    (name, r => A.encode(r, a))

  def c0l[A:NoDecompile](name: String, a: => A): (Name, Computation.C0) =
    (name, r => lazyEncode(r, a, name))

  def termFor(b: (Name, Computation)): Term = Term.Id(b._1)
  def termFor(b: (Name, UnboxedType, Computation)): Term = Term.Id(b._1)
  def computationFor(b: (Name, Computation)): Computation = builtins(b._1)
  def computationFor(b: (Name, UnboxedType, Computation)): Computation =
    builtins(b._1)
  def lambdaFor(b: (Name, Computation)): Lambda =
    computationFor(b) match { case Return(lam: Lambda) => lam }
  def lambdaFor(b: (Name, UnboxedType, Computation)): Lambda =
    computationFor(b) match { case Return(lam: Lambda) => lam }

  //
  // naming convention
  //   - fb_b is a function taking 1 boxed arg, returning 1 boxed result
  //   - fbu_b is a function taking 1 boxed arg, 1 unboxed arg, returning a boxed result
  //   - fuu_u is a function taking 2 unboxed args, returning an unboxed result
  val seqBuiltins = Map(
    // Sequences
    Sequence_empty,
    Sequence_snoc,
    Sequence_cons,
    Sequence_take,
    Sequence_size
  )

  val Integer_inc =
    fu_u("Integer.+", "x", UnboxedType.Integer, _ + 1)

  val Integer_add =
    fuu_u("Integer.+", "x", "y", UnboxedType.Integer, _ + _)

  val Integer_mul =
    fuu_u("Integer.*", "x", "y", UnboxedType.Integer, _ * _)

  val Integer_sub =
    fuu_u("Integer.-", "x", "y", UnboxedType.Integer, _ - _)

  val Integer_div =
    fuu_u("Integer./", "x", "y", UnboxedType.Integer, _ / _)

  val Integer_eq =
    fuu_u("Integer.==", "x", "y", UnboxedType.Boolean,
          (x, y) => boolToUnboxed(x == y))

  val Integer_neq =
    fuu_u("Integer.!=", "x", "y", UnboxedType.Boolean,
          (x, y) => boolToUnboxed(x != y))

  val Integer_lteq =
    fuu_u("Integer.<=", "x", "y", UnboxedType.Boolean,
          (x, y) => boolToUnboxed(x <= y))

  val Integer_gteq =
    fuu_u("Integer.>=", "x", "y", UnboxedType.Boolean,
          (x, y) => boolToUnboxed(x >= y))

  val Integer_lt =
    fuu_u("Integer.<", "x", "y", UnboxedType.Boolean,
          (x, y) => boolToUnboxed(x < y))

  val Integer_gt =
    fuu_u("Integer.>", "x", "y", UnboxedType.Boolean,
          (x, y) => boolToUnboxed(x > y))

  val Integer_signum =
    fu_u("Integer.signum", "x", UnboxedType.Integer, _.signum)

  val Integer_negate =
    fu_u("Integer.negate", "x", UnboxedType.Integer, -_)

  val numericBuiltins = List(
    // arithmetic
    Integer_add,
    Integer_mul,
    Integer_sub,
    Integer_div,
    Integer_signum,
    Integer_negate,

    // comparison
    Integer_eq,
    Integer_neq,
    Integer_lteq,
    Integer_gteq,
    Integer_lt,
    Integer_gt
  ).map(discardOutputType).toMap

  val Boolean_not =
    fu_u("Boolean.not", "b", UnboxedType.Boolean,
         b => boolToUnboxed(b == UFalse))

  val booleanBuiltins = List(
    Boolean_not,
  ).map(discardOutputType).toMap

  val Text_empty =
    c0("Text.empty", util.Text.empty)

  val Text_concatenate =
    fpp_p("Text.concatenate", "textL", "textR", (t1: Text, t2: Text) => t1 ++ t2)

  val Text_take =
    fup_p("Text.take", "codepoint-count", "text", (u: U, t: Text) => t take u)

  val Text_drop =
    fup_p("Text.drop", "codepoint-count", "text", (u: U, t: Text) => t drop u)

  val Text_size =
    fp_p("Text.size", "text", (t: Text) => t.size)

  val Text_eq =
    fpp_u("Text.==", "t1", "t2", UnboxedType.Boolean,
      (t1: Text, t2: Text) => boolToUnboxed(t1 == t2))

  val Text_neq =
    fpp_u("Text.!=", "t1", "t2", UnboxedType.Boolean,
      (t1: Text, t2: Text) => boolToUnboxed(t1 != t2))

  val Text_lteq =
    fpp_u("Text.<=", "t1", "t2", UnboxedType.Boolean,
      (t1: Text, t2: Text) => boolToUnboxed(Text.compare(t1,t2) <= 0))

  val Text_gteq =
    fpp_u("Text.>=", "t1", "t2", UnboxedType.Boolean,
      (t1: Text, t2: Text) => boolToUnboxed(Text.compare(t1,t2) >= 0))

  val Text_lt =
    fpp_u("Text.<", "t1", "t2", UnboxedType.Boolean,
      (t1: Text, t2: Text) => boolToUnboxed(Text.compare(t1,t2) < 0))

  val Text_gt =
    fpp_u("Text.>", "t1", "t2", UnboxedType.Boolean,
      (t1: Text, t2: Text) => boolToUnboxed(Text.compare(t1,t2) > 0))

  val textBuiltins = List(
    Text_empty,
    Text_concatenate,
    Text_take,
    Text_drop,
    Text_size,
    // todo: indexing, once we add
  ).++(List(
    Text_eq,
    Text_neq,
    Text_lteq,
    Text_gteq,
    Text_lt,
    Text_gt
  ).map(discardOutputType)).toMap

  val builtins =
    streamBuiltins ++ seqBuiltins ++ numericBuiltins ++
    booleanBuiltins ++ textBuiltins

  def discardOutputType: ((Name, UnboxedType, Computation)) => (Name, Computation) = {
    case (name, _, body) => name -> body
  }

  // Polymorphic one-argument function
  def fp_p[A,B](name: Name, arg: Name, f: A => B)
               (implicit A: Decode[A], B: Encode[B]): (Name, Computation) = {
    val body: Computation.C1P = (r,x0,x0b) => B.encode(r, f(A.decode(x0, x0b)))
    val decompiled = Term.Id(name)
<<<<<<< HEAD
    name -> Return(new Lambda1(decompiled, arg, body))
=======
    val lambda = new Lambda(1, body, decompiled) {
      def names: List[Name] = List(arg)
      override def underapply(builtins: Environment)(
                              argCount: Arity, substs: Map[Name, Term]): Lambda =
        sys.error("a lambda with arity 1 cannot be underapplied")
    }
    name -> Return(lambda)
>>>>>>> 0dba3dba
  }

  // Monomorphic one-argument function on unboxed values
  def fu_u(name: Name,
           arg: Name,
           outputType: UnboxedType,
           f: LongUnaryOperator): (Name, UnboxedType, Computation) = {
    val body: Computation.C1U = (r,x0) => {
      // Unintuitively, we store the type of the unboxed value in `boxed`
      // since that's a field we don't use for unboxed values.
      r.boxed = outputType
      f.applyAsLong(x0)
    }
    val decompile = Term.Id(name)
    val computation = Return(new Lambda1(decompile, arg, body))
    (name, outputType, computation)
  }

  def fp_l[A,B:NoDecompile](name: Name, arg: Name, f: A => B)
                           (implicit A: Decode[A]): (Name, Computation) = {
    val body: Computation.C1P = (r,x0,x0b) =>
      lazyEncode(r, f(A.decode(x0,x0b)), name, Value.fromParam(x0,x0b))
    val lambda = new Lambda.Lambda1(Term.Id(name), arg, body)
    name -> Return(lambda)
  }

  def fpp_p[A,B,C](name: String, arg1: String, arg2: String, f: (A,B) => C)
                  (implicit A: Decode[A],
                            B: Decode[B],
                            C: Encode[C]): (Name, Computation) = {
    val body: Computation.C2P =
      (r,x1,x0,x1b,x0b) =>
        C.encode(r, f(A.decode(x1, x1b), B.decode(x0, x0b)))
    val decompiled = Term.Id(name)
    val lambda = new Lambda.ClosureForming2(decompiled, arg1, arg2, body)
    name -> Return(lambda)
  }

  def fpp_l[A,B,C](name: String, arg1: String, arg2: String, f: (A,B) => C)
                  (implicit A: Decode[A],
                   B: Decode[B],
                   C: NoDecompile[C]): (Name, Computation) = {
    val body: Computation.C2P =
      (r,x1,x0,x1b,x0b) =>
        lazyEncode(r, f(A.decode(x1, x1b), B.decode(x0, x0b)), name,
                   Value.fromParam(x1,x1b),
                   Value.fromParam(x0,x0b))
    val decompiled = Term.Id(name)
    val lambda = new Lambda.ClosureForming2(decompiled, arg1, arg2, body)
    name -> Return(lambda)
  }
  abstract class FUP_P[A,B] { def apply(u: U, p: A): B }

  def fup_p[A,B](name: Name, n1: Name, n2: Name, f: FUP_P[A,B])
                (implicit A: Decode[A],
                          B: Encode[B]): (Name, Computation) = {
    val body: Computation.C2P = (r,x1,x0,_,x0b) =>
      B.encode(r, f(x1, A.decode(x0, x0b)))
    val decompiled = Term.Id(name)
    val lambda = new Lambda.ClosureForming2(decompiled, n1, n2, body)
    name -> Return(lambda)
  }

  def fup_l[A,B:NoDecompile](name: Name, n1: Name, n2: Name, f: FUP_P[A,B])
                (implicit A: Decode[A]): (Name, Computation) = {
    val body: Computation.C2P = (r,x1,x0,x1b,x0b) =>
      lazyEncode(r, f(x1, A.decode(x0, x0b)), name,
                 Value.fromParam(x1, x1b),
                 Value.fromParam(x0, x0b))

    val decompiled = Term.Id(name)
    val lambda = new Lambda.ClosureForming2(decompiled, n1, n2, body)
    name -> Return(lambda)
  }

  abstract class FPP_U[A,B] { def apply(a: A, b: B): U }

  def fpp_u[A,B,C](name: String, arg1: String, arg2: String,
                   outputType: UnboxedType, f: FPP_U[A,B])
                  (implicit A: Decode[A],
                            B: Decode[B]): (Name, UnboxedType, Computation) = {
    val body: Computation =
      (r,_,_,_,x1,x0,_,x1b,x0b) => {
        r.boxed = outputType
        f(A.decode(x1, x1b), B.decode(x0, x0b))
      }
    val decompiled = Term.Id(name)
    val lambda = new Lambda.ClosureForming2(decompiled, arg1, arg2, body)
    (name, outputType, Return(lambda))
  }

  def fuu_u(name: Name,
            n1: Name,
            n2: Name,
            outputType: UnboxedType,
            f: LongBinaryOperator): (Name, UnboxedType, Computation) = {
    val body: Computation.C2U = (r,x1,x0) => {
      r.boxed = outputType
      f.applyAsLong(x1, x0)
    }

    val decompiled = Term.Id(name)

    val lam = new Lambda(2, body, decompiled) { self =>
      def names = List(n1, n2)
      override def saturatedNonTailCall(args: List[Computation]) = args match {
        case List(Return(Value.Unboxed(n1, _)),
                  Return(Value.Unboxed(n2, _))) =>
          val n3 = f.applyAsLong(n1,n2) // constant fold
          val c : Computation.C0 = r => { r.boxed = outputType; n3 }
          c
        case List(CompiledVar0,Return(Value.Unboxed(n, _))) =>
          val c : Computation.C1U = (r,x0) => {
            r.boxed = outputType
            f.applyAsLong(x0, n)
          }
          c
        case List(CompiledVar1,Return(Value.Unboxed(n, _))) =>
          val c : Computation.C2U = (r,x1,_) => {
            r.boxed = outputType
            f.applyAsLong(x1, n)
          }
          c
        case List(Return(Value.Unboxed(n, _)), CompiledVar0) =>
          val c: Computation.C1U = (r,x0) => {
            r.boxed = outputType
            f.applyAsLong(n,x0)
          }
          c
        case List(Return(Value.Unboxed(n, _)), CompiledVar1) =>
          val c: Computation.C2U = (r,x1,_) => {
            r.boxed = outputType
            f.applyAsLong(n,x1)
          }
          c
        case List(CompiledVar1,CompiledVar0) =>
          val c: Computation.C2U = (r,x1,x0) => {
            r.boxed = outputType
            f.applyAsLong(x1,x0)
          }
          c
        case List(CompiledVar0,CompiledVar1) =>
          val c: Computation.C2U = (r,x1,x0) => {
            r.boxed = outputType
            f.applyAsLong(x0,x1)
          }
          c
        case List(arg1: Computation.C2U, arg2: Computation.C2U) =>
          val c: Computation.C2U = (r,x1,x0) => {
            val x1v = arg1(r, x1, x0)
            val x0v = arg2(r, x1, x0)
            r.boxed = outputType
            f.applyAsLong(x1v, x0v)
          }
          c
        case List(arg1,arg2) => (r,rec,top,stackU,x1,x0,stackB,x1b,x0b) => {
          val x1v = eval(arg1,r,rec,top,stackU,x1,x0,stackB,x1b,x0b)
          val x0v = eval(arg2,r,rec,top,stackU,x1,x0,stackB,x1b,x0b)
          r.boxed = outputType
          f.applyAsLong(x1v, x0v)
        }
      }
      override def underapply(builtins: Environment)
                             (argCount: Int, substs: Map[Name, Term]): Lambda =
        substs.toList match {
          case List((_,term)) => term match {
            case Term.Compiled(p: Param) =>
              // cast is okay, because in `fuu_u`, args are Unboxed.
              val n = p.toValue.asInstanceOf[Value.Unboxed].n
              val body: Computation =
                (r,rec,top,stackU,x1,x0,stackB,x1b,x0b) => {
                  r.boxed = outputType
                  f.applyAsLong(n, x0)
                }
              new Lambda(1, body, Term.Apply(decompiled, term)) {
                def names = self.names drop argCount
              }
            case _ => sys.error("")
          }
          case _ => sys.error("unpossible")
        }
    }
    (name, outputType, Return(lam))
  }

  trait Decode[+T] { def decode(u: U, b: B): T }
  object Decode extends Decode0 {
    implicit val decodeValue: Decode[Value] = (u, v) => Value.fromParam(u, v)
    implicit val decodeLong: Decode[Long] = (u,_) => u
    implicit val decodeDouble: Decode[Double] = (u,_) => unboxedToDouble(u)

// TODO: If we include this implicit, it gets selected, even if the function
// is just asking for a `Decode[Value]`.
// See https://issues.scala-lang.org/browse/SI-2509
//
//    implicit val decodeLambda: Decode[Lambda] =
//      (_, b) => b.toValue.asInstanceOf[Lambda]
  }
  trait Decode0 {
    implicit def decodeAssumeExternal[A]: Decode[A] =
      (_, b) => b.toValue.asInstanceOf[External].get.asInstanceOf[A]
  }

  /** Encode a scala type `A` in `Result => U` form. */
  trait Encode[-A] { def encode(r: Result, a: A): U }
  object Encode {
    implicit def encodeDecompilableExternal[A:Decompile]: Encode[A] =
      (r, a) => {
        r.boxed = External(a)
        U0
      }

    implicit val encodeLong: Encode[Long] =
      (r, a) => { r.boxed = UnboxedType.Integer; a }
    implicit val encodeInt: Encode[Int] =
      (r, a) => { r.boxed = UnboxedType.Integer; a.toLong }
    implicit val encodeDouble: Encode[Double] =
      (r, a) => { r.boxed = UnboxedType.Float; doubleToUnboxed(a) }
  }

  final class NoDecompile[A] private()
  object NoDecompile {
    implicit val nodecompileStream: NoDecompile[Stream[Value]] = null
  }

  trait Decompile[A] { def decompile(a: A): Term }

  object Decompile {
    implicit val decompileSequence: Decompile[Sequence[Value]] =
      s => Term.Sequence(s map (_.decompile))
    implicit val decompileText: Decompile[Text] =
      Term.Text(_)
    implicit val decompileUnit: Decompile[Unit] =
      u => BuiltinTypes.Unit.term
    implicit def decompilePair[A,B](implicit A: Decompile[A], B: Decompile[B]): Decompile[(A,B)] =
      p => BuiltinTypes.Tuple.term(A.decompile(p._1), B.decompile(p._2))
  }

  def lazyEncode[A:NoDecompile](r: Result, a: A, fn: Name, args: Value*): U = {
    r.boxed = External(a, Term.Apply(Term.Id(fn),
                                     args.map(Term.Compiled.apply): _*))
    U0
  }

  sealed abstract class Extract[A, B] {
    val extract: FUP_P[B,A]
    def toBoxed(a: A): B
    def toUnboxed(a: A): U
  }

  abstract class External(val get: Any) extends Value
  object External {
    def apply[A](value: A, decompiled: Term): Value =
      new External(value) { def decompile = decompiled }
    def apply[A](value: A)(implicit A: Decompile[A]) =
      new External(value) {
        def decompile: Term = A.decompile(value)
      }
  }

}

<|MERGE_RESOLUTION|>--- conflicted
+++ resolved
@@ -226,17 +226,7 @@
                (implicit A: Decode[A], B: Encode[B]): (Name, Computation) = {
     val body: Computation.C1P = (r,x0,x0b) => B.encode(r, f(A.decode(x0, x0b)))
     val decompiled = Term.Id(name)
-<<<<<<< HEAD
     name -> Return(new Lambda1(decompiled, arg, body))
-=======
-    val lambda = new Lambda(1, body, decompiled) {
-      def names: List[Name] = List(arg)
-      override def underapply(builtins: Environment)(
-                              argCount: Arity, substs: Map[Name, Term]): Lambda =
-        sys.error("a lambda with arity 1 cannot be underapplied")
-    }
-    name -> Return(lambda)
->>>>>>> 0dba3dba
   }
 
   // Monomorphic one-argument function on unboxed values
