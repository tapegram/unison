--- conflicted
+++ resolved
@@ -68,8 +68,6 @@
             println("Shutting down runtime.")
             return ()
         }
-<<<<<<< HEAD
-=======
       if (wrangle) {
         // serialize term back to the channel
         val serialized = Codecs.encodeTerm(t)
@@ -84,7 +82,6 @@
         // sync byte
         channel.write(ByteBuffer.wrap(Array[Byte](74)))
       }
->>>>>>> 2074e99a
     }
 
   }
