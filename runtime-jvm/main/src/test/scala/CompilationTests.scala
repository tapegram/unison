package org.unisonweb

import org.unisonweb.Builtins.termFor
import org.unisonweb.Pattern._
import org.unisonweb.Term.Syntax._
import org.unisonweb.Term._
import org.unisonweb.compilation._
import org.unisonweb.util.PrettyPrint
import Terms.Int64Ops._
import org.unisonweb.Value.Lambda.ClosureForming

object CompilationTests {
  import EasyTest._
  import Terms._

  val env = Environment(
    Builtins.builtins,
    userDefined = _ => ???,
    BuiltinTypes.dataConstructors,
    BuiltinTypes.effects)

  def eval(t0: Term, doRoundTrip: Boolean = true): Term = {
    val bytes = Codecs.encodeTerm(t0)
    // println("bytes: " + bytes.toList.flatten)
    // println("bytes: " + util.Bytes.fromChunks(bytes))

    def roundTrip(t: Term) =
      if (doRoundTrip) Codecs.decodeTerm(Codecs.encodeTerm(t))
      else t
    roundTrip(normalize(env)(roundTrip(t0)))
  }

  val tests = suite("compilation")(
    test("zero") { implicit T =>
      equal(eval(zero), zero)
    },
    test("one") { implicit T =>
      equal(eval(one), one)
    },
    test("id") { implicit T =>
      equal(eval(id(one)), one)
    },
    test("const") { implicit T =>
      equal(eval(const(one, 2)), one)
    },
    test("1 + 1 = 2") { implicit T =>
      equal(eval(onePlusOne), 2:Term)
    },
    test("1 + 2 = 3") { implicit T =>
      equal(eval((1:Term) + (2:Term)), 3:Term)
    },
    suite("Int64")(
      test("arithmetic +-*/") { implicit T =>
        0 until 100 foreach { _ =>
          val x = long; val y = long
          val xt: Term = x
          val yt: Term = y
          equal1(eval(xt + yt), (x + y):Term)
          equal1(eval(xt - yt), (x - y):Term)
          equal1(eval(xt * yt), (x * y):Term)
          equal1(eval(xt / yt), (x / y):Term)
        }
        ok
      }
    ),
    test("UInt64") { implicit T =>
      def uint(n: Long): Term = Term.Unboxed(n, UnboxedType.UInt64)

      // toInt64 should be monotonic, also tests <= on Int64
      0 until 100 foreach { _ =>
        val toInt64 = Builtins.termFor(Builtins.UInt64_toInt64)
        val add = Builtins.termFor(Builtins.UInt64_add)
        val x = long; val y = long
        // toInt64 and <
        equal1[Term](
          eval(toInt64(uint(x)) < toInt64(uint(y))),
          x < y)
        // toInt64 and +
        equal1[Term](
          eval(toInt64(uint(x)) + toInt64(uint(y))),
          eval(toInt64(add(uint(x),uint(y)))))
        // inc
        val inc = Builtins.termFor(Builtins.UInt64_inc)
        equal1[Term](eval(inc(uint(x))), uint(x + 1))

        // isEven and isOdd
        val isEven = Builtins.termFor(Builtins.UInt64_isEven)
        val isOdd = Builtins.termFor(Builtins.UInt64_isOdd)
        val not = Builtins.termFor(Builtins.Boolean_not)
        equal1[Term](eval(isEven(x)), x % 2 == 0)
        equal1[Term](eval(isEven(x)), eval(not(isOdd(uint(x)))))

        // multiply
        val mul = Builtins.termFor(Builtins.UInt64_mul)
        equal1[Term](eval(mul(uint(x), uint(y))), uint(x * y))

        // drop and minus
        val drop = Builtins.termFor(Builtins.UInt64_drop)
        val minus = Builtins.termFor(Builtins.UInt64_sub)
        val i = int.toLong.abs; val j = int.toLong.abs
        equal1[Term](eval(drop(i,j)), uint((i - j).max(0)))
        equal1[Term](eval(minus(x,y)), uint(x - y))
      }

      val lt = Builtins.termFor(Builtins.UInt64_lt)
      val gt = Builtins.termFor(Builtins.UInt64_gt)
      val gteq = Builtins.termFor(Builtins.UInt64_gteq)
      val lteq = Builtins.termFor(Builtins.UInt64_lteq)

      equal1[Term](eval { gt(uint(-1), uint(1)) }, true)
      equal1[Term](eval { gt(uint(2), uint(1)) }, true)
      equal1[Term](eval { lt(uint(2), uint(1)) }, false)
      equal1[Term](eval { lteq(uint(-1), uint(1)) }, false)
      equal1[Term](eval { gteq(uint(-1), uint(1)) }, true)
      ok
    },
    test("sum4(1,2,3,4)") { implicit T =>
      equal(eval(sum4(1,10,100,1000)), (1+10+100+1000):Term)
    },
    test("partial application does specialization") { implicit T =>
      equal(eval(const(zero)), Lam('y)(zero))
    },
    test("partial application") { implicit T =>
      equal(eval(Let('f -> const(one))('f.v(42))), one)
    },
    test("closure-forming partial application") { implicit T =>
      val body: Computation =
        (r,rec,top,stackU,x1,x0,stackB,x1b,x0b) => {
          r.boxed = UnboxedType.Int64
          top.u(stackU, 3) - top.u(stackU, 2) - x1 - x0
        }

      val lam = Term.Compiled(
        new ClosureForming(List("a","b","c","d"), body, Some(UnboxedType.Int64), 42))
      val p = Let('f -> lam(1))('f.v(2,3,4))
      val p2 = Let('f -> lam(1), 'g -> 'f.v(2))('g.v(3,4))
      val p3 = Let('f -> lam(1), 'g -> 'f.v(2), 'h -> 'g.v(3))('h.v(4))
      val p4 = lam(1,2,3,4)

      equal1[Term](eval(p,false), -8)
      equal1[Term](eval(p2,false), -8)
      equal1[Term](eval(p3,false), -8)
      equal1[Term](eval(p4,false), -8)
      ok
    },
    test("partially apply builtin") { implicit T =>
      equal(eval(onePlus), onePlus)
      equal(eval(ap(onePlus, one)), eval(onePlusOne))
    },
    test("partially apply triangle") { implicit T =>
      val p: Term =
        Let('tri -> triangle(100))('tri.v(0))
      equal[Term](eval(p), eval(triangle(100,0)))
    },
    test("let") { implicit T =>
      equal(eval(Let('x -> one)(one + 'x)), eval(onePlusOne))
    },
    test("let2") { implicit T =>
      equal(eval(Let('x -> one, 'y -> (2:Term))(
        'x.v + 'y
      )), 3:Term)
    },
    test("let3") { implicit T =>
      equal(eval(Let('x -> one, 'y -> (10:Term), 'z -> (100:Term))(
        'x.v + 'y + 'z
      )), 111:Term)
    },
    test("let7") { implicit T =>
      equal(eval(Let('x1 -> (5:Term), 'x2 -> (2:Term), 'x3 -> (3:Term),
                     'x4 -> (7:Term), 'x5 -> (11:Term), 'x6 -> (13:Term),
                     'x7 -> (17:Term))(
        'x1.v * 'x2 * 'x3 * 'x4 * 'x5 * 'x6 * 'x7
      )), 510510:Term)
    },
    test("dynamic non-tail call with K args") { implicit T =>
      equal(eval(Let('x -> const)('x.v(one, 2) + one)), 2:Term)
    },
    test("dynamic non-tail call with K+n args") { implicit T =>
      equal(eval(Let('x -> sum4)('x.v(one, 2, 3, 4) + one)), 11:Term)
    },
    test("if") { implicit T =>
      equal1(eval(If(one, one, zero + one + one)), one)
      equal1(eval(If(one - one, one, zero + one + one)), 2:Term)
      equal1(eval(If(one > zero, one, zero + one + one)), one)
      equal1(eval(If(one < zero, one, zero + one + one)), 2:Term)
      ok
    },
    test("fib") { implicit T =>
      note("pretty-printed fib implementation")
      note(PrettyPrint.prettyTerm(fib).render(40))
      0 to 20 foreach { n =>
        equal1(eval(fib(n:Term)), scalaFib(n):Term)
      }
      ok
    },
    test("fib-ANF") { implicit T =>
      note("pretty-printed fib implementation in ANF")
      note(PrettyPrint.prettyTerm(Term.ANF(fib)).render(40))
      val fibANF = Term.ANF(fib)
      0 to 20 foreach { n =>
        equal1(eval(fibANF(n:Term)), scalaFib(n):Term)
      }
      ok
    },
    test("==") { implicit T =>
      equal1(eval(one unisonEquals one), eval(true))
      equal1(eval(one unisonEquals onePlusOne), eval(false))
      ok
    },
    test("triangle") { implicit T =>
      10 to 10 foreach { n =>
        equal1(eval(triangle(n:Term, zero)), (0 to n).sum:Term)
      }
      ok
    },
    test("triangle4arg") { implicit T =>
      10 to 50 foreach { n =>
        equal1(eval(triangle4arg(n:Term, zero, zero, zero)), (0 to n).sum:Term)
      }
      ok
    },
    test("evenOdd") { implicit T =>
      0 to 50 foreach { n =>
        equal1(eval(odd(n:Term)), n % 2 :Term)
      }
      ok
    },
    test("nested invokeDynamic") { implicit T =>
      val nestedInvokeDynamic =
        Let(
          'id0 -> id(id),
          'id1 -> 'id0.v('id0),
          'id2 -> 'id1.v('id1)
        ) {
          'id2.v(10)
        }
      equal(eval(nestedInvokeDynamic), 10:Term)
    },
    test("countDown") { implicit T =>
      val p = LetRec(
        'countDown ->
          Lam('n)(If('n.v, 'countDown.v('n.v-1), 42))
      )('countDown.v(10))
      equal[Term](eval(p), 42)
    },
    test("overapply") { implicit T =>
      equal(eval(id(id, id, 10:Term)), 10:Term)
    },
    test("shadow") { implicit T =>
      equal(eval(LetRec('fib -> Lam('fib)('fib.v + 1))('fib.v(41))), 42:Term)
    },
    test("shadow2") { implicit T =>
      val fib = LetRec('fib -> Lam('fib)('fib.v + 1))('fib.v(41))
      val fibNested = LetRec('fib -> (1: Term))(fib)
      equal(eval(fibNested), 42:Term)
    },
    test("let rec example 1") { implicit T =>
      val ex = LetRec(
        'a -> 1,
        'b -> 10,
        'x -> 100,
        'y -> 1000
      )('a.v + 'b + 'x + 'y)
      equal(eval(ex), 1111: Term)
    },
    test("let rec example 2") { implicit T =>
      val ex = LetRec(
        'a -> 1,
        'b -> 10,
        'x -> 100,
        'y -> 1000
      )('a.v + 'x + 'y)
      equal(eval(ex), 1101: Term)
    },
    test("let rec example 3") { implicit T =>
      val ex = LetRec(
        'a -> 1,
        'b -> 10,
        'x -> 100,
        'y -> 1000
      )('b.v + 'x + 'y)
      equal(eval(ex), 1110: Term)
    },
    test("let rec example 4") { implicit T =>
      val ex = LetRec(
        'a -> 1,
        'b -> 10,
        'x -> 100,
        'y -> 1000
      )('x.v + 'y)
      equal(eval(ex), 1100: Term)
    },
    {
      def ex(t: Term) =
        Let('a -> 1, 'b -> 10)(LetRec(
          'x -> 100, 'y -> 1000
        )(t))

      suite("let/letrec")(
        test("abxy") { implicit T =>
          equal(eval(ex('a.v + 'b + 'x + 'y)), 1111: Term)
        },
        test("axy") { implicit T =>
          equal(eval(ex('a.v + 'x + 'y)), 1101: Term)
        },
        test("bxy") { implicit T =>
          equal(eval(ex('b.v + 'x + 'y)), 1110: Term)
        },
        test("xy") { implicit T =>
          equal(eval(ex('x.v + 'y)), 1100: Term)
        }
      )
    },
    test("mutual non-tail recursion") { implicit T =>
      0 to 20 foreach { n =>
        equal1(eval(fibPrime(n:Term)), scalaFib(n):Term)
      }
      ok
    },
    suite("sequence")(
      test("take") { implicit T =>
        1 to 20 foreach { n =>
          val xs = replicate(intIn(0,n))(int).map(x => x: Term)
          val mySeq = Sequence(xs:_*)
          val theirSeq = Sequence(xs.take(n):_*)
          equal1(eval(Sequence.take(n, mySeq)), eval(theirSeq))
        }
        ok
      },
      test("ex1") { implicit T =>
        equal(eval(Sequence.size(Sequence(1,2,3))), 3: Term)
      },
      test("ex2 (underapplication)") { implicit T =>
        val t: Term =
          Let('x -> Sequence(1,2,3),
              'fn -> Sequence.take(2))(Sequence.size('fn.v('x)))
        equal(eval(t), 2: Term)
      }
    ),
    suite("text") (
      test("examples") { implicit T =>
        equal1(eval(Text.concatenate("abc", "123")), "abc123": Term)
        equal1(eval(Text.concatenate(Text.empty, "123")), "123": Term)
        equal1(eval(Text.concatenate("123", Text.empty)), "123": Term)
        equal1(eval(Text.drop(3, "abc123")), "123": Term)
        equal1(eval(Text.take(3, "abc123")), "abc": Term)
        equal1(eval(Text.equal("abc", "abc")), true: Term)
        equal1(eval(Text.lt("Alice", "Bob")), true: Term)
        equal1(eval(Text.lteq("Runar", "Runarorama")), true: Term)
        equal1(eval(Text.lt("Arya", "Arya-orama")), true: Term)
        equal1(eval(Text.gt("Bob", "Alice")), true: Term)
        equal1(eval(Text.gteq("Runarorama", "Runar")), true: Term)
        equal1(eval(Text.gteq("Arya-orama", "Arya")), true: Term)
        ok
      }
    ),
    suite("pattern")(
      test("literal") { implicit T =>
        /* let x = 42; case 10 of 10 -> x + 1 */
        val v: Term = 43
        val c = MatchCase(LiteralU(10, UnboxedType.Int64), 'x.v + 1)
        val p = Let('x -> (42:Term))(Match(10)(c))
        equal(eval(p), v)
      },
      test("pattern guard") { implicit T =>
        /* let x = 42
           case 10 of
             10 | true -> x + 1
        */
        val v: Term = 43
        val c = MatchCase(LiteralU(10, UnboxedType.Int64),
                          Some(true:Term), 'x.v + 1)
        val p = Let('x -> (42:Term))(Match(10)(c))
        equal(eval(p), v)
      },
      test("wildcard") { implicit T =>
        /* let x = 42; case 10 of
           10 | false -> x + 1;
           y -> y + 4
          should be 14
        */
        val v: Term = 14
        val c1 = MatchCase(LiteralU(10, UnboxedType.Int64),
                           Some(false:Term), 'x.v + 1)
        val c2 = MatchCase(Wildcard, ABT.Abs('y, 'y.v + 4))
        val p = Let('x -> (42:Term))(Match(10)(c1, c2))
        equal(eval(p), v)
      },
      test("wildcard0") { implicit T =>
        /* case 10 of y -> y + 4 */
        val v: Term = 14
        val c = MatchCase(Wildcard, ABT.Abs('y, 'y.v + 4))
        val p = Match(10)(c)
        equal(eval(p), v)
      },
      test("uncaptured") { implicit T =>
        /* let x = 42; case 10 of 10 | false -> x + 1; _ -> x + 2
           should return 44
        */
        val v: Term = 44
        val c1 = MatchCase(LiteralU(10, UnboxedType.Int64),
                           Some(false:Term), 'x.v + 1)
        val c2 = MatchCase(Uncaptured, 'x.v + 2)
        val p = Let('x -> (42:Term))(Match(10)(c1, c2))
        equal(eval(p), v)
      },
      test("shadowing") { implicit T =>
        /* let x = 42; case 10 of 10 | false -> x+1; x -> x+4 */
        val v: Term = 14
        val c1 = MatchCase(LiteralU(10, UnboxedType.Int64),
                           Some(false:Term), 'x.v + 1)
        val c2 = MatchCase(Wildcard, ABT.Abs('x, 'x.v + 4))
        val p = Let('x -> (42:Term))(Match(10)(c1, c2))
        equal(eval(p), v)
      },
      test("data pattern 1") { implicit T =>
        /* case (2,4) of (x,_) -> x */
        val v: Term = 2
        val c = MatchCase(Pattern.Tuple(Wildcard, Uncaptured), ABT.Abs('x, 'x))
        val p = Match(intTupleTerm(2, 4))(c)
        equal(eval(p), v)
      },
      test("data pattern 2") { implicit T =>
        /* let x = 42; case (2,4) of (x,y) -> x+y; x -> x + 4 */
        val v: Term = 6
        val c1 = MatchCase(Pattern.Tuple(Wildcard, Wildcard),
                           ABT.Abs('x, ABT.Abs('y, 'x.v + 'y.v)))
        val c2 = MatchCase(Wildcard, ABT.Abs('x, 'x.v + 4))
        val p = Let('x -> (42:Term))(Match(intTupleTerm(2, 4))(c1, c2))
        equal(eval(p), v)
      },
      test("big non-nested data pattern") { implicit T =>
        /* let x = 42; case (1,10,100) of (a,b,c) -> a+b+c */
        val v: Term = 111
        val c1 = MatchCase(
          Pattern.Tuple(Wildcard, Wildcard, Wildcard),
          ABT.AbsChain('a, 'b, 'c)('a.v + 'b + 'c))
        val p = Let('x -> (42:Term))(Match(intTupleTerm(1, 10, 100))(c1))
        equal(eval(p), v)
      },
      test("bigger non-nested data pattern") { implicit T =>
        /* let x = 42; case (1,10,100,1000) of (a,b,c,d) -> a+b+c+d */
        val v: Term = 1111
        val c1 = MatchCase(
          Pattern.Tuple(Wildcard, Wildcard, Wildcard, Wildcard),
          ABT.AbsChain('a, 'b, 'c, 'd)('a.v + 'b + 'c + 'd))
        val p = Let('x -> (42:Term))(Match(intTupleTerm(1, 10, 100, 1000))(c1))
        equal(eval(p), v)
      },
      test("nested data patterns") { implicit T =>
        /* let x = 42; case ((3,4),(5,6)) of ((x,y),(_,z)) -> x+y+z; x -> x + 4 */
        val v: Term = 13
        val c1 =
          MatchCase(Pattern.Tuple(
            Pattern.Tuple(Wildcard, Wildcard),
            Pattern.Tuple(Uncaptured, Wildcard)),
                    ABT.AbsChain('x, 'y, 'z)('x.v + 'y + 'z))
        val c2 = MatchCase(Wildcard, ABT.Abs('x, 'x.v + 4))
        val p = Let('x -> (42:Term))(
          Match(Terms.tupleTerm(intTupleV(3, 4), intTupleV(5, 6)))(c1, c2))
        equal(eval(p), v)
      },
      test("fall through data pattern") { implicit T =>
        /* let x = 42; case (2,4) of (x,y) -> x+y; x -> x + 4 */
        val v: Term = 6
        val c1 = MatchCase(Pattern.Left(Wildcard), ABT.Abs('x, 'x))
        val c2 = MatchCase(Pattern.Right(Wildcard), ABT.Abs('x, 'x))
        val p = Match(intRightTerm(6))(c1, c2)
        equal(eval(p), v)
      },
      test("fall through data pattern 2") { implicit T =>
        /* let x = 42; case (2,4) of (x,y) -> x+y; x -> x + 4 */
        val v: Term = 8
        val c1 = MatchCase(Pattern.Left(Wildcard), ABT.Abs('x, 'x.v + 1))
        val c2 = MatchCase(Pattern.Right(Wildcard), ABT.Abs('x, 'x.v + 2))
        val p = Match(intRightTerm(6))(c1, c2)
        equal(eval(p), v)
      },
      test("patterns that read the stack array") { implicit T =>
        /* let x = 42; case (2,4) of (x,y) -> x+y; x -> x + 4 */
        val c1 = MatchCase(Pattern.Left(Wildcard), ABT.Abs('x, 'x.v + 'a))
        val c2 = MatchCase(Pattern.Right(Wildcard), ABT.Abs('x, 'x.v + 'a))
        val p =
          Let('a -> 1, 'b -> 10)(Match(intRightTerm(6))(c1, c2))
        equal[Term](eval(p), 7)
      },
      test("as pattern") { implicit T =>
        /* case 3 of x@(y) -> x + y */
        val v: Term = 6
        val c =
          MatchCase(Pattern.As(Pattern.Wildcard),
                    ABT.AbsChain('x, 'y)('x.v + 'y))
        val p = Match(3)(c)
        equal(eval(p), v)
      },
      test("as-as-literal") { implicit T =>
        /* case 3 of x@(y@(3)) -> x + y */
        val v: Term = 6
        val c =
          MatchCase(Pattern.As(Pattern.As(Pattern.LiteralU(3, UnboxedType.Int64))),
                    ABT.AbsChain('x, 'y)('x.v + 'y))
        val p = Match(3)(c)
        equal(eval(p), v)
      },
      test("as-guard-literal 1") { implicit T =>
        /*  case 3 of
              x@(y@(3)) | x + y > 4 -> x + y
         */
        val v: Term = 6
        val c =
          MatchCase(
            Pattern.As(
              Pattern.As(
                Pattern.LiteralU(3, UnboxedType.Int64)
              )), Some[Term](ABT.AbsChain('x, 'y)('x.v + 'y > 4)), ABT.AbsChain('x, 'y)('x.v + 'y))
        val p = Match(3)(c)
        equal(eval(p), v)
      },
      test("as-guard-literal 2") { implicit T =>
        /*  case 1 of
              x@(y@(3)) | x + y > 4 -> x + y
              _ -> 2
         */
        val v: Term = 2
        val c =
          MatchCase(
            Pattern.As(
              Pattern.As(
                Pattern.LiteralU(3, UnboxedType.Int64)
              )), Some[Term](ABT.AbsChain('x, 'y)('x.v + 'y > 4)), ABT.AbsChain('x, 'y)('x.v + 'y))
        val c2 = MatchCase[Term](Pattern.Uncaptured, 2)
        val p = Match(1)(c, c2)
        equal(eval(p), v)
      },
    ),
    test("nested applies") { implicit T =>
      val p = Apply(Apply(triangle, 10), 0)
      equal(eval(p), eval(triangle(10, 0)))
    },

    test("partially applied dynamic call") { implicit T =>
      val p = Let('f -> Lam('g)('g.v(1)),
                  'g -> Lam('a, 'b)('a.v + 'b))('f.v('g)(2))
      equal[Term](eval(p), 3)
    },

    test("partially applied data constructor") { implicit T =>
      val pair = BuiltinTypes.Tuple.lambda
      val unit = BuiltinTypes.Unit.term
      val p = Let('f -> pair(42))('f.v(pair(43, unit)))
      equal[Term](eval(p), eval(BuiltinTypes.Tuple.term(42,43)))
    },

    // test("closure forming 2") { implicit T =>
    // }
    // todo: partially applied 3-arg data constructor
    // todo: partially applied N-arg data constructor
    // similar to above, or just manually construct closure forming lambda
    // of appropriate arity

    test("fully applied self non-tail call with K args") { implicit T =>
      val fib2: Term =
        LetRec('fib ->
                 Lam('n, 'm)(If('n.v < 'm,
                                'n,
                                'fib.v('n.v - 1, 'm) + 'fib.v('n.v - 2, 'm)))
              )('fib)
      equal[Term](eval(fib2(10, 2)), scalaFib(10))
    },

    test("fully applied self non-tail call with K+1 args") { implicit T =>
      val fib2: Term =
        LetRec('fib ->
                 Lam('n, 'm, 'o)(If('n.v < 'm,
                                 If('n.v < 'o, 'o, 'n),
                                'fib.v('n.v - 1, 'm, 'o) + 'fib.v('n.v - 2, 'm, 'o)))
              )('fib)
      equal[Term](eval(fib2(10, 2, -1)), scalaFib(10))
    },

    test("let within body of tailrec function") { implicit T =>
      val ant: Term = Term.ANF(triangle)
      equal[Term](eval(triangle(10, 0)), (1 to 10).sum)
    },

    test("letrec within body of tailrec function") { implicit T =>
      val trianglePrime =
        LetRec('triangle ->
                 Lam('n, 'acc)(
                     If('n.v > 0,
                       LetRec('n2 -> ('n.v - 1), 'acc2 -> ('acc.v + 'n))(
                              'triangle.v('n2, 'acc2)),
                        'acc.v))
                     )('triangle)
      equal[Term](eval(trianglePrime(10, 0)), (1 to 10).sum)
    },

    test("lambda with non-recursive free variables") { implicit T =>
      equal(eval(Let('x -> 1, 'inc -> Lam('y)('x.v + 'y))('inc.v(one))), 2:Term)
    },

    suite("stream")(
      test("decompile-empty") { implicit T =>
        equal[Term](eval(termFor(Builtins.Stream_empty)),
                    termFor(Builtins.Stream_empty))
      },
      test("decompile-cons") { implicit T =>
        equal[Term](eval(termFor(Builtins.Stream_cons)(1, termFor(Builtins.Stream_empty))),
                    termFor(Builtins.Stream_cons)(1, termFor(Builtins.Stream_empty)))
      },
<<<<<<< HEAD
      test("map") { implicit T =>
        equal[Term](
          eval(
            termFor(Builtins.Stream_foldLeft)(
              0,
              termFor(Builtins.Integer_add),
              termFor(Builtins.Stream_take)(
                100,
                termFor(Builtins.Stream_map)(
                  termFor(Builtins.Integer_inc),
                  termFor(Builtins.Stream_fromInt)(0)))
            )
          ),
          0.to(100).map(_ + 1).sum
        )
      }
=======
>>>>>>> 53e4ad75
    ),
    { import BuiltinTypes._
      import Effects._

      suite("algebraic-effects")(
        test("ex1") { implicit T =>
          /*
            let
              state : s -> <State s> a -> a
              state s <a> = a
              state s <get -> k> = handle (state s) (k s)
              state _ <put s -> k> = handle (state s) (k ())

              handle (state 3)
                x = State.get + 1
                y = State.set (x + 1)
                State.get + 11
           */

          val p = LetRec(
            ('state, Lam('s, 'action) {
              Match('action)(
                // state s <a> = a
                MatchCase(Pattern.EffectPure(Pattern.Wildcard),
                          ABT.Abs('a, 'a)),

                // state s <get -> k> = handle (state s) (k s)
                MatchCase(State.Get.pattern(Pattern.Wildcard),
                          ABT.Abs('k, Handle('state.v('s))('k.v('s)))),

                // state _ <put s -> k> = handle (state s) (k ())
                MatchCase(State.Set.pattern(Pattern.Wildcard, Pattern.Wildcard),
                          ABT.AbsChain('s2, 'k)(Handle('state.v('s2))('k.v(BuiltinTypes.Unit.term))))
              )
            })
          ) {
            Handle('state.v(3)) {
              Let(
                ('x, State.Get.term + 1),
                ('y, State.Set.term('x.v + 1))
              )(State.Get.term + 11)
            }
          }
          note("pretty-printed algebraic effects program")
          note(PrettyPrint.prettyTerm(Term.ANF(p)).render(40))
          equal[Term](eval(Term.ANF(p)), 16)
        },
        test("simple effectful handlers") { implicit T =>
          /*
            let
              state : s -> {State Integer} a -> a
              state s {a} = a
              state s {get -> k} = handle (state s) (k s)
              state _ {put s -> k} = handle (state s) (k ())

              state' : s -> {State Integer} Integer -> {State Integer} Integer
              state' s {a} = State.get * s
              state' s {get -> k} = handle (state' s) (k s)
              state' _ {put s -> k} = handle (state' s) (k ())

              handle (state 10)
                handle (state' 3)
                  2
          */

          val p = LetRec(
            ('state, Lam('s0, 'action0) {
              Match('action0)(
                MatchCase(Pattern.EffectPure(Pattern.Wildcard), ABT.Abs('a, 'a)),
                MatchCase(State.Get.pattern(Pattern.Wildcard),
                          ABT.Abs('k, Handle('state.v('s0))('k.v('s0)))),
                MatchCase(State.Set.pattern(Pattern.Wildcard, Pattern.Wildcard),
                          ABT.AbsChain('s2, 'k)(Handle('state.v('s2))('k.v(BuiltinTypes.Unit.term))))
              )
            }),
            ('state2, Lam('s1, 'action1) {
              Match('action1)(
                // state s {a} = State.get * s
                MatchCase(Pattern.EffectPure(Pattern.Wildcard),
                          ABT.Abs('a, State.Get.term * 's1)),
                          // ABT.Abs('a, 's1)), <-- this works fine!
                // state' s {get -> k} = handle (state' s) (k s)
                MatchCase(State.Get.pattern(Pattern.Wildcard),
                          ABT.Abs('k, Handle('state2.v('s1))('k.v('s1.v)))),
                // state' _ {put s -> k} = handle (state' s) (k ())
                MatchCase(State.Set.pattern(Pattern.Wildcard, Pattern.Wildcard),
                          ABT.AbsChain('s3, 'k)(
                            Handle('state2.v('s3))('k.v(BuiltinTypes.Unit.term))))
              )
            })) {
              Handle('state.v(10))(Handle('state2.v(3))(2340983))
            }

          note(PrettyPrint.prettyTerm(p).render(80))
          note(PrettyPrint.prettyTerm(Term.ANF(p)).render(80))
          equal[Term](eval(Term.ANF(p)), 30)
        },
        test("effectful handlers") { implicit T =>
          /*
            let
              state : s -> {State Integer} a -> a
              state s {a} = a
              state s {get -> k} = handle (state s) (k s)
              state _ {put s -> k} = handle (state s) (k ())

              state' : s -> {State Integer} Integer -> {State Integer} Integer
              state' s {a} = a
              state' s {get -> k} = let
                outer-value = State.get
                handle (state s) (k (s + outer-value))
              state' _ {put s -> k} = handle (state s) (k ())

              handle (state 10)
                handle (state' 3)
                  -- x is 14
                  x = State.get + 1
                  -- Inner state is 15
                  y = State.set (x + 1)
                  -- Should be 360
                  State.get + 11
          */

          val p = LetRec(
            ('state, Lam('s, 'action) {
              Match('action)(
                // state s <a> = a
                MatchCase(Pattern.EffectPure(Pattern.Wildcard),
                          ABT.Abs('a, 'a)),

                // state s <get -> k> = handle (state s) (k s)
                MatchCase(State.Get.pattern(Pattern.Wildcard),
                          ABT.Abs('k, Handle('state.v('s))('k.v('s)))),

                // state _ <put s -> k> = handle (state s) (k ())
                MatchCase(State.Set.pattern(Pattern.Wildcard, Pattern.Wildcard),
                          ABT.AbsChain('s2, 'k)(Handle('state.v('s2))('k.v(BuiltinTypes.Unit.term))))
              )
            }),
            ('state2, Lam('s, 'action) {
              Match('action)(
                // state s <a> = State.get * s
                MatchCase(Pattern.EffectPure(Pattern.Wildcard),
                          ABT.Abs('a, 'a)),
                          // todo: ABT.Abs('a, State.Get.term * 's)),

                /*
                let
                  outer-value = State.get
                  handle (state s) (k (s + outer-value))
                */
                MatchCase(State.Get.pattern(Pattern.Wildcard),
                          ABT.Abs('k, Let('outer -> State.Get.term)(
                            Handle('state2.v('s))('k.v('s.v + 'outer))))),

                // state _ <put s -> k> = handle (state s) (k ())
                MatchCase(State.Set.pattern(Pattern.Wildcard, Pattern.Wildcard),
                          ABT.AbsChain('s2, 'k)(
                            Handle('state2.v('s2))('k.v(BuiltinTypes.Unit.term))))
              )
            }))(

            Handle('state.v(1))(Handle('state2.v(10))(
              Let('x -> (State.Get.term + 100),
                  'y -> State.Set.term('x.v + 1000))(State.Get.term + 10000))))

        note(PrettyPrint.prettyTerm(Term.ANF(p)).render(80))
        equal[Term](eval(Term.ANF(p)), 11112)
      },
      test("mixed effects") { implicit T =>
        import BuiltinTypes.Effects._
        import Builtins.termFor
        val env: Term = 42 // environment for reader

        // handler for Read effects
        val read = Term.Lam('env, 'x) {
          // case x of
          Match('x)(
            // {a} -> a
            MatchCase(Pattern.EffectPure(Pattern.Wildcard), ABT.Abs('a,'a)),
            // {Read -> k} = handle (read env) (k env)
            MatchCase(
              Read.Read.pattern(Pattern.Wildcard),
              ABT.Abs('k, Handle('read.v('env))('k.v(env)))
            )
          )
        }
        // handler for Write effects
        val write = Term.Lam('acc, 'x) {
          // case x of
          Match('x)(
            // {a} -> acc
            MatchCase(Pattern.EffectPure(Pattern.Uncaptured), 'acc),
            // {Write w -> k} = handle (write (Sequence.snoc acc w) (k ()))
            MatchCase(
              Write.Write.pattern(Pattern.Wildcard, Pattern.Wildcard),
              ABT.AbsChain('w, 'k)(
                Term.Handle('write.v(termFor(Builtins.Sequence_snoc)('acc, 'w))) {
                  'k.v(BuiltinTypes.Unit.term)
                }
              )
            )
          )
        }

        val p = LetRec(
          'read -> read,
          'write -> write
        ) {
          Handle('write.v(termFor(Builtins.Sequence_empty))) {
            Handle('read.v(env)) {
              Let(
                'x -> { Read.Read.term + 1 }, // 43
                'u -> Write.Write.term('x), // write 43
                'u -> Write.Write.term(44),
                'u -> Write.Write.term(45),
                'u -> Write.Write.term(46),
                'z -> { Read.Read.term + 5 }, // 47
                'u -> Write.Write.term('z) // write 47
              )(999)
            }
          }
        }
        val anfP = Term.ANF(p)
        note(PrettyPrint.prettyTerm(p).render(80))
        note(PrettyPrint.prettyTerm(anfP).render(80))
        equal[Term](eval(anfP), Sequence(43,44,45,46,47))
      }
    )},
    test("and") { implicit T =>
      equal1[Term](eval(And(true, true)), true)
      equal1[Term](eval(And(true, false)), false)
      equal1[Term](eval(And(false, true)), false)
      equal1[Term](eval(And(false, false)), false)
      ok
    },
    test("or") { implicit T =>
      equal1[Term](eval(Or(true, true)), true)
      equal1[Term](eval(Or(true, false)), true)
      equal1[Term](eval(Or(false, true)), true)
      equal1[Term](eval(Or(false, false)), false)
      ok
    },
    test("short-circuiting and/or") { implicit T =>
      equal1[Term](eval(Or(true, Debug.crash)), true)
      equal1[Term](eval(And(false, Debug.crash)), false)
      ok
    }
  )
}

object Terms {
  val zero: Term = U0
  val one: Term = 1

  val id: Term = Lam('x)('x)

  val const: Term = Lam('x,'y)('x)

  val onePlusOne: Term = one + one

  val onePlus: Term = Builtins.termFor(Builtins.Int64_add)(one)

  val ap: Term = Lam('f,'x)('f.v('x))

  val sum4: Term = Lam('a,'b,'c,'d)('a.v + 'b + 'c + 'd)

  val fib: Term =
    LetRec('fib ->
             Lam('n)(If('n.v < 2, 'n, 'fib.v('n.v - 1) + 'fib.v('n.v - 2))))('fib)

  val fibPrime: Term =
    LetRec(
      'fib -> Lam('n)(If('n.v < 2, 'n, 'fib2.v('n.v - 1) + 'fib2.v('n.v - 2))),
      'fib2 -> Lam('n)(If('n.v < 2, 'n, 'fib.v('n.v - 1) + 'fib.v('n.v - 2)))
    )('fib)

  def scalaFib(n: Int): Int =
    if (n < 2) n else scalaFib(n - 1) + scalaFib(n - 2)

  val triangle =
    LetRec('triangle ->
             Lam('n, 'acc)(
               If('n.v > 0,
                  'triangle.v('n.v - 1, 'acc.v + 'n),
                  'acc.v))
    )('triangle)

  val triangle4arg =
    LetRec('triangle ->
             Lam('n, 'hahaha, 'hehehe, 'acc)(
               If('n.v > 0,
                  'triangle.v('n.v - 1, 'hahaha, 'hehehe, 'acc.v + 'n),
                  'acc.v))
    )('triangle)

  val odd =
    LetRec(
      'even -> Lam('n)(If('n.v > zero, 'odd.v ('n.v - 1), one)),
      'odd-> Lam('n)(If('n.v > zero, 'even.v ('n.v - 1), zero))
    )('odd)

  def tupleTerm(xs: Value*): Term =
    Term.Compiled(tupleV(xs :_*))

  def tupleV(xs: Value*): Value =
    Value.Data(Id.Builtin("Tuple"), ConstructorId(0), xs.toArray)

  def intTupleTerm(xs: Int*): Term =
    Term.Compiled(intTupleV(xs: _*))

  def intRightTerm(i: Int): Term =
    Term.Compiled(intRightV(i))

  def intRightV(i: Int): Value =
    Value.Data(Id.Builtin("Either"), ConstructorId(1), Array(intValue(i)))
  def intTupleV(xs: Int*): Value =
    tupleV(xs.map(intValue): _*)

  def intValue(x: Int): Value = Value.Unboxed(x.toLong, UnboxedType.Int64)

  object Int64Ops {
    implicit class Ops(t0: Term) {
      def +(t1: Term) = Builtins.termFor(Builtins.Int64_add)(t0, t1)
      def -(t1: Term) = Builtins.termFor(Builtins.Int64_sub)(t0, t1)
      def *(t1: Term) = Builtins.termFor(Builtins.Int64_mul)(t0, t1)
      def /(t1: Term) = Builtins.termFor(Builtins.Int64_div)(t0, t1)
      def unisonEquals(t1: Term) =
        Builtins.termFor(Builtins.Int64_eq)(t0, t1)
      def <(t1: Term) = Builtins.termFor(Builtins.Int64_lt)(t0, t1)
      def >(t1: Term) = Builtins.termFor(Builtins.Int64_gt)(t0, t1)
    }
  }

  object Sequence {
    import Builtins._

    def apply(terms: Term*): Term =
      Term.Sequence(util.Sequence(terms:_*))

    val empty = termFor(Sequence_empty)
    val cons = termFor(Sequence_cons)
    val snoc = termFor(Sequence_snoc)
    val take = termFor(Sequence_take)
    val size = termFor(Sequence_size)
  }

  object Text {
    import Builtins._

    val empty = termFor(Text_empty)
    val take = termFor(Text_take)
    val drop = termFor(Text_drop)
    val concatenate = termFor(Text_concatenate)
    val size = termFor(Text_size)
    val equal = termFor(Text_eq)
    val lt = termFor(Text_lt)
    val gt = termFor(Text_gt)
    val lteq = termFor(Text_lteq)
    val gteq = termFor(Text_gteq)
  }

  object Debug {
    import Builtins._
    val crash = termFor(Debug_crash)
  }
}<|MERGE_RESOLUTION|>--- conflicted
+++ resolved
@@ -608,25 +608,23 @@
         equal[Term](eval(termFor(Builtins.Stream_cons)(1, termFor(Builtins.Stream_empty))),
                     termFor(Builtins.Stream_cons)(1, termFor(Builtins.Stream_empty)))
       },
-<<<<<<< HEAD
       test("map") { implicit T =>
+        // Stream.foldLeft 0 (+) (Stream.take 100 (Stream.map (+1) (Stream.fromInt 0)))
         equal[Term](
           eval(
             termFor(Builtins.Stream_foldLeft)(
               0,
-              termFor(Builtins.Integer_add),
+              termFor(Builtins.Int64_add),
               termFor(Builtins.Stream_take)(
                 100,
                 termFor(Builtins.Stream_map)(
-                  termFor(Builtins.Integer_inc),
+                  termFor(Builtins.Int64_inc),
                   termFor(Builtins.Stream_fromInt)(0)))
             )
           ),
-          0.to(100).map(_ + 1).sum
+          scala.Stream.from(0).map(1+).take(100).foldLeft(0)(_+_)
         )
       }
-=======
->>>>>>> 53e4ad75
     ),
     { import BuiltinTypes._
       import Effects._
