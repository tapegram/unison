--- conflicted
+++ resolved
@@ -4,11 +4,7 @@
 --
 -- see: https://github.com/sol/hpack
 --
-<<<<<<< HEAD
--- hash: 39301efc0940ba7f46d136a5a84fe001f6e01f9b77c5cc12397aa250b4f2541a
-=======
--- hash: f6c1a38888f9aa17badba1054ded8edc3891e4c10b30f7ba4efe9cb8b31b3367
->>>>>>> 6e90bfe5
+-- hash: 980485bb761ff6b020b6cc8caf8432753f3fed20b2f135efeded0fff0fbeaeb6
 
 name:           unison-util
 version:        0.0.0
