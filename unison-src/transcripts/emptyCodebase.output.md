--- conflicted
+++ resolved
@@ -23,11 +23,7 @@
 
 .foo> ls
 
-<<<<<<< HEAD
-  1. builtin/ (365 definitions)
-=======
   1. builtin/ (373 definitions)
->>>>>>> 5cef8f85
 
 ```
 And for a limited time, you can get even more builtin goodies:
@@ -39,11 +35,7 @@
 
 .foo> ls
 
-<<<<<<< HEAD
-  1. builtin/ (533 definitions)
-=======
   1. builtin/ (541 definitions)
->>>>>>> 5cef8f85
 
 ```
 More typically, you'd start out by pulling `base.