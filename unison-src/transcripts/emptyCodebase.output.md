--- conflicted
+++ resolved
@@ -23,11 +23,7 @@
 
 .foo> ls
 
-<<<<<<< HEAD
-  1. builtin/ (272 definitions)
-=======
   1. builtin/ (274 definitions)
->>>>>>> 44cfdd19
 
 ```
 And for a limited time, you can get even more builtin goodies:
@@ -39,11 +35,7 @@
 
 .foo> ls
 
-<<<<<<< HEAD
-  1. builtin/ (435 definitions)
-=======
   1. builtin/ (437 definitions)
->>>>>>> 44cfdd19
 
 ```
 More typically, you'd start out by pulling `base.