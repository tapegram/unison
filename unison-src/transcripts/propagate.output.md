# Propagating type edits

We introduce a type `Foo` with a function dependent `fooToInt`.

```unison
use .builtin

unique type Foo = Foo

fooToInt : Foo -> Int
fooToInt _ = +42
```

```ucm

  I found and typechecked these definitions in scratch.u. If you
  do an `add` or `update`, here's how your codebase would
  change:
  
    ⍟ These new definitions are ok to `add`:
    
      unique type Foo
      fooToInt : Foo -> Int

```
And then we add it.

```ucm
  ☝️  The namespace .subpath is empty.

.subpath> add

  ⍟ I've added these definitions:
  
    unique type Foo
    fooToInt : Foo -> Int

.subpath> find.verbose

<<<<<<< HEAD
  1. -- #fnvv5qd8qafiki64lnsuggdiuattl1tnso1la5ko2b25alvir0bt5jqpksj45qf3u1ckj7qpnps26rlq45dsvaeb98es5q4ike1fct8
     unique type Foo
     
  2. -- #fnvv5qd8qafiki64lnsuggdiuattl1tnso1la5ko2b25alvir0bt5jqpksj45qf3u1ckj7qpnps26rlq45dsvaeb98es5q4ike1fct8#0
     Foo.Foo : Foo
     
  3. -- #ad0ibf86bl8n6jsprq4v8lmbn70ja0258d8bepm84fnch7or7c6jvsbcr57fjo01rafe2ldsh6idvsggs75tslikjafmst1588m1ik0
=======
  1. -- #v4a90flt15t54qnjbvbdtj42ouqo8dktu5da8g6q30l4frc6l81ttjtov42r1nbj5jq3hh98snlb64tkbb1mc5dk8les96v71b4qr6g
     unique type Foo
     
  2. -- #v4a90flt15t54qnjbvbdtj42ouqo8dktu5da8g6q30l4frc6l81ttjtov42r1nbj5jq3hh98snlb64tkbb1mc5dk8les96v71b4qr6g#0
     Foo.Foo : Foo
     
  3. -- #31g7t8qcmqqdtpe4bdo1591egqh1q0ltnt69u345gdrdur0n8flfu1ohpjasauc9k81msvi2a4q4b03tp1018sac9esd8d3qmbq4b2g
>>>>>>> 1c4d2bb0
     fooToInt : Foo -> Int
     
  

.subpath> view fooToInt

  fooToInt : Foo -> Int
  fooToInt _ = +42

```
Then if we change the type `Foo`...

```unison
unique type Foo = Foo | Bar
```

```ucm

  I found and typechecked these definitions in scratch.u. If you
  do an `add` or `update`, here's how your codebase would
  change:
  
    ⍟ These names already exist. You can `update` them to your
      new definition:
    
      unique type Foo

```
and update the codebase to use the new type `Foo`...

```ucm
.subpath> update

  ⍟ I've updated these names to your new definition:
  
    unique type Foo

```
... it should automatically propagate the type to `fooToInt`.

```ucm
.subpath> view fooToInt

  fooToInt : Foo -> Int
  fooToInt _ = +42

```
### Preserving user type variables

We make a term that has a dependency on another term and also a non-redundant
user-provided type signature.

```unison
use .builtin

someTerm : Optional foo -> Optional foo
someTerm x = x

otherTerm : Optional baz -> Optional baz
otherTerm y = someTerm y
```

```ucm

  I found and typechecked these definitions in scratch.u. If you
  do an `add` or `update`, here's how your codebase would
  change:
  
    ⍟ These new definitions are ok to `add`:
    
      otherTerm : Optional baz -> Optional baz
      someTerm  : Optional foo -> Optional foo

```
Add that to the codebase:

```ucm
  ☝️  The namespace .subpath.preserve is empty.

.subpath.preserve> add

  ⍟ I've added these definitions:
  
    otherTerm : Optional baz -> Optional baz
    someTerm  : Optional foo -> Optional foo

```
Let's now edit the dependency:

```unison
use .builtin

someTerm : Optional x -> Optional x
someTerm _ = None
```

```ucm

  I found and typechecked these definitions in scratch.u. If you
  do an `add` or `update`, here's how your codebase would
  change:
  
    ⍟ These names already exist. You can `update` them to your
      new definition:
    
      someTerm : Optional x -> Optional x

```
Update...

```ucm
.subpath.preserve> update

  ⍟ I've updated these names to your new definition:
  
    someTerm : Optional x -> Optional x

```
Now the type of `someTerm` should be `Optional x -> Optional x` and the
type of `otherTerm` should remain the same.

```ucm
.subpath.preserve> view someTerm

  someTerm : Optional x -> Optional x
  someTerm _ = None

.subpath.preserve> view otherTerm

  otherTerm : Optional baz -> Optional baz
  otherTerm y = someTerm y

```
### Propagation only applies to the local branch

Cleaning up a bit...

```ucm
.> delete.namespace subpath

  Removed definitions:
  
    1. unique type Foo
<<<<<<< HEAD
    2. Foo.Bar            : #qfkdrl2iq8
    3. Foo.Foo            : #qfkdrl2iq8
    4. fooToInt           : #qfkdrl2iq8 -> Int
=======
    2. Foo.Bar            : #i2nv821v0u
    3. Foo.Foo            : #i2nv821v0u
    4. fooToInt           : #i2nv821v0u -> Int
>>>>>>> 1c4d2bb0
    5. preserve.otherTerm : Optional baz -> Optional baz
    6. preserve.someTerm  : Optional x -> Optional x
    7. patch patch
    8. patch preserve.patch
  
  Tip: You can use `undo` or `reflog` to undo this change.

```
Now, we make two terms, where one depends on the other.

```unison
use .builtin

someTerm : Optional foo -> Optional foo
someTerm x = x

otherTerm : Optional baz -> Optional baz
otherTerm y = someTerm y
```

```ucm

  I found and typechecked these definitions in scratch.u. If you
  do an `add` or `update`, here's how your codebase would
  change:
  
    ⍟ These new definitions are ok to `add`:
    
      otherTerm : Optional baz -> Optional baz
      someTerm  : Optional foo -> Optional foo

```
We'll make two copies of this namespace.

```ucm
  ☝️  The namespace .subpath.one is empty.

.subpath.one> add

  ⍟ I've added these definitions:
  
    otherTerm : Optional baz -> Optional baz
    someTerm  : Optional foo -> Optional foo

.subpath> fork one two

  Done.

```
Now let's edit one of the terms...

```unison
use .builtin

someTerm : Optional x -> Optional x
someTerm _ = None
```

```ucm

  I found and typechecked these definitions in scratch.u. If you
  do an `add` or `update`, here's how your codebase would
  change:
  
    ⍟ These new definitions are ok to `add`:
    
      someTerm : Optional x -> Optional x

```
... in one of the namespaces...

```ucm
.subpath.one> update

  ⍟ I've updated these names to your new definition:
  
    someTerm : Optional x -> Optional x

```
The other namespace should be left alone.

```ucm
.subpath.two> view someTerm

  someTerm : Optional foo -> Optional foo
  someTerm x = x

```<|MERGE_RESOLUTION|>--- conflicted
+++ resolved
@@ -37,15 +37,6 @@
 
 .subpath> find.verbose
 
-<<<<<<< HEAD
-  1. -- #fnvv5qd8qafiki64lnsuggdiuattl1tnso1la5ko2b25alvir0bt5jqpksj45qf3u1ckj7qpnps26rlq45dsvaeb98es5q4ike1fct8
-     unique type Foo
-     
-  2. -- #fnvv5qd8qafiki64lnsuggdiuattl1tnso1la5ko2b25alvir0bt5jqpksj45qf3u1ckj7qpnps26rlq45dsvaeb98es5q4ike1fct8#0
-     Foo.Foo : Foo
-     
-  3. -- #ad0ibf86bl8n6jsprq4v8lmbn70ja0258d8bepm84fnch7or7c6jvsbcr57fjo01rafe2ldsh6idvsggs75tslikjafmst1588m1ik0
-=======
   1. -- #v4a90flt15t54qnjbvbdtj42ouqo8dktu5da8g6q30l4frc6l81ttjtov42r1nbj5jq3hh98snlb64tkbb1mc5dk8les96v71b4qr6g
      unique type Foo
      
@@ -53,7 +44,6 @@
      Foo.Foo : Foo
      
   3. -- #31g7t8qcmqqdtpe4bdo1591egqh1q0ltnt69u345gdrdur0n8flfu1ohpjasauc9k81msvi2a4q4b03tp1018sac9esd8d3qmbq4b2g
->>>>>>> 1c4d2bb0
      fooToInt : Foo -> Int
      
   
@@ -197,15 +187,9 @@
   Removed definitions:
   
     1. unique type Foo
-<<<<<<< HEAD
-    2. Foo.Bar            : #qfkdrl2iq8
-    3. Foo.Foo            : #qfkdrl2iq8
-    4. fooToInt           : #qfkdrl2iq8 -> Int
-=======
     2. Foo.Bar            : #i2nv821v0u
     3. Foo.Foo            : #i2nv821v0u
     4. fooToInt           : #i2nv821v0u -> Int
->>>>>>> 1c4d2bb0
     5. preserve.otherTerm : Optional baz -> Optional baz
     6. preserve.someTerm  : Optional x -> Optional x
     7. patch patch
