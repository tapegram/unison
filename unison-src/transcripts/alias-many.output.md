The `alias.many` command can be used to copy definitions from the current namespace into your curated one.
The names that will be used in the target namespace are the names you specify, relative to the current namespace:

```
.> help alias.many

  alias.many (or copy)
  `alias.many <relative1> [relative2...] <namespace>` creates aliases `relative1`, `relative2`, ...
  in the namespace `namespace`.
  `alias.many foo.foo bar.bar .quux` creates aliases `.quux.foo.foo` and `.quux.bar.bar`.

```

Let's try it!

```ucm
.> cd .builtin

.builtin> find

  1.   builtin type Any
  2.   Any.Any : a -> Any
  3.   builtin type Boolean
  4.   Boolean.not : Boolean -> Boolean
  5.   builtin type Bytes
  6.   Bytes.++ : Bytes -> Bytes -> Bytes
  7.   Bytes.at : Nat -> Bytes -> Optional Nat
  8.   Bytes.drop : Nat -> Bytes -> Bytes
  9.   Bytes.empty : Bytes
  10.  Bytes.flatten : Bytes -> Bytes
  11.  Bytes.fromBase16 : Bytes -> Either Text Bytes
  12.  Bytes.fromBase32 : Bytes -> Either Text Bytes
  13.  Bytes.fromBase64 : Bytes -> Either Text Bytes
  14.  Bytes.fromBase64UrlUnpadded : Bytes -> Either Text Bytes
  15.  Bytes.fromList : [Nat] -> Bytes
  16.  Bytes.size : Bytes -> Nat
  17.  Bytes.take : Nat -> Bytes -> Bytes
  18.  Bytes.toBase16 : Bytes -> Bytes
  19.  Bytes.toBase32 : Bytes -> Bytes
  20.  Bytes.toBase64 : Bytes -> Bytes
  21.  Bytes.toBase64UrlUnpadded : Bytes -> Bytes
  22.  Bytes.toList : Bytes -> [Nat]
  23.  builtin type Char
  24.  Char.fromNat : Nat -> Char
  25.  Char.toNat : Char -> Nat
  26.  builtin type Code
  27.  Code.cache_ : [(Term, Code)] ->{IO} [Term]
  28.  Code.dependencies : Code -> [Term]
  29.  Code.deserialize : Bytes -> Either Text Code
  30.  Code.isMissing : Term ->{IO} Boolean
  31.  Code.lookup : Term ->{IO} Optional Code
  32.  Code.serialize : Code -> Bytes
  33.  Debug.watch : Text -> a -> a
  34.  unique type Doc
  35.  Doc.Blob : Text -> Doc
  36.  Doc.Evaluate : Term -> Doc
  37.  Doc.Join : [Doc] -> Doc
  38.  Doc.Link : Link -> Doc
  39.  Doc.Signature : Term -> Doc
  40.  Doc.Source : Link -> Doc
  41.  type Either a b
  42.  Either.Left : a -> Either a b
  43.  Either.Right : b -> Either a b
  44.  builtin type Float
  45.  Float.* : Float -> Float -> Float
  46.  Float.+ : Float -> Float -> Float
  47.  Float.- : Float -> Float -> Float
  48.  Float./ : Float -> Float -> Float
  49.  Float.abs : Float -> Float
  50.  Float.acos : Float -> Float
  51.  Float.acosh : Float -> Float
  52.  Float.asin : Float -> Float
  53.  Float.asinh : Float -> Float
  54.  Float.atan : Float -> Float
  55.  Float.atan2 : Float -> Float -> Float
  56.  Float.atanh : Float -> Float
  57.  Float.ceiling : Float -> Int
  58.  Float.cos : Float -> Float
  59.  Float.cosh : Float -> Float
  60.  Float.eq : Float -> Float -> Boolean
  61.  Float.exp : Float -> Float
  62.  Float.floor : Float -> Int
  63.  Float.fromText : Text -> Optional Float
  64.  Float.gt : Float -> Float -> Boolean
  65.  Float.gteq : Float -> Float -> Boolean
  66.  Float.log : Float -> Float
  67.  Float.logBase : Float -> Float -> Float
  68.  Float.lt : Float -> Float -> Boolean
  69.  Float.lteq : Float -> Float -> Boolean
  70.  Float.max : Float -> Float -> Float
  71.  Float.min : Float -> Float -> Float
  72.  Float.pow : Float -> Float -> Float
  73.  Float.round : Float -> Int
  74.  Float.sin : Float -> Float
  75.  Float.sinh : Float -> Float
  76.  Float.sqrt : Float -> Float
  77.  Float.tan : Float -> Float
  78.  Float.tanh : Float -> Float
  79.  Float.toText : Float -> Text
  80.  Float.truncate : Float -> Int
  81.  builtin type Int
  82.  Int.* : Int -> Int -> Int
  83.  Int.+ : Int -> Int -> Int
  84.  Int.- : Int -> Int -> Int
  85.  Int./ : Int -> Int -> Int
  86.  Int.and : Int -> Int -> Int
  87.  Int.complement : Int -> Int
  88.  Int.eq : Int -> Int -> Boolean
  89.  Int.fromText : Text -> Optional Int
  90.  Int.gt : Int -> Int -> Boolean
  91.  Int.gteq : Int -> Int -> Boolean
  92.  Int.increment : Int -> Int
  93.  Int.isEven : Int -> Boolean
  94.  Int.isOdd : Int -> Boolean
  95.  Int.leadingZeros : Int -> Nat
  96.  Int.lt : Int -> Int -> Boolean
  97.  Int.lteq : Int -> Int -> Boolean
  98.  Int.mod : Int -> Int -> Int
  99.  Int.negate : Int -> Int
  100. Int.or : Int -> Int -> Int
  101. Int.popCount : Int -> Nat
  102. Int.pow : Int -> Nat -> Int
  103. Int.shiftLeft : Int -> Nat -> Int
  104. Int.shiftRight : Int -> Nat -> Int
  105. Int.signum : Int -> Int
  106. Int.toFloat : Int -> Float
  107. Int.toText : Int -> Text
  108. Int.trailingZeros : Int -> Nat
  109. Int.truncate0 : Int -> Nat
  110. Int.xor : Int -> Int -> Int
  111. unique type Link
  112. builtin type Link.Term
  113. Link.Term : Term -> Link
  114. builtin type Link.Type
  115. Link.Type : Type -> Link
  116. builtin type List
  117. List.++ : [a] -> [a] -> [a]
  118. List.+: : a -> [a] -> [a]
  119. List.:+ : [a] -> a -> [a]
  120. List.at : Nat -> [a] -> Optional a
  121. List.cons : a -> [a] -> [a]
  122. List.drop : Nat -> [a] -> [a]
  123. List.empty : [a]
  124. List.size : [a] -> Nat
  125. List.snoc : [a] -> a -> [a]
  126. List.take : Nat -> [a] -> [a]
  127. builtin type Nat
  128. Nat.* : Nat -> Nat -> Nat
  129. Nat.+ : Nat -> Nat -> Nat
  130. Nat./ : Nat -> Nat -> Nat
  131. Nat.and : Nat -> Nat -> Nat
  132. Nat.complement : Nat -> Nat
  133. Nat.drop : Nat -> Nat -> Nat
  134. Nat.eq : Nat -> Nat -> Boolean
  135. Nat.fromText : Text -> Optional Nat
  136. Nat.gt : Nat -> Nat -> Boolean
  137. Nat.gteq : Nat -> Nat -> Boolean
  138. Nat.increment : Nat -> Nat
  139. Nat.isEven : Nat -> Boolean
  140. Nat.isOdd : Nat -> Boolean
  141. Nat.leadingZeros : Nat -> Nat
  142. Nat.lt : Nat -> Nat -> Boolean
  143. Nat.lteq : Nat -> Nat -> Boolean
  144. Nat.mod : Nat -> Nat -> Nat
  145. Nat.or : Nat -> Nat -> Nat
  146. Nat.popCount : Nat -> Nat
  147. Nat.pow : Nat -> Nat -> Nat
  148. Nat.shiftLeft : Nat -> Nat -> Nat
  149. Nat.shiftRight : Nat -> Nat -> Nat
  150. Nat.sub : Nat -> Nat -> Int
  151. Nat.toFloat : Nat -> Float
  152. Nat.toInt : Nat -> Int
  153. Nat.toText : Nat -> Text
  154. Nat.trailingZeros : Nat -> Nat
  155. Nat.xor : Nat -> Nat -> Nat
  156. type Optional a
  157. Optional.None : Optional a
  158. Optional.Some : a -> Optional a
  159. builtin type Request
  160. type SeqView a b
  161. SeqView.VElem : a -> b -> SeqView a b
  162. SeqView.VEmpty : SeqView a b
  163. unique type Test.Result
  164. Test.Result.Fail : Text -> Result
  165. Test.Result.Ok : Text -> Result
  166. builtin type Text
  167. Text.!= : Text -> Text -> Boolean
  168. Text.++ : Text -> Text -> Text
  169. Text.drop : Nat -> Text -> Text
  170. Text.empty : Text
  171. Text.eq : Text -> Text -> Boolean
  172. Text.fromCharList : [Char] -> Text
  173. Text.fromUtf8 : Bytes -> Either Failure Text
  174. Text.gt : Text -> Text -> Boolean
  175. Text.gteq : Text -> Text -> Boolean
  176. Text.lt : Text -> Text -> Boolean
  177. Text.lteq : Text -> Text -> Boolean
  178. Text.size : Text -> Nat
  179. Text.take : Nat -> Text -> Text
  180. Text.toCharList : Text -> [Char]
  181. Text.toUtf8 : Text -> Bytes
  182. Text.uncons : Text -> Optional (Char, Text)
  183. Text.unsnoc : Text -> Optional (Text, Char)
  184. type Tuple a b
  185. Tuple.Cons : a -> b -> Tuple a b
  186. type Unit
  187. Unit.Unit : ()
  188. Universal.< : a -> a -> Boolean
  189. Universal.<= : a -> a -> Boolean
  190. Universal.== : a -> a -> Boolean
  191. Universal.> : a -> a -> Boolean
  192. Universal.>= : a -> a -> Boolean
  193. Universal.compare : a -> a -> Int
  194. builtin type Value
  195. Value.dependencies : Value -> [Term]
  196. Value.deserialize : Bytes -> Either Text Value
  197. Value.load : Value ->{IO} Either [Term] a
  198. Value.serialize : Value -> Bytes
  199. Value.value : a -> Value
  200. bug : a -> b
  201. builtin type crypto.HashAlgorithm
  202. crypto.HashAlgorithm.Blake2b_256 : HashAlgorithm
  203. crypto.HashAlgorithm.Blake2b_512 : HashAlgorithm
  204. crypto.HashAlgorithm.Blake2s_256 : HashAlgorithm
  205. crypto.HashAlgorithm.Sha2_256 : HashAlgorithm
  206. crypto.HashAlgorithm.Sha2_512 : HashAlgorithm
  207. crypto.HashAlgorithm.Sha3_256 : HashAlgorithm
  208. crypto.HashAlgorithm.Sha3_512 : HashAlgorithm
  209. crypto.hash : HashAlgorithm -> a -> Bytes
  210. crypto.hashBytes : HashAlgorithm -> Bytes -> Bytes
  211. crypto.hmac : HashAlgorithm -> Bytes -> a -> Bytes
  212. crypto.hmacBytes : HashAlgorithm
                          -> Bytes
                          -> Bytes
                          -> Bytes
  213. unique type io2.BufferMode
  214. io2.BufferMode.BlockBuffering : BufferMode
  215. io2.BufferMode.LineBuffering : BufferMode
  216. io2.BufferMode.NoBuffering : BufferMode
  217. io2.BufferMode.SizedBlockBuffering : Nat -> BufferMode
  218. unique type io2.Failure
  219. io2.Failure.Failure : Type -> Text -> Failure
  220. unique type io2.FileMode
  221. io2.FileMode.Append : FileMode
  222. io2.FileMode.Read : FileMode
  223. io2.FileMode.ReadWrite : FileMode
  224. io2.FileMode.Write : FileMode
  225. builtin type io2.Handle
  226. builtin type io2.IO
  227. io2.IO.clientSocket : Text
                             -> Text
                             ->{IO} Either Failure Socket
  228. io2.IO.closeFile : Handle ->{IO} Either Failure ()
  229. io2.IO.closeSocket : Socket ->{IO} Either Failure ()
  230. io2.IO.createDirectory : Text ->{IO} Either Failure ()
  231. io2.IO.createTempDirectory : Text
                                    ->{IO} Either Failure Text
  232. io2.IO.delay : Nat ->{IO} Either Failure ()
  233. io2.IO.fileExists : Text ->{IO} Either Failure Boolean
  234. io2.IO.forkComp : '{IO} a ->{IO} ThreadId
  235. io2.IO.getBuffering : Handle
                             ->{IO} Either Failure BufferMode
  236. io2.IO.getBytes : Handle
                         -> Nat
                         ->{IO} Either Failure Bytes
  237. io2.IO.getCurrentDirectory : '{IO} Either Failure Text
  238. io2.IO.getFileSize : Text ->{IO} Either Failure Nat
  239. io2.IO.getFileTimestamp : Text ->{IO} Either Failure Nat
  240. io2.IO.getTempDirectory : '{IO} Either Failure Text
  241. io2.IO.handlePosition : Handle ->{IO} Either Failure Int
  242. io2.IO.isDirectory : Text ->{IO} Either Failure Boolean
  243. io2.IO.isFileEOF : Handle ->{IO} Either Failure Boolean
  244. io2.IO.isFileOpen : Handle ->{IO} Either Failure Boolean
  245. io2.IO.isSeekable : Handle ->{IO} Either Failure Boolean
  246. io2.IO.kill : ThreadId ->{IO} Either Failure ()
  247. io2.IO.listen : Socket ->{IO} Either Failure ()
  248. io2.IO.openFile : Text
                         -> FileMode
                         ->{IO} Either Failure Handle
  249. io2.IO.putBytes : Handle
                         -> Bytes
                         ->{IO} Either Failure ()
  250. io2.IO.removeDirectory : Text ->{IO} Either Failure ()
  251. io2.IO.removeFile : Text ->{IO} Either Failure ()
  252. io2.IO.renameDirectory : Text
                                -> Text
                                ->{IO} Either Failure ()
  253. io2.IO.renameFile : Text -> Text ->{IO} Either Failure ()
  254. io2.IO.seekHandle : Handle
                           -> SeekMode
                           -> Int
                           ->{IO} Either Failure ()
  255. io2.IO.serverSocket : Optional Text
                             -> Text
                             ->{IO} Either Failure Socket
  256. io2.IO.setBuffering : Handle
                             -> BufferMode
                             ->{IO} Either Failure ()
  257. io2.IO.setCurrentDirectory : Text
                                    ->{IO} Either Failure ()
  258. io2.IO.socketAccept : Socket ->{IO} Either Failure Socket
  259. io2.IO.socketPort : Socket ->{IO} Either Failure Nat
  260. io2.IO.socketReceive : Socket
                              -> Nat
                              ->{IO} Either Failure Bytes
  261. io2.IO.socketSend : Socket
                           -> Bytes
                           ->{IO} Either Failure ()
<<<<<<< HEAD
  262. io2.IO.stdHandle : StdHandle -> Handle
  263. io2.IO.systemTime : '{IO} Either Failure Nat
  264. unique type io2.IOError
  265. io2.IOError.AlreadyExists : IOError
  266. io2.IOError.EOF : IOError
  267. io2.IOError.IllegalOperation : IOError
  268. io2.IOError.NoSuchThing : IOError
  269. io2.IOError.PermissionDenied : IOError
  270. io2.IOError.ResourceBusy : IOError
  271. io2.IOError.ResourceExhausted : IOError
  272. io2.IOError.UserError : IOError
  273. builtin type io2.MVar
  274. io2.MVar.isEmpty : MVar a ->{IO} Boolean
  275. io2.MVar.new : a ->{IO} MVar a
  276. io2.MVar.newEmpty : '{IO} MVar a
  277. io2.MVar.put : MVar a -> a ->{IO} Either Failure ()
  278. io2.MVar.read : MVar a ->{IO} Either Failure a
  279. io2.MVar.swap : MVar a -> a ->{IO} Either Failure a
  280. io2.MVar.take : MVar a ->{IO} Either Failure a
  281. io2.MVar.tryPut : MVar a -> a ->{IO} Boolean
  282. io2.MVar.tryRead : MVar a ->{IO} Optional a
  283. io2.MVar.tryTake : MVar a ->{IO} Optional a
  284. unique type io2.SeekMode
  285. io2.SeekMode.AbsoluteSeek : SeekMode
  286. io2.SeekMode.RelativeSeek : SeekMode
  287. io2.SeekMode.SeekFromEnd : SeekMode
  288. builtin type io2.Socket
  289. unique type io2.StdHandle
  290. io2.StdHandle.StdErr : StdHandle
  291. io2.StdHandle.StdIn : StdHandle
  292. io2.StdHandle.StdOut : StdHandle
  293. builtin type io2.ThreadId
  294. builtin type io2.Tls
  295. builtin type io2.Tls.ClientConfig
  296. io2.Tls.ClientConfig.certificates.set : [SignedCert]
                                               -> ClientConfig
                                               -> ClientConfig
  297. io2.Tls.ClientConfig.default : Text
                                      -> Bytes
                                      -> ClientConfig
  298. builtin type io2.Tls.PrivateKey
  299. builtin type io2.Tls.ServerConfig
  300. io2.Tls.ServerConfig.certificates.set : [SignedCert]
                                               -> ServerConfig
                                               -> ServerConfig
  301. io2.Tls.ServerConfig.default : [SignedCert]
                                      -> PrivateKey
                                      -> ServerConfig
  302. builtin type io2.Tls.SignedCert
  303. io2.Tls.decodeCert : Bytes -> Either Failure SignedCert
  304. io2.Tls.decodePrivateKey : Bytes -> [PrivateKey]
  305. io2.Tls.encodeCert : SignedCert -> Bytes
  306. io2.Tls.encodePrivateKey : PrivateKey -> Bytes
  307. io2.Tls.handshake : Tls ->{IO} Either Failure ()
  308. io2.Tls.newClient : ClientConfig
                           -> Socket
                           ->{IO} Either Failure Tls
  309. io2.Tls.newServer : ServerConfig
                           -> Socket
                           ->{IO} Either Failure Tls
  310. io2.Tls.receive : Tls ->{IO} Either Failure Bytes
  311. io2.Tls.send : Tls -> Bytes ->{IO} Either Failure ()
  312. io2.Tls.terminate : Tls ->{IO} Either Failure ()
  313. unique type io2.TlsFailure
  314. io2.tls.ClientConfig.ciphers.set : [##Tls.Cipher]
                                          -> ClientConfig
                                          -> ClientConfig
  315. io2.tls.ClientConfig.versions.set : [##Tls.Version]
                                           -> ClientConfig
                                           -> ClientConfig
  316. io2.tls.ServerConfig.ciphers.set : [##Tls.Cipher]
                                          -> ServerConfig
                                          -> ServerConfig
  317. io2.tls.ServerConfig.versions.set : [##Tls.Version]
                                           -> ServerConfig
                                           -> ServerConfig
  318. todo : a -> b
=======
  261. io2.IO.stdHandle : StdHandle -> Handle
  262. io2.IO.systemTime : '{IO} Either Failure Nat
  263. unique type io2.IOError
  264. io2.IOError.AlreadyExists : IOError
  265. io2.IOError.EOF : IOError
  266. io2.IOError.IllegalOperation : IOError
  267. io2.IOError.NoSuchThing : IOError
  268. io2.IOError.PermissionDenied : IOError
  269. io2.IOError.ResourceBusy : IOError
  270. io2.IOError.ResourceExhausted : IOError
  271. io2.IOError.UserError : IOError
  272. builtin type io2.MVar
  273. io2.MVar.isEmpty : MVar a ->{IO} Boolean
  274. io2.MVar.new : a ->{IO} MVar a
  275. io2.MVar.newEmpty : '{IO} MVar a
  276. io2.MVar.put : MVar a -> a ->{IO} Either Failure ()
  277. io2.MVar.read : MVar a ->{IO} Either Failure a
  278. io2.MVar.swap : MVar a -> a ->{IO} Either Failure a
  279. io2.MVar.take : MVar a ->{IO} Either Failure a
  280. io2.MVar.tryPut : MVar a -> a ->{IO} Boolean
  281. io2.MVar.tryRead : MVar a ->{IO} Optional a
  282. io2.MVar.tryTake : MVar a ->{IO} Optional a
  283. builtin type io2.STM
  284. io2.STM.atomically : '{STM} a ->{IO} a
  285. io2.STM.retry : '{STM} a
  286. unique type io2.SeekMode
  287. io2.SeekMode.AbsoluteSeek : SeekMode
  288. io2.SeekMode.RelativeSeek : SeekMode
  289. io2.SeekMode.SeekFromEnd : SeekMode
  290. builtin type io2.Socket
  291. unique type io2.StdHandle
  292. io2.StdHandle.StdErr : StdHandle
  293. io2.StdHandle.StdIn : StdHandle
  294. io2.StdHandle.StdOut : StdHandle
  295. builtin type io2.TVar
  296. io2.TVar.new : a ->{STM} TVar a
  297. io2.TVar.newIO : a ->{IO} TVar a
  298. io2.TVar.read : TVar a ->{STM} a
  299. io2.TVar.readIO : TVar a ->{IO} a
  300. io2.TVar.swap : TVar a -> a ->{STM} a
  301. io2.TVar.write : TVar a -> a ->{STM} ()
  302. builtin type io2.ThreadId
  303. builtin type io2.Tls
  304. builtin type io2.Tls.ClientConfig
  305. io2.Tls.Config.defaultClient : Text
                                      -> Bytes
                                      -> ClientConfig
  306. io2.Tls.Config.defaultServer : ServerConfig
  307. builtin type io2.Tls.ServerConfig
  308. io2.Tls.handshake : Tls ->{IO} Either Failure ()
  309. io2.Tls.newClient : ClientConfig
                           -> Socket
                           ->{IO} Either Failure Tls
  310. io2.Tls.newServer : ServerConfig
                           -> Socket
                           ->{IO} Either Failure Tls
  311. io2.Tls.receive : Tls ->{IO} Either Failure Bytes
  312. io2.Tls.send : Tls -> Bytes ->{IO} Either Failure ()
  313. io2.Tls.terminate : Tls ->{IO} Either Failure ()
  314. unique type io2.TlsFailure
  315. todo : a -> b
>>>>>>> 45ec7412
  

.builtin> alias.many 94-104 .mylib

  Here's what changed in .mylib :
  
  Added definitions:
  
    1.  Int.isOdd        : Int -> Boolean
    2.  Int.leadingZeros : Int -> Nat
    3.  Int.lt           : Int -> Int -> Boolean
    4.  Int.lteq         : Int -> Int -> Boolean
    5.  Int.mod          : Int -> Int -> Int
    6.  Int.negate       : Int -> Int
    7.  Int.or           : Int -> Int -> Int
    8.  Int.popCount     : Int -> Nat
    9.  Int.pow          : Int -> Nat -> Int
    10. Int.shiftLeft    : Int -> Nat -> Int
    11. Int.shiftRight   : Int -> Nat -> Int
  
  Tip: You can use `undo` or `reflog` to undo this change.

```
I want to incorporate a few more from another namespace:
```ucm
.builtin> cd .runar

.runar> find

  1.  List.adjacentPairs : [a] -> [(a, a)]
  2.  List.all : (a ->{g} Boolean) ->{g} [a] ->{g} Boolean
  3.  List.any : (a ->{g} Boolean) ->{g} [a] ->{g} Boolean
  4.  List.chunk : Nat -> [a] -> [[a]]
  5.  List.chunksOf : Nat -> [a] -> [[a]]
  6.  List.dropWhile : (a ->{g} Boolean) ->{g} [a] ->{g} [a]
  7.  List.first : [a] -> Optional a
  8.  List.init : [a] -> Optional [a]
  9.  List.intersperse : a -> [a] -> [a]
  10. List.isEmpty : [a] -> Boolean
  11. List.last : [a] -> Optional a
  12. List.replicate : Nat -> a -> [a]
  13. List.splitAt : Nat -> [a] -> ([a], [a])
  14. List.tail : [a] -> Optional [a]
  15. List.takeWhile : (a ->{𝕖} Boolean) -> [a] ->{𝕖} [a]
  

.runar> alias.many 1-15 .mylib

  Here's what changed in .mylib :
  
  Added definitions:
  
    1.  List.adjacentPairs : [a] -> [(a, a)]
    2.  List.all           : (a ->{g} Boolean)
                           ->{g} [a]
                           ->{g} Boolean
    3.  List.any           : (a ->{g} Boolean)
                           ->{g} [a]
                           ->{g} Boolean
    4.  List.chunk         : Nat -> [a] -> [[a]]
    5.  List.chunksOf      : Nat -> [a] -> [[a]]
    6.  List.dropWhile     : (a ->{g} Boolean)
                           ->{g} [a]
                           ->{g} [a]
    7.  List.first         : [a] -> Optional a
    8.  List.init          : [a] -> Optional [a]
    9.  List.intersperse   : a -> [a] -> [a]
    10. List.isEmpty       : [a] -> Boolean
    11. List.last          : [a] -> Optional a
    12. List.replicate     : Nat -> a -> [a]
    13. List.splitAt       : Nat -> [a] -> ([a], [a])
    14. List.tail          : [a] -> Optional [a]
    15. List.takeWhile     : (a ->{𝕖} Boolean) -> [a] ->{𝕖} [a]
  
  Tip: You can use `undo` or `reflog` to undo this change.

.runar> cd .mylib

.mylib> find

  1.  Int.isOdd : Int -> Boolean
  2.  Int.leadingZeros : Int -> Nat
  3.  Int.lt : Int -> Int -> Boolean
  4.  Int.lteq : Int -> Int -> Boolean
  5.  Int.mod : Int -> Int -> Int
  6.  Int.negate : Int -> Int
  7.  Int.or : Int -> Int -> Int
  8.  Int.popCount : Int -> Nat
  9.  Int.pow : Int -> Nat -> Int
  10. Int.shiftLeft : Int -> Nat -> Int
  11. Int.shiftRight : Int -> Nat -> Int
  12. List.adjacentPairs : [a] -> [(a, a)]
  13. List.all : (a ->{g} Boolean) ->{g} [a] ->{g} Boolean
  14. List.any : (a ->{g} Boolean) ->{g} [a] ->{g} Boolean
  15. List.chunk : Nat -> [a] -> [[a]]
  16. List.chunksOf : Nat -> [a] -> [[a]]
  17. List.dropWhile : (a ->{g} Boolean) ->{g} [a] ->{g} [a]
  18. List.first : [a] -> Optional a
  19. List.init : [a] -> Optional [a]
  20. List.intersperse : a -> [a] -> [a]
  21. List.isEmpty : [a] -> Boolean
  22. List.last : [a] -> Optional a
  23. List.replicate : Nat -> a -> [a]
  24. List.splitAt : Nat -> [a] -> ([a], [a])
  25. List.tail : [a] -> Optional [a]
  26. List.takeWhile : (a ->{𝕖} Boolean) -> [a] ->{𝕖} [a]
  

```
Thanks, `alias.many!<|MERGE_RESOLUTION|>--- conflicted
+++ resolved
@@ -306,7 +306,6 @@
   261. io2.IO.socketSend : Socket
                            -> Bytes
                            ->{IO} Either Failure ()
-<<<<<<< HEAD
   262. io2.IO.stdHandle : StdHandle -> Handle
   263. io2.IO.systemTime : '{IO} Either Failure Nat
   264. unique type io2.IOError
@@ -329,124 +328,71 @@
   281. io2.MVar.tryPut : MVar a -> a ->{IO} Boolean
   282. io2.MVar.tryRead : MVar a ->{IO} Optional a
   283. io2.MVar.tryTake : MVar a ->{IO} Optional a
-  284. unique type io2.SeekMode
-  285. io2.SeekMode.AbsoluteSeek : SeekMode
-  286. io2.SeekMode.RelativeSeek : SeekMode
-  287. io2.SeekMode.SeekFromEnd : SeekMode
-  288. builtin type io2.Socket
-  289. unique type io2.StdHandle
-  290. io2.StdHandle.StdErr : StdHandle
-  291. io2.StdHandle.StdIn : StdHandle
-  292. io2.StdHandle.StdOut : StdHandle
-  293. builtin type io2.ThreadId
-  294. builtin type io2.Tls
-  295. builtin type io2.Tls.ClientConfig
-  296. io2.Tls.ClientConfig.certificates.set : [SignedCert]
+  284. builtin type io2.STM
+  285. io2.STM.atomically : '{STM} a ->{IO} a
+  286. io2.STM.retry : '{STM} a
+  287. unique type io2.SeekMode
+  288. io2.SeekMode.AbsoluteSeek : SeekMode
+  289. io2.SeekMode.RelativeSeek : SeekMode
+  290. io2.SeekMode.SeekFromEnd : SeekMode
+  291. builtin type io2.Socket
+  292. unique type io2.StdHandle
+  293. io2.StdHandle.StdErr : StdHandle
+  294. io2.StdHandle.StdIn : StdHandle
+  295. io2.StdHandle.StdOut : StdHandle
+  296. builtin type io2.TVar
+  297. io2.TVar.new : a ->{STM} TVar a
+  298. io2.TVar.newIO : a ->{IO} TVar a
+  299. io2.TVar.read : TVar a ->{STM} a
+  300. io2.TVar.readIO : TVar a ->{IO} a
+  301. io2.TVar.swap : TVar a -> a ->{STM} a
+  302. io2.TVar.write : TVar a -> a ->{STM} ()
+  303. builtin type io2.ThreadId
+  304. builtin type io2.Tls
+  305. builtin type io2.Tls.ClientConfig
+  306. io2.Tls.ClientConfig.certificates.set : [SignedCert]
                                                -> ClientConfig
                                                -> ClientConfig
-  297. io2.Tls.ClientConfig.default : Text
+  307. io2.Tls.ClientConfig.default : Text
                                       -> Bytes
                                       -> ClientConfig
-  298. builtin type io2.Tls.PrivateKey
-  299. builtin type io2.Tls.ServerConfig
-  300. io2.Tls.ServerConfig.certificates.set : [SignedCert]
+  308. builtin type io2.Tls.PrivateKey
+  309. builtin type io2.Tls.ServerConfig
+  310. io2.Tls.ServerConfig.certificates.set : [SignedCert]
                                                -> ServerConfig
                                                -> ServerConfig
-  301. io2.Tls.ServerConfig.default : [SignedCert]
+  311. io2.Tls.ServerConfig.default : [SignedCert]
                                       -> PrivateKey
                                       -> ServerConfig
-  302. builtin type io2.Tls.SignedCert
-  303. io2.Tls.decodeCert : Bytes -> Either Failure SignedCert
-  304. io2.Tls.decodePrivateKey : Bytes -> [PrivateKey]
-  305. io2.Tls.encodeCert : SignedCert -> Bytes
-  306. io2.Tls.encodePrivateKey : PrivateKey -> Bytes
-  307. io2.Tls.handshake : Tls ->{IO} Either Failure ()
-  308. io2.Tls.newClient : ClientConfig
+  312. builtin type io2.Tls.SignedCert
+  313. io2.Tls.decodeCert : Bytes -> Either Failure SignedCert
+  314. io2.Tls.decodePrivateKey : Bytes -> [PrivateKey]
+  315. io2.Tls.encodeCert : SignedCert -> Bytes
+  316. io2.Tls.encodePrivateKey : PrivateKey -> Bytes
+  317. io2.Tls.handshake : Tls ->{IO} Either Failure ()
+  318. io2.Tls.newClient : ClientConfig
                            -> Socket
                            ->{IO} Either Failure Tls
-  309. io2.Tls.newServer : ServerConfig
+  319. io2.Tls.newServer : ServerConfig
                            -> Socket
                            ->{IO} Either Failure Tls
-  310. io2.Tls.receive : Tls ->{IO} Either Failure Bytes
-  311. io2.Tls.send : Tls -> Bytes ->{IO} Either Failure ()
-  312. io2.Tls.terminate : Tls ->{IO} Either Failure ()
-  313. unique type io2.TlsFailure
-  314. io2.tls.ClientConfig.ciphers.set : [##Tls.Cipher]
+  320. io2.Tls.receive : Tls ->{IO} Either Failure Bytes
+  321. io2.Tls.send : Tls -> Bytes ->{IO} Either Failure ()
+  322. io2.Tls.terminate : Tls ->{IO} Either Failure ()
+  323. unique type io2.TlsFailure
+  324. io2.tls.ClientConfig.ciphers.set : [##Tls.Cipher]
                                           -> ClientConfig
                                           -> ClientConfig
-  315. io2.tls.ClientConfig.versions.set : [##Tls.Version]
+  325. io2.tls.ClientConfig.versions.set : [##Tls.Version]
                                            -> ClientConfig
                                            -> ClientConfig
-  316. io2.tls.ServerConfig.ciphers.set : [##Tls.Cipher]
+  326. io2.tls.ServerConfig.ciphers.set : [##Tls.Cipher]
                                           -> ServerConfig
                                           -> ServerConfig
-  317. io2.tls.ServerConfig.versions.set : [##Tls.Version]
+  327. io2.tls.ServerConfig.versions.set : [##Tls.Version]
                                            -> ServerConfig
                                            -> ServerConfig
-  318. todo : a -> b
-=======
-  261. io2.IO.stdHandle : StdHandle -> Handle
-  262. io2.IO.systemTime : '{IO} Either Failure Nat
-  263. unique type io2.IOError
-  264. io2.IOError.AlreadyExists : IOError
-  265. io2.IOError.EOF : IOError
-  266. io2.IOError.IllegalOperation : IOError
-  267. io2.IOError.NoSuchThing : IOError
-  268. io2.IOError.PermissionDenied : IOError
-  269. io2.IOError.ResourceBusy : IOError
-  270. io2.IOError.ResourceExhausted : IOError
-  271. io2.IOError.UserError : IOError
-  272. builtin type io2.MVar
-  273. io2.MVar.isEmpty : MVar a ->{IO} Boolean
-  274. io2.MVar.new : a ->{IO} MVar a
-  275. io2.MVar.newEmpty : '{IO} MVar a
-  276. io2.MVar.put : MVar a -> a ->{IO} Either Failure ()
-  277. io2.MVar.read : MVar a ->{IO} Either Failure a
-  278. io2.MVar.swap : MVar a -> a ->{IO} Either Failure a
-  279. io2.MVar.take : MVar a ->{IO} Either Failure a
-  280. io2.MVar.tryPut : MVar a -> a ->{IO} Boolean
-  281. io2.MVar.tryRead : MVar a ->{IO} Optional a
-  282. io2.MVar.tryTake : MVar a ->{IO} Optional a
-  283. builtin type io2.STM
-  284. io2.STM.atomically : '{STM} a ->{IO} a
-  285. io2.STM.retry : '{STM} a
-  286. unique type io2.SeekMode
-  287. io2.SeekMode.AbsoluteSeek : SeekMode
-  288. io2.SeekMode.RelativeSeek : SeekMode
-  289. io2.SeekMode.SeekFromEnd : SeekMode
-  290. builtin type io2.Socket
-  291. unique type io2.StdHandle
-  292. io2.StdHandle.StdErr : StdHandle
-  293. io2.StdHandle.StdIn : StdHandle
-  294. io2.StdHandle.StdOut : StdHandle
-  295. builtin type io2.TVar
-  296. io2.TVar.new : a ->{STM} TVar a
-  297. io2.TVar.newIO : a ->{IO} TVar a
-  298. io2.TVar.read : TVar a ->{STM} a
-  299. io2.TVar.readIO : TVar a ->{IO} a
-  300. io2.TVar.swap : TVar a -> a ->{STM} a
-  301. io2.TVar.write : TVar a -> a ->{STM} ()
-  302. builtin type io2.ThreadId
-  303. builtin type io2.Tls
-  304. builtin type io2.Tls.ClientConfig
-  305. io2.Tls.Config.defaultClient : Text
-                                      -> Bytes
-                                      -> ClientConfig
-  306. io2.Tls.Config.defaultServer : ServerConfig
-  307. builtin type io2.Tls.ServerConfig
-  308. io2.Tls.handshake : Tls ->{IO} Either Failure ()
-  309. io2.Tls.newClient : ClientConfig
-                           -> Socket
-                           ->{IO} Either Failure Tls
-  310. io2.Tls.newServer : ServerConfig
-                           -> Socket
-                           ->{IO} Either Failure Tls
-  311. io2.Tls.receive : Tls ->{IO} Either Failure Bytes
-  312. io2.Tls.send : Tls -> Bytes ->{IO} Either Failure ()
-  313. io2.Tls.terminate : Tls ->{IO} Either Failure ()
-  314. unique type io2.TlsFailure
-  315. todo : a -> b
->>>>>>> 45ec7412
+  328. todo : a -> b
   
 
 .builtin> alias.many 94-104 .mylib
