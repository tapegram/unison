The `alias.many` command can be used to copy definitions from the current namespace into your curated one.
The names that will be used in the target namespace are the names you specify, relative to the current namespace:

```
.> help alias.many

  alias.many (or copy)
  `alias.many <relative1> [relative2...] <namespace>` creates aliases `relative1`, `relative2`, ...
  in the namespace `namespace`.
  `alias.many foo.foo bar.bar .quux` creates aliases `.quux.foo.foo` and `.quux.bar.bar`.

```

Let's try it!

```ucm
.> cd .builtin

.builtin> find

<<<<<<< HEAD
  1.   unique type Author
  2.   Author.Author : GUID -> Text -> Author
  3.   Author.guid : Author -> GUID
  4.   Author.guid.modify : (GUID ->{𝕖} GUID)
                            -> Author
                            ->{𝕖} Author
  5.   Author.guid.set : GUID -> Author -> Author
  6.   Author.name : Author -> Text
  7.   Author.name.modify : (Text ->{𝕖} Text)
                            -> Author
                            ->{𝕖} Author
  8.   Author.name.set : Text -> Author -> Author
  9.   builtin type Boolean
  10.  Boolean.not : Boolean -> Boolean
  11.  builtin type Bytes
  12.  Bytes.++ : Bytes -> Bytes -> Bytes
  13.  Bytes.at : Nat -> Bytes -> Optional Nat
  14.  Bytes.drop : Nat -> Bytes -> Bytes
  15.  Bytes.empty : Bytes
  16.  Bytes.flatten : Bytes -> Bytes
  17.  Bytes.fromList : [Nat] -> Bytes
  18.  Bytes.size : Bytes -> Nat
  19.  Bytes.take : Nat -> Bytes -> Bytes
  20.  Bytes.toList : Bytes -> [Nat]
  21.  builtin type Char
  22.  Char.fromNat : Nat -> Char
  23.  Char.toNat : Char -> Nat
  24.  unique type CopyrightHolder
  25.  CopyrightHolder.CopyrightHolder : GUID
                                         -> Text
                                         -> CopyrightHolder
  26.  CopyrightHolder.guid : CopyrightHolder -> GUID
  27.  CopyrightHolder.guid.modify : (GUID ->{𝕖} GUID)
                                     -> CopyrightHolder
                                     ->{𝕖} CopyrightHolder
  28.  CopyrightHolder.guid.set : GUID
                                  -> CopyrightHolder
                                  -> CopyrightHolder
  29.  CopyrightHolder.name : CopyrightHolder -> Text
  30.  CopyrightHolder.name.modify : (Text ->{𝕖} Text)
                                     -> CopyrightHolder
                                     ->{𝕖} CopyrightHolder
  31.  CopyrightHolder.name.set : Text
                                  -> CopyrightHolder
                                  -> CopyrightHolder
  32.  Debug.watch : Text -> a -> a
  33.  unique type Doc
  34.  Doc.++ : Doc -> Doc -> Doc
  35.  Doc.Blob : Text -> Doc
  36.  Doc.Evaluate : Term -> Doc
  37.  Doc.Join : [Doc] -> Doc
  38.  Doc.Link : Link -> Doc
  39.  Doc.Signature : Term -> Doc
  40.  Doc.Source : Link -> Doc
  41.  type Either a b
  42.  Either.Left : a -> Either a b
  43.  Either.Right : b -> Either a b
  44.  builtin type Float
  45.  Float.* : Float -> Float -> Float
  46.  Float.+ : Float -> Float -> Float
  47.  Float.- : Float -> Float -> Float
  48.  Float./ : Float -> Float -> Float
  49.  Float.abs : Float -> Float
  50.  Float.acos : Float -> Float
  51.  Float.acosh : Float -> Float
  52.  Float.asin : Float -> Float
  53.  Float.asinh : Float -> Float
  54.  Float.atan : Float -> Float
  55.  Float.atan2 : Float -> Float -> Float
  56.  Float.atanh : Float -> Float
  57.  Float.ceiling : Float -> Int
  58.  Float.cos : Float -> Float
  59.  Float.cosh : Float -> Float
  60.  Float.eq : Float -> Float -> Boolean
  61.  Float.exp : Float -> Float
  62.  Float.floor : Float -> Int
  63.  Float.fromText : Text -> Optional Float
  64.  Float.gt : Float -> Float -> Boolean
  65.  Float.gteq : Float -> Float -> Boolean
  66.  Float.log : Float -> Float
  67.  Float.logBase : Float -> Float -> Float
  68.  Float.lt : Float -> Float -> Boolean
  69.  Float.lteq : Float -> Float -> Boolean
  70.  Float.max : Float -> Float -> Float
  71.  Float.min : Float -> Float -> Float
  72.  Float.pow : Float -> Float -> Float
  73.  Float.round : Float -> Int
  74.  Float.sin : Float -> Float
  75.  Float.sinh : Float -> Float
  76.  Float.sqrt : Float -> Float
  77.  Float.tan : Float -> Float
  78.  Float.tanh : Float -> Float
  79.  Float.toText : Float -> Text
  80.  Float.truncate : Float -> Int
  81.  unique type GUID
  82.  GUID.GUID : Bytes -> GUID
  83.  builtin type Int
  84.  Int.* : Int -> Int -> Int
  85.  Int.+ : Int -> Int -> Int
  86.  Int.- : Int -> Int -> Int
  87.  Int./ : Int -> Int -> Int
  88.  Int.eq : Int -> Int -> Boolean
  89.  Int.fromText : Text -> Optional Int
  90.  Int.gt : Int -> Int -> Boolean
  91.  Int.gteq : Int -> Int -> Boolean
  92.  Int.increment : Int -> Int
  93.  Int.isEven : Int -> Boolean
  94.  Int.isOdd : Int -> Boolean
  95.  Int.lt : Int -> Int -> Boolean
  96.  Int.lteq : Int -> Int -> Boolean
  97.  Int.mod : Int -> Int -> Int
  98.  Int.negate : Int -> Int
  99.  Int.pow : Int -> Nat -> Int
  100. Int.shiftLeft : Int -> Nat -> Int
  101. Int.shiftRight : Int -> Nat -> Int
  102. Int.signum : Int -> Int
  103. Int.toFloat : Int -> Float
  104. Int.toText : Int -> Text
  105. Int.truncate0 : Int -> Nat
  106. unique type IsPropagated
  107. IsPropagated.IsPropagated : IsPropagated
  108. unique type IsTest
  109. IsTest.IsTest : IsTest
  110. unique type License
  111. License.License : [CopyrightHolder]
                         -> [Year]
                         -> LicenseType
                         -> License
  112. License.copyrightHolders : License -> [CopyrightHolder]
  113. License.copyrightHolders.modify : ([CopyrightHolder]
                                         ->{𝕖} [CopyrightHolder])
                                         -> License
                                         ->{𝕖} License
  114. License.copyrightHolders.set : [CopyrightHolder]
                                      -> License
                                      -> License
  115. License.licenseType : License -> LicenseType
  116. License.licenseType.modify : (LicenseType
                                    ->{𝕖} LicenseType)
                                    -> License
                                    ->{𝕖} License
  117. License.licenseType.set : LicenseType
                                 -> License
                                 -> License
  118. License.years : License -> [Year]
  119. License.years.modify : ([Year] ->{𝕖} [Year])
                              -> License
                              ->{𝕖} License
  120. License.years.set : [Year] -> License -> License
  121. unique type LicenseType
  122. LicenseType.LicenseType : Doc -> LicenseType
  123. unique type Link
  124. builtin type Link.Term
  125. Link.Term : Term -> Link
  126. builtin type Link.Type
  127. Link.Type : Type -> Link
  128. builtin type List
  129. List.++ : [a] -> [a] -> [a]
  130. List.+: : a -> [a] -> [a]
  131. List.:+ : [a] -> a -> [a]
  132. List.at : Nat -> [a] -> Optional a
  133. List.cons : a -> [a] -> [a]
  134. List.drop : Nat -> [a] -> [a]
  135. List.empty : [a]
  136. List.size : [a] -> Nat
  137. List.snoc : [a] -> a -> [a]
  138. List.take : Nat -> [a] -> [a]
  139. builtin type Nat
  140. Nat.* : Nat -> Nat -> Nat
  141. Nat.+ : Nat -> Nat -> Nat
  142. Nat./ : Nat -> Nat -> Nat
  143. Nat.drop : Nat -> Nat -> Nat
  144. Nat.eq : Nat -> Nat -> Boolean
  145. Nat.fromText : Text -> Optional Nat
  146. Nat.gt : Nat -> Nat -> Boolean
  147. Nat.gteq : Nat -> Nat -> Boolean
  148. Nat.increment : Nat -> Nat
  149. Nat.isEven : Nat -> Boolean
  150. Nat.isOdd : Nat -> Boolean
  151. Nat.lt : Nat -> Nat -> Boolean
  152. Nat.lteq : Nat -> Nat -> Boolean
  153. Nat.mod : Nat -> Nat -> Nat
  154. Nat.pow : Nat -> Nat -> Nat
  155. Nat.shiftLeft : Nat -> Nat -> Nat
  156. Nat.shiftRight : Nat -> Nat -> Nat
  157. Nat.sub : Nat -> Nat -> Int
  158. Nat.toFloat : Nat -> Float
  159. Nat.toInt : Nat -> Int
  160. Nat.toText : Nat -> Text
  161. type Optional a
  162. Optional.None : Optional a
  163. Optional.Some : a -> Optional a
  164. builtin type Request
  165. unique type Test.Result
  166. Test.Result.Fail : Text -> Result
  167. Test.Result.Ok : Text -> Result
  168. builtin type Text
  169. Text.!= : Text -> Text -> Boolean
  170. Text.++ : Text -> Text -> Text
  171. Text.drop : Nat -> Text -> Text
  172. Text.empty : Text
  173. Text.eq : Text -> Text -> Boolean
  174. Text.fromCharList : [Char] -> Text
  175. Text.gt : Text -> Text -> Boolean
  176. Text.gteq : Text -> Text -> Boolean
  177. Text.lt : Text -> Text -> Boolean
  178. Text.lteq : Text -> Text -> Boolean
  179. Text.size : Text -> Nat
  180. Text.take : Nat -> Text -> Text
  181. Text.toCharList : Text -> [Char]
  182. Text.uncons : Text -> Optional (Char, Text)
  183. Text.unsnoc : Text -> Optional (Text, Char)
  184. type Tuple a b
  185. Tuple.Cons : a -> b -> Tuple a b
  186. type Unit
  187. Unit.Unit : ()
  188. Universal.< : a -> a -> Boolean
  189. Universal.<= : a -> a -> Boolean
  190. Universal.== : a -> a -> Boolean
  191. Universal.> : a -> a -> Boolean
  192. Universal.>= : a -> a -> Boolean
  193. Universal.compare : a -> a -> Int
  194. unique type Year
  195. Year.Year : Nat -> Year
  196. bug : a -> b
  197. unique type io.BufferMode
  198. io.BufferMode.Block : Optional Nat -> BufferMode
  199. io.BufferMode.Line : BufferMode
  200. unique type io.EpochTime
  201. io.EpochTime.EpochTime : Nat -> EpochTime
  202. type io.Error
  203. io.Error.Error : ErrorType -> Text -> Error
  204. unique type io.ErrorDescription
  205. io.ErrorDescription.ErrorDescription : Text
                                              -> ErrorDescription
  206. unique type io.ErrorLocation
  207. io.ErrorLocation.ErrorLocation : Text -> ErrorLocation
  208. unique type io.ErrorType
  209. io.ErrorType.AlreadyExists : ErrorType
  210. io.ErrorType.EOF : ErrorType
  211. io.ErrorType.IllegalOperation : ErrorType
  212. io.ErrorType.NoSuchThing : ErrorType
  213. io.ErrorType.PermissionDenied : ErrorType
  214. io.ErrorType.ResourceBusy : ErrorType
  215. io.ErrorType.ResourceExhausted : ErrorType
  216. io.ErrorType.UserError : ErrorType
  217. unique type io.FilePath
  218. io.FilePath.FilePath : Text -> FilePath
  219. unique type io.Handle
  220. io.Handle.Handle : Text -> Handle
  221. unique type io.HostName
  222. io.HostName.HostName : Text -> HostName
  223. ability io.IO
  224. io.IO.accept_ : Socket ->{IO} Either Error Socket
  225. io.IO.bracket_ : '{IO} a
                        -> (a ->{IO} b)
                        -> (a ->{IO} c)
                        ->{IO} Either Error c
  226. io.IO.clientSocket_ : HostName
                             -> ServiceName
                             ->{IO} Either Error Socket
  227. io.IO.closeFile_ : Handle ->{IO} Either Error ()
  228. io.IO.closeSocket_ : Socket ->{IO} Either Error ()
  229. io.IO.createDirectory_ : FilePath ->{IO} Either Error ()
  230. io.IO.delay_ : Nat ->{IO} Either Error ()
  231. io.IO.directoryContents_ : FilePath
                                  ->{IO} Either Error [FilePath]
  232. io.IO.fileExists_ : FilePath ->{IO} Either Error Boolean
  233. io.IO.fork_ : '{IO} a ->{IO} Either Error ThreadId
  234. io.IO.getBuffering_ : Handle
                             ->{IO} Either
                               Error (Optional BufferMode)
  235. io.IO.getCurrentDirectory_ : {IO} (Either Error FilePath)
  236. io.IO.getFileSize_ : FilePath ->{IO} Either Error Nat
  237. io.IO.getFileTimestamp_ : FilePath
                                 ->{IO} Either Error EpochTime
  238. io.IO.getLine_ : Handle ->{IO} Either Error Text
  239. io.IO.getTemporaryDirectory_ : {IO} (Either
                                        Error FilePath)
  240. io.IO.getText_ : Handle ->{IO} Either Error Text
  241. io.IO.isDirectory_ : FilePath ->{IO} Either Error Boolean
  242. io.IO.isFileEOF_ : Handle ->{IO} Either Error Boolean
  243. io.IO.isFileOpen_ : Handle ->{IO} Either Error Boolean
  244. io.IO.isSeekable_ : Handle ->{IO} Either Error Boolean
  245. io.IO.kill_ : ThreadId ->{IO} Either Error ()
  246. io.IO.listen_ : Socket ->{IO} Either Error ()
  247. io.IO.openFile_ : FilePath
                         -> Mode
                         ->{IO} Either Error Handle
  248. io.IO.position_ : Handle ->{IO} Either Error Int
  249. io.IO.putText_ : Handle -> Text ->{IO} Either Error ()
  250. io.IO.receive_ : Socket
                        -> Nat
                        ->{IO} Either Error (Optional Bytes)
  251. io.IO.removeDirectory_ : FilePath ->{IO} Either Error ()
  252. io.IO.removeFile_ : FilePath ->{IO} Either Error ()
  253. io.IO.renameDirectory_ : FilePath
                                -> FilePath
                                ->{IO} Either Error ()
  254. io.IO.renameFile_ : FilePath
                           -> FilePath
                           ->{IO} Either Error ()
  255. io.IO.seek_ : Handle
                     -> SeekMode
                     -> Int
                     ->{IO} Either Error ()
  256. io.IO.send_ : Socket -> Bytes ->{IO} Either Error ()
  257. io.IO.serverSocket_ : Optional HostName
                             -> ServiceName
                             ->{IO} Either Error Socket
  258. io.IO.setBuffering_ : Handle
                             -> Optional BufferMode
                             ->{IO} Either Error ()
  259. io.IO.setCurrentDirectory_ : FilePath
                                    ->{IO} Either Error ()
  260. io.IO.systemTime_ : {IO} (Either Error EpochTime)
  261. io.IO.throw : Error ->{IO} a
  262. type io.Mode
  263. io.Mode.Append : Mode
  264. io.Mode.Read : Mode
  265. io.Mode.ReadWrite : Mode
  266. io.Mode.Write : Mode
  267. unique type io.SeekMode
  268. io.SeekMode.Absolute : SeekMode
  269. io.SeekMode.FromEnd : SeekMode
  270. io.SeekMode.Relative : SeekMode
  271. unique type io.ServiceName
  272. io.ServiceName.ServiceName : Text -> ServiceName
  273. unique type io.Socket
  274. io.Socket.Socket : Text -> Socket
  275. unique type io.ThreadId
  276. io.ThreadId.ThreadId : Text -> ThreadId
  277. io.accept : Socket ->{IO} Socket
  278. io.bracket : '{IO} a
                    -> (a ->{IO} b)
                    -> (a ->{IO} c)
                    ->{IO} c
  279. io.clientSocket : HostName -> ServiceName ->{IO} Socket
  280. io.closeFile : Handle ->{IO} ()
  281. io.closeSocket : Socket ->{IO} ()
  282. io.createDirectory : FilePath ->{IO} ()
  283. io.delay : Nat ->{IO} ()
  284. io.directoryContents : FilePath ->{IO} [FilePath]
  285. io.fileExists : FilePath ->{IO} Boolean
  286. io.fork : '{IO} a ->{IO} ThreadId
  287. io.getBuffering : Handle ->{IO} Optional BufferMode
  288. io.getCurrentDirectory : '{IO} FilePath
  289. io.getFileSize : FilePath ->{IO} Nat
  290. io.getFileTimestamp : FilePath ->{IO} EpochTime
  291. io.getLine : Handle ->{IO} Text
  292. io.getTemporaryDirectory : '{IO} FilePath
  293. io.getText : Handle ->{IO} Text
  294. io.isDirectory : FilePath ->{IO} Boolean
  295. io.isFileEOF : Handle ->{IO} Boolean
  296. io.isFileOpen : Handle ->{IO} Boolean
  297. io.isSeekable : Handle ->{IO} Boolean
  298. io.kill : ThreadId ->{IO} ()
  299. io.listen : Socket ->{IO} ()
  300. io.openFile : FilePath -> Mode ->{IO} Handle
  301. io.position : Handle ->{IO} Int
  302. io.printLine : Text ->{IO} ()
  303. io.putText : Handle -> Text ->{IO} ()
  304. io.readLine : '{IO} Text
  305. io.receive : Socket -> Nat ->{IO} Optional Bytes
  306. io.removeDirectory : FilePath ->{IO} ()
  307. io.removeFile : FilePath ->{IO} ()
  308. io.renameDirectory : FilePath -> FilePath ->{IO} ()
  309. io.renameFile : FilePath -> FilePath ->{IO} ()
  310. io.rethrow : Either Error a ->{IO} a
  311. io.seek : Handle -> SeekMode -> Int ->{IO} ()
  312. io.send : Socket -> Bytes ->{IO} ()
  313. io.serverSocket : Optional HostName
                         -> ServiceName
                         ->{IO} Socket
  314. io.setBuffering : Handle -> Optional BufferMode ->{IO} ()
  315. io.setCurrentDirectory : FilePath ->{IO} ()
  316. io.stderr : Handle
  317. io.stdin : Handle
  318. io.stdout : Handle
  319. io.systemTime : '{IO} EpochTime
  320. metadata.isPropagated : IsPropagated
  321. metadata.isTest : IsTest
  322. todo : a -> b
=======
  1.   builtin type Boolean
  2.   Boolean.not : Boolean -> Boolean
  3.   builtin type Bytes
  4.   Bytes.++ : Bytes -> Bytes -> Bytes
  5.   Bytes.at : Nat -> Bytes -> Optional Nat
  6.   Bytes.drop : Nat -> Bytes -> Bytes
  7.   Bytes.empty : Bytes
  8.   Bytes.flatten : Bytes -> Bytes
  9.   Bytes.fromList : [Nat] -> Bytes
  10.  Bytes.size : Bytes -> Nat
  11.  Bytes.take : Nat -> Bytes -> Bytes
  12.  Bytes.toList : Bytes -> [Nat]
  13.  builtin type Char
  14.  Char.fromNat : Nat -> Char
  15.  Char.toNat : Char -> Nat
  16.  Debug.watch : Text -> a -> a
  17.  unique type Doc
  18.  Doc.Blob : Text -> Doc
  19.  Doc.Evaluate : Term -> Doc
  20.  Doc.Join : [Doc] -> Doc
  21.  Doc.Link : Link -> Doc
  22.  Doc.Signature : Term -> Doc
  23.  Doc.Source : Link -> Doc
  24.  builtin type Float
  25.  Float.* : Float -> Float -> Float
  26.  Float.+ : Float -> Float -> Float
  27.  Float.- : Float -> Float -> Float
  28.  Float./ : Float -> Float -> Float
  29.  Float.abs : Float -> Float
  30.  Float.acos : Float -> Float
  31.  Float.acosh : Float -> Float
  32.  Float.asin : Float -> Float
  33.  Float.asinh : Float -> Float
  34.  Float.atan : Float -> Float
  35.  Float.atan2 : Float -> Float -> Float
  36.  Float.atanh : Float -> Float
  37.  Float.ceiling : Float -> Int
  38.  Float.cos : Float -> Float
  39.  Float.cosh : Float -> Float
  40.  Float.eq : Float -> Float -> Boolean
  41.  Float.exp : Float -> Float
  42.  Float.floor : Float -> Int
  43.  Float.fromText : Text -> Optional Float
  44.  Float.gt : Float -> Float -> Boolean
  45.  Float.gteq : Float -> Float -> Boolean
  46.  Float.log : Float -> Float
  47.  Float.logBase : Float -> Float -> Float
  48.  Float.lt : Float -> Float -> Boolean
  49.  Float.lteq : Float -> Float -> Boolean
  50.  Float.max : Float -> Float -> Float
  51.  Float.min : Float -> Float -> Float
  52.  Float.pow : Float -> Float -> Float
  53.  Float.round : Float -> Int
  54.  Float.sin : Float -> Float
  55.  Float.sinh : Float -> Float
  56.  Float.sqrt : Float -> Float
  57.  Float.tan : Float -> Float
  58.  Float.tanh : Float -> Float
  59.  Float.toText : Float -> Text
  60.  Float.truncate : Float -> Int
  61.  builtin type Int
  62.  Int.* : Int -> Int -> Int
  63.  Int.+ : Int -> Int -> Int
  64.  Int.- : Int -> Int -> Int
  65.  Int./ : Int -> Int -> Int
  66.  Int.eq : Int -> Int -> Boolean
  67.  Int.fromText : Text -> Optional Int
  68.  Int.gt : Int -> Int -> Boolean
  69.  Int.gteq : Int -> Int -> Boolean
  70.  Int.increment : Int -> Int
  71.  Int.isEven : Int -> Boolean
  72.  Int.isOdd : Int -> Boolean
  73.  Int.lt : Int -> Int -> Boolean
  74.  Int.lteq : Int -> Int -> Boolean
  75.  Int.mod : Int -> Int -> Int
  76.  Int.negate : Int -> Int
  77.  Int.signum : Int -> Int
  78.  Int.toFloat : Int -> Float
  79.  Int.toText : Int -> Text
  80.  Int.truncate0 : Int -> Nat
  81.  unique type Link
  82.  builtin type Link.Term
  83.  Link.Term : Term -> Link
  84.  builtin type Link.Type
  85.  Link.Type : Type -> Link
  86.  builtin type List
  87.  List.++ : [a] -> [a] -> [a]
  88.  List.+: : a -> [a] -> [a]
  89.  List.:+ : [a] -> a -> [a]
  90.  List.at : Nat -> [a] -> Optional a
  91.  List.cons : a -> [a] -> [a]
  92.  List.drop : Nat -> [a] -> [a]
  93.  List.empty : [a]
  94.  List.size : [a] -> Nat
  95.  List.snoc : [a] -> a -> [a]
  96.  List.take : Nat -> [a] -> [a]
  97.  builtin type Nat
  98.  Nat.* : Nat -> Nat -> Nat
  99.  Nat.+ : Nat -> Nat -> Nat
  100. Nat./ : Nat -> Nat -> Nat
  101. Nat.drop : Nat -> Nat -> Nat
  102. Nat.eq : Nat -> Nat -> Boolean
  103. Nat.fromText : Text -> Optional Nat
  104. Nat.gt : Nat -> Nat -> Boolean
  105. Nat.gteq : Nat -> Nat -> Boolean
  106. Nat.increment : Nat -> Nat
  107. Nat.isEven : Nat -> Boolean
  108. Nat.isOdd : Nat -> Boolean
  109. Nat.lt : Nat -> Nat -> Boolean
  110. Nat.lteq : Nat -> Nat -> Boolean
  111. Nat.mod : Nat -> Nat -> Nat
  112. Nat.sub : Nat -> Nat -> Int
  113. Nat.toFloat : Nat -> Float
  114. Nat.toInt : Nat -> Int
  115. Nat.toText : Nat -> Text
  116. type Optional a
  117. Optional.None : Optional a
  118. Optional.Some : a -> Optional a
  119. builtin type Request
  120. unique type Test.Result
  121. Test.Result.Fail : Text -> Result
  122. Test.Result.Ok : Text -> Result
  123. builtin type Text
  124. Text.!= : Text -> Text -> Boolean
  125. Text.++ : Text -> Text -> Text
  126. Text.drop : Nat -> Text -> Text
  127. Text.empty : Text
  128. Text.eq : Text -> Text -> Boolean
  129. Text.fromCharList : [Char] -> Text
  130. Text.gt : Text -> Text -> Boolean
  131. Text.gteq : Text -> Text -> Boolean
  132. Text.lt : Text -> Text -> Boolean
  133. Text.lteq : Text -> Text -> Boolean
  134. Text.size : Text -> Nat
  135. Text.take : Nat -> Text -> Text
  136. Text.toCharList : Text -> [Char]
  137. Text.uncons : Text -> Optional (Char, Text)
  138. Text.unsnoc : Text -> Optional (Text, Char)
  139. type Tuple a b
  140. Tuple.Cons : a -> b -> Tuple a b
  141. type Unit
  142. Unit.Unit : ()
  143. Universal.< : a -> a -> Boolean
  144. Universal.<= : a -> a -> Boolean
  145. Universal.== : a -> a -> Boolean
  146. Universal.> : a -> a -> Boolean
  147. Universal.>= : a -> a -> Boolean
  148. Universal.compare : a -> a -> Int
  149. bug : a -> b
  150. todo : a -> b
>>>>>>> b2e0d5b6
  

.builtin> alias.many 94-104 .mylib

  Here's what changed in .mylib :
  
  Added definitions:
  
<<<<<<< HEAD
    1.  Int.isOdd      : Int -> Boolean
    2.  Int.lt         : Int -> Int -> Boolean
    3.  Int.lteq       : Int -> Int -> Boolean
    4.  Int.mod        : Int -> Int -> Int
    5.  Int.negate     : Int -> Int
    6.  Int.pow        : Int -> Nat -> Int
    7.  Int.shiftLeft  : Int -> Nat -> Int
    8.  Int.shiftRight : Int -> Nat -> Int
    9.  Int.signum     : Int -> Int
    10. Int.toFloat    : Int -> Float
    11. Int.toText     : Int -> Text
=======
    1.  builtin type Nat
    2.  List.size    : [a] -> Nat
    3.  List.snoc    : [a] -> a -> [a]
    4.  List.take    : Nat -> [a] -> [a]
    5.  Nat.*        : Nat -> Nat -> Nat
    6.  Nat.+        : Nat -> Nat -> Nat
    7.  Nat./        : Nat -> Nat -> Nat
    8.  Nat.drop     : Nat -> Nat -> Nat
    9.  Nat.eq       : Nat -> Nat -> Boolean
    10. Nat.fromText : Text -> Optional Nat
    11. Nat.gt       : Nat -> Nat -> Boolean
>>>>>>> b2e0d5b6
  
  Tip: You can use `undo` or `reflog` to undo this change.

```
I want to incorporate a few more from another namespace:
```ucm
.builtin> cd .runar

.runar> find

  1.  List.adjacentPairs : [a] -> [(a, a)]
  2.  List.all : (a ->{𝕖} Boolean) ->{𝕖} [a] ->{𝕖} Boolean
  3.  List.any : (a ->{𝕖} Boolean) ->{𝕖} [a] ->{𝕖} Boolean
  4.  List.chunk : Nat -> [a] -> [[a]]
  5.  List.chunksOf : Nat -> [a] -> [[a]]
  6.  List.dropWhile : (a ->{𝕖} Boolean) ->{𝕖} [a] ->{𝕖} [a]
  7.  List.first : [a] -> Optional a
  8.  List.init : [a] -> Optional [a]
  9.  List.intersperse : a -> [a] -> [a]
  10. List.isEmpty : [a] -> Boolean
  11. List.last : [a] -> Optional a
  12. List.replicate : Nat -> a -> [a]
  13. List.splitAt : Nat -> [a] -> ([a], [a])
  14. List.tail : [a] -> Optional [a]
  15. List.takeWhile : (a ->{𝕖} Boolean) -> [a] ->{𝕖} [a]
  

.runar> alias.many 1-15 .mylib

  Here's what changed in .mylib :
  
  Added definitions:
  
    1.  List.adjacentPairs : [a] -> [(a, a)]
    2.  List.all           : (a ->{𝕖} Boolean)
                           ->{𝕖} [a]
                           ->{𝕖} Boolean
    3.  List.any           : (a ->{𝕖} Boolean)
                           ->{𝕖} [a]
                           ->{𝕖} Boolean
    4.  List.chunk         : Nat -> [a] -> [[a]]
    5.  List.chunksOf      : Nat -> [a] -> [[a]]
    6.  List.dropWhile     : (a ->{𝕖} Boolean)
                           ->{𝕖} [a]
                           ->{𝕖} [a]
    7.  List.first         : [a] -> Optional a
    8.  List.init          : [a] -> Optional [a]
    9.  List.intersperse   : a -> [a] -> [a]
    10. List.isEmpty       : [a] -> Boolean
    11. List.last          : [a] -> Optional a
    12. List.replicate     : Nat -> a -> [a]
    13. List.splitAt       : Nat -> [a] -> ([a], [a])
    14. List.tail          : [a] -> Optional [a]
    15. List.takeWhile     : (a ->{𝕖} Boolean) -> [a] ->{𝕖} [a]
  
  Tip: You can use `undo` or `reflog` to undo this change.

.runar> cd .mylib

.mylib> find

<<<<<<< HEAD
  1.  Int.isOdd : Int -> Boolean
  2.  Int.lt : Int -> Int -> Boolean
  3.  Int.lteq : Int -> Int -> Boolean
  4.  Int.mod : Int -> Int -> Int
  5.  Int.negate : Int -> Int
  6.  Int.pow : Int -> Nat -> Int
  7.  Int.shiftLeft : Int -> Nat -> Int
  8.  Int.shiftRight : Int -> Nat -> Int
  9.  Int.signum : Int -> Int
  10. Int.toFloat : Int -> Float
  11. Int.toText : Int -> Text
  12. List.adjacentPairs : [a] -> [(a, a)]
  13. List.all : (a ->{𝕖} Boolean) ->{𝕖} [a] ->{𝕖} Boolean
  14. List.any : (a ->{𝕖} Boolean) ->{𝕖} [a] ->{𝕖} Boolean
  15. List.chunk : Nat -> [a] -> [[a]]
  16. List.chunksOf : Nat -> [a] -> [[a]]
  17. List.dropWhile : (a ->{𝕖} Boolean) ->{𝕖} [a] ->{𝕖} [a]
  18. List.first : [a] -> Optional a
  19. List.init : [a] -> Optional [a]
  20. List.intersperse : a -> [a] -> [a]
  21. List.isEmpty : [a] -> Boolean
  22. List.last : [a] -> Optional a
  23. List.replicate : Nat -> a -> [a]
  24. List.splitAt : Nat -> [a] -> ([a], [a])
  25. List.tail : [a] -> Optional [a]
  26. List.takeWhile : (a ->{𝕖} Boolean) -> [a] ->{𝕖} [a]
=======
  1.  List.adjacentPairs : [a] -> [(a, a)]
  2.  List.all : (a ->{𝕖} Boolean) ->{𝕖} [a] ->{𝕖} Boolean
  3.  List.any : (a ->{𝕖} Boolean) ->{𝕖} [a] ->{𝕖} Boolean
  4.  List.chunk : Nat -> [a] -> [[a]]
  5.  List.chunksOf : Nat -> [a] -> [[a]]
  6.  List.dropWhile : (a ->{𝕖} Boolean) ->{𝕖} [a] ->{𝕖} [a]
  7.  List.first : [a] -> Optional a
  8.  List.init : [a] -> Optional [a]
  9.  List.intersperse : a -> [a] -> [a]
  10. List.isEmpty : [a] -> Boolean
  11. List.last : [a] -> Optional a
  12. List.replicate : Nat -> a -> [a]
  13. List.size : [a] -> Nat
  14. List.snoc : [a] -> a -> [a]
  15. List.splitAt : Nat -> [a] -> ([a], [a])
  16. List.tail : [a] -> Optional [a]
  17. List.take : Nat -> [a] -> [a]
  18. List.takeWhile : (a ->{𝕖} Boolean) -> [a] ->{𝕖} [a]
  19. builtin type Nat
  20. Nat.* : Nat -> Nat -> Nat
  21. Nat.+ : Nat -> Nat -> Nat
  22. Nat./ : Nat -> Nat -> Nat
  23. Nat.drop : Nat -> Nat -> Nat
  24. Nat.eq : Nat -> Nat -> Boolean
  25. Nat.fromText : Text -> Optional Nat
  26. Nat.gt : Nat -> Nat -> Boolean
>>>>>>> b2e0d5b6
  

```
Thanks, `alias.many!<|MERGE_RESOLUTION|>--- conflicted
+++ resolved
@@ -18,391 +18,6 @@
 
 .builtin> find
 
-<<<<<<< HEAD
-  1.   unique type Author
-  2.   Author.Author : GUID -> Text -> Author
-  3.   Author.guid : Author -> GUID
-  4.   Author.guid.modify : (GUID ->{𝕖} GUID)
-                            -> Author
-                            ->{𝕖} Author
-  5.   Author.guid.set : GUID -> Author -> Author
-  6.   Author.name : Author -> Text
-  7.   Author.name.modify : (Text ->{𝕖} Text)
-                            -> Author
-                            ->{𝕖} Author
-  8.   Author.name.set : Text -> Author -> Author
-  9.   builtin type Boolean
-  10.  Boolean.not : Boolean -> Boolean
-  11.  builtin type Bytes
-  12.  Bytes.++ : Bytes -> Bytes -> Bytes
-  13.  Bytes.at : Nat -> Bytes -> Optional Nat
-  14.  Bytes.drop : Nat -> Bytes -> Bytes
-  15.  Bytes.empty : Bytes
-  16.  Bytes.flatten : Bytes -> Bytes
-  17.  Bytes.fromList : [Nat] -> Bytes
-  18.  Bytes.size : Bytes -> Nat
-  19.  Bytes.take : Nat -> Bytes -> Bytes
-  20.  Bytes.toList : Bytes -> [Nat]
-  21.  builtin type Char
-  22.  Char.fromNat : Nat -> Char
-  23.  Char.toNat : Char -> Nat
-  24.  unique type CopyrightHolder
-  25.  CopyrightHolder.CopyrightHolder : GUID
-                                         -> Text
-                                         -> CopyrightHolder
-  26.  CopyrightHolder.guid : CopyrightHolder -> GUID
-  27.  CopyrightHolder.guid.modify : (GUID ->{𝕖} GUID)
-                                     -> CopyrightHolder
-                                     ->{𝕖} CopyrightHolder
-  28.  CopyrightHolder.guid.set : GUID
-                                  -> CopyrightHolder
-                                  -> CopyrightHolder
-  29.  CopyrightHolder.name : CopyrightHolder -> Text
-  30.  CopyrightHolder.name.modify : (Text ->{𝕖} Text)
-                                     -> CopyrightHolder
-                                     ->{𝕖} CopyrightHolder
-  31.  CopyrightHolder.name.set : Text
-                                  -> CopyrightHolder
-                                  -> CopyrightHolder
-  32.  Debug.watch : Text -> a -> a
-  33.  unique type Doc
-  34.  Doc.++ : Doc -> Doc -> Doc
-  35.  Doc.Blob : Text -> Doc
-  36.  Doc.Evaluate : Term -> Doc
-  37.  Doc.Join : [Doc] -> Doc
-  38.  Doc.Link : Link -> Doc
-  39.  Doc.Signature : Term -> Doc
-  40.  Doc.Source : Link -> Doc
-  41.  type Either a b
-  42.  Either.Left : a -> Either a b
-  43.  Either.Right : b -> Either a b
-  44.  builtin type Float
-  45.  Float.* : Float -> Float -> Float
-  46.  Float.+ : Float -> Float -> Float
-  47.  Float.- : Float -> Float -> Float
-  48.  Float./ : Float -> Float -> Float
-  49.  Float.abs : Float -> Float
-  50.  Float.acos : Float -> Float
-  51.  Float.acosh : Float -> Float
-  52.  Float.asin : Float -> Float
-  53.  Float.asinh : Float -> Float
-  54.  Float.atan : Float -> Float
-  55.  Float.atan2 : Float -> Float -> Float
-  56.  Float.atanh : Float -> Float
-  57.  Float.ceiling : Float -> Int
-  58.  Float.cos : Float -> Float
-  59.  Float.cosh : Float -> Float
-  60.  Float.eq : Float -> Float -> Boolean
-  61.  Float.exp : Float -> Float
-  62.  Float.floor : Float -> Int
-  63.  Float.fromText : Text -> Optional Float
-  64.  Float.gt : Float -> Float -> Boolean
-  65.  Float.gteq : Float -> Float -> Boolean
-  66.  Float.log : Float -> Float
-  67.  Float.logBase : Float -> Float -> Float
-  68.  Float.lt : Float -> Float -> Boolean
-  69.  Float.lteq : Float -> Float -> Boolean
-  70.  Float.max : Float -> Float -> Float
-  71.  Float.min : Float -> Float -> Float
-  72.  Float.pow : Float -> Float -> Float
-  73.  Float.round : Float -> Int
-  74.  Float.sin : Float -> Float
-  75.  Float.sinh : Float -> Float
-  76.  Float.sqrt : Float -> Float
-  77.  Float.tan : Float -> Float
-  78.  Float.tanh : Float -> Float
-  79.  Float.toText : Float -> Text
-  80.  Float.truncate : Float -> Int
-  81.  unique type GUID
-  82.  GUID.GUID : Bytes -> GUID
-  83.  builtin type Int
-  84.  Int.* : Int -> Int -> Int
-  85.  Int.+ : Int -> Int -> Int
-  86.  Int.- : Int -> Int -> Int
-  87.  Int./ : Int -> Int -> Int
-  88.  Int.eq : Int -> Int -> Boolean
-  89.  Int.fromText : Text -> Optional Int
-  90.  Int.gt : Int -> Int -> Boolean
-  91.  Int.gteq : Int -> Int -> Boolean
-  92.  Int.increment : Int -> Int
-  93.  Int.isEven : Int -> Boolean
-  94.  Int.isOdd : Int -> Boolean
-  95.  Int.lt : Int -> Int -> Boolean
-  96.  Int.lteq : Int -> Int -> Boolean
-  97.  Int.mod : Int -> Int -> Int
-  98.  Int.negate : Int -> Int
-  99.  Int.pow : Int -> Nat -> Int
-  100. Int.shiftLeft : Int -> Nat -> Int
-  101. Int.shiftRight : Int -> Nat -> Int
-  102. Int.signum : Int -> Int
-  103. Int.toFloat : Int -> Float
-  104. Int.toText : Int -> Text
-  105. Int.truncate0 : Int -> Nat
-  106. unique type IsPropagated
-  107. IsPropagated.IsPropagated : IsPropagated
-  108. unique type IsTest
-  109. IsTest.IsTest : IsTest
-  110. unique type License
-  111. License.License : [CopyrightHolder]
-                         -> [Year]
-                         -> LicenseType
-                         -> License
-  112. License.copyrightHolders : License -> [CopyrightHolder]
-  113. License.copyrightHolders.modify : ([CopyrightHolder]
-                                         ->{𝕖} [CopyrightHolder])
-                                         -> License
-                                         ->{𝕖} License
-  114. License.copyrightHolders.set : [CopyrightHolder]
-                                      -> License
-                                      -> License
-  115. License.licenseType : License -> LicenseType
-  116. License.licenseType.modify : (LicenseType
-                                    ->{𝕖} LicenseType)
-                                    -> License
-                                    ->{𝕖} License
-  117. License.licenseType.set : LicenseType
-                                 -> License
-                                 -> License
-  118. License.years : License -> [Year]
-  119. License.years.modify : ([Year] ->{𝕖} [Year])
-                              -> License
-                              ->{𝕖} License
-  120. License.years.set : [Year] -> License -> License
-  121. unique type LicenseType
-  122. LicenseType.LicenseType : Doc -> LicenseType
-  123. unique type Link
-  124. builtin type Link.Term
-  125. Link.Term : Term -> Link
-  126. builtin type Link.Type
-  127. Link.Type : Type -> Link
-  128. builtin type List
-  129. List.++ : [a] -> [a] -> [a]
-  130. List.+: : a -> [a] -> [a]
-  131. List.:+ : [a] -> a -> [a]
-  132. List.at : Nat -> [a] -> Optional a
-  133. List.cons : a -> [a] -> [a]
-  134. List.drop : Nat -> [a] -> [a]
-  135. List.empty : [a]
-  136. List.size : [a] -> Nat
-  137. List.snoc : [a] -> a -> [a]
-  138. List.take : Nat -> [a] -> [a]
-  139. builtin type Nat
-  140. Nat.* : Nat -> Nat -> Nat
-  141. Nat.+ : Nat -> Nat -> Nat
-  142. Nat./ : Nat -> Nat -> Nat
-  143. Nat.drop : Nat -> Nat -> Nat
-  144. Nat.eq : Nat -> Nat -> Boolean
-  145. Nat.fromText : Text -> Optional Nat
-  146. Nat.gt : Nat -> Nat -> Boolean
-  147. Nat.gteq : Nat -> Nat -> Boolean
-  148. Nat.increment : Nat -> Nat
-  149. Nat.isEven : Nat -> Boolean
-  150. Nat.isOdd : Nat -> Boolean
-  151. Nat.lt : Nat -> Nat -> Boolean
-  152. Nat.lteq : Nat -> Nat -> Boolean
-  153. Nat.mod : Nat -> Nat -> Nat
-  154. Nat.pow : Nat -> Nat -> Nat
-  155. Nat.shiftLeft : Nat -> Nat -> Nat
-  156. Nat.shiftRight : Nat -> Nat -> Nat
-  157. Nat.sub : Nat -> Nat -> Int
-  158. Nat.toFloat : Nat -> Float
-  159. Nat.toInt : Nat -> Int
-  160. Nat.toText : Nat -> Text
-  161. type Optional a
-  162. Optional.None : Optional a
-  163. Optional.Some : a -> Optional a
-  164. builtin type Request
-  165. unique type Test.Result
-  166. Test.Result.Fail : Text -> Result
-  167. Test.Result.Ok : Text -> Result
-  168. builtin type Text
-  169. Text.!= : Text -> Text -> Boolean
-  170. Text.++ : Text -> Text -> Text
-  171. Text.drop : Nat -> Text -> Text
-  172. Text.empty : Text
-  173. Text.eq : Text -> Text -> Boolean
-  174. Text.fromCharList : [Char] -> Text
-  175. Text.gt : Text -> Text -> Boolean
-  176. Text.gteq : Text -> Text -> Boolean
-  177. Text.lt : Text -> Text -> Boolean
-  178. Text.lteq : Text -> Text -> Boolean
-  179. Text.size : Text -> Nat
-  180. Text.take : Nat -> Text -> Text
-  181. Text.toCharList : Text -> [Char]
-  182. Text.uncons : Text -> Optional (Char, Text)
-  183. Text.unsnoc : Text -> Optional (Text, Char)
-  184. type Tuple a b
-  185. Tuple.Cons : a -> b -> Tuple a b
-  186. type Unit
-  187. Unit.Unit : ()
-  188. Universal.< : a -> a -> Boolean
-  189. Universal.<= : a -> a -> Boolean
-  190. Universal.== : a -> a -> Boolean
-  191. Universal.> : a -> a -> Boolean
-  192. Universal.>= : a -> a -> Boolean
-  193. Universal.compare : a -> a -> Int
-  194. unique type Year
-  195. Year.Year : Nat -> Year
-  196. bug : a -> b
-  197. unique type io.BufferMode
-  198. io.BufferMode.Block : Optional Nat -> BufferMode
-  199. io.BufferMode.Line : BufferMode
-  200. unique type io.EpochTime
-  201. io.EpochTime.EpochTime : Nat -> EpochTime
-  202. type io.Error
-  203. io.Error.Error : ErrorType -> Text -> Error
-  204. unique type io.ErrorDescription
-  205. io.ErrorDescription.ErrorDescription : Text
-                                              -> ErrorDescription
-  206. unique type io.ErrorLocation
-  207. io.ErrorLocation.ErrorLocation : Text -> ErrorLocation
-  208. unique type io.ErrorType
-  209. io.ErrorType.AlreadyExists : ErrorType
-  210. io.ErrorType.EOF : ErrorType
-  211. io.ErrorType.IllegalOperation : ErrorType
-  212. io.ErrorType.NoSuchThing : ErrorType
-  213. io.ErrorType.PermissionDenied : ErrorType
-  214. io.ErrorType.ResourceBusy : ErrorType
-  215. io.ErrorType.ResourceExhausted : ErrorType
-  216. io.ErrorType.UserError : ErrorType
-  217. unique type io.FilePath
-  218. io.FilePath.FilePath : Text -> FilePath
-  219. unique type io.Handle
-  220. io.Handle.Handle : Text -> Handle
-  221. unique type io.HostName
-  222. io.HostName.HostName : Text -> HostName
-  223. ability io.IO
-  224. io.IO.accept_ : Socket ->{IO} Either Error Socket
-  225. io.IO.bracket_ : '{IO} a
-                        -> (a ->{IO} b)
-                        -> (a ->{IO} c)
-                        ->{IO} Either Error c
-  226. io.IO.clientSocket_ : HostName
-                             -> ServiceName
-                             ->{IO} Either Error Socket
-  227. io.IO.closeFile_ : Handle ->{IO} Either Error ()
-  228. io.IO.closeSocket_ : Socket ->{IO} Either Error ()
-  229. io.IO.createDirectory_ : FilePath ->{IO} Either Error ()
-  230. io.IO.delay_ : Nat ->{IO} Either Error ()
-  231. io.IO.directoryContents_ : FilePath
-                                  ->{IO} Either Error [FilePath]
-  232. io.IO.fileExists_ : FilePath ->{IO} Either Error Boolean
-  233. io.IO.fork_ : '{IO} a ->{IO} Either Error ThreadId
-  234. io.IO.getBuffering_ : Handle
-                             ->{IO} Either
-                               Error (Optional BufferMode)
-  235. io.IO.getCurrentDirectory_ : {IO} (Either Error FilePath)
-  236. io.IO.getFileSize_ : FilePath ->{IO} Either Error Nat
-  237. io.IO.getFileTimestamp_ : FilePath
-                                 ->{IO} Either Error EpochTime
-  238. io.IO.getLine_ : Handle ->{IO} Either Error Text
-  239. io.IO.getTemporaryDirectory_ : {IO} (Either
-                                        Error FilePath)
-  240. io.IO.getText_ : Handle ->{IO} Either Error Text
-  241. io.IO.isDirectory_ : FilePath ->{IO} Either Error Boolean
-  242. io.IO.isFileEOF_ : Handle ->{IO} Either Error Boolean
-  243. io.IO.isFileOpen_ : Handle ->{IO} Either Error Boolean
-  244. io.IO.isSeekable_ : Handle ->{IO} Either Error Boolean
-  245. io.IO.kill_ : ThreadId ->{IO} Either Error ()
-  246. io.IO.listen_ : Socket ->{IO} Either Error ()
-  247. io.IO.openFile_ : FilePath
-                         -> Mode
-                         ->{IO} Either Error Handle
-  248. io.IO.position_ : Handle ->{IO} Either Error Int
-  249. io.IO.putText_ : Handle -> Text ->{IO} Either Error ()
-  250. io.IO.receive_ : Socket
-                        -> Nat
-                        ->{IO} Either Error (Optional Bytes)
-  251. io.IO.removeDirectory_ : FilePath ->{IO} Either Error ()
-  252. io.IO.removeFile_ : FilePath ->{IO} Either Error ()
-  253. io.IO.renameDirectory_ : FilePath
-                                -> FilePath
-                                ->{IO} Either Error ()
-  254. io.IO.renameFile_ : FilePath
-                           -> FilePath
-                           ->{IO} Either Error ()
-  255. io.IO.seek_ : Handle
-                     -> SeekMode
-                     -> Int
-                     ->{IO} Either Error ()
-  256. io.IO.send_ : Socket -> Bytes ->{IO} Either Error ()
-  257. io.IO.serverSocket_ : Optional HostName
-                             -> ServiceName
-                             ->{IO} Either Error Socket
-  258. io.IO.setBuffering_ : Handle
-                             -> Optional BufferMode
-                             ->{IO} Either Error ()
-  259. io.IO.setCurrentDirectory_ : FilePath
-                                    ->{IO} Either Error ()
-  260. io.IO.systemTime_ : {IO} (Either Error EpochTime)
-  261. io.IO.throw : Error ->{IO} a
-  262. type io.Mode
-  263. io.Mode.Append : Mode
-  264. io.Mode.Read : Mode
-  265. io.Mode.ReadWrite : Mode
-  266. io.Mode.Write : Mode
-  267. unique type io.SeekMode
-  268. io.SeekMode.Absolute : SeekMode
-  269. io.SeekMode.FromEnd : SeekMode
-  270. io.SeekMode.Relative : SeekMode
-  271. unique type io.ServiceName
-  272. io.ServiceName.ServiceName : Text -> ServiceName
-  273. unique type io.Socket
-  274. io.Socket.Socket : Text -> Socket
-  275. unique type io.ThreadId
-  276. io.ThreadId.ThreadId : Text -> ThreadId
-  277. io.accept : Socket ->{IO} Socket
-  278. io.bracket : '{IO} a
-                    -> (a ->{IO} b)
-                    -> (a ->{IO} c)
-                    ->{IO} c
-  279. io.clientSocket : HostName -> ServiceName ->{IO} Socket
-  280. io.closeFile : Handle ->{IO} ()
-  281. io.closeSocket : Socket ->{IO} ()
-  282. io.createDirectory : FilePath ->{IO} ()
-  283. io.delay : Nat ->{IO} ()
-  284. io.directoryContents : FilePath ->{IO} [FilePath]
-  285. io.fileExists : FilePath ->{IO} Boolean
-  286. io.fork : '{IO} a ->{IO} ThreadId
-  287. io.getBuffering : Handle ->{IO} Optional BufferMode
-  288. io.getCurrentDirectory : '{IO} FilePath
-  289. io.getFileSize : FilePath ->{IO} Nat
-  290. io.getFileTimestamp : FilePath ->{IO} EpochTime
-  291. io.getLine : Handle ->{IO} Text
-  292. io.getTemporaryDirectory : '{IO} FilePath
-  293. io.getText : Handle ->{IO} Text
-  294. io.isDirectory : FilePath ->{IO} Boolean
-  295. io.isFileEOF : Handle ->{IO} Boolean
-  296. io.isFileOpen : Handle ->{IO} Boolean
-  297. io.isSeekable : Handle ->{IO} Boolean
-  298. io.kill : ThreadId ->{IO} ()
-  299. io.listen : Socket ->{IO} ()
-  300. io.openFile : FilePath -> Mode ->{IO} Handle
-  301. io.position : Handle ->{IO} Int
-  302. io.printLine : Text ->{IO} ()
-  303. io.putText : Handle -> Text ->{IO} ()
-  304. io.readLine : '{IO} Text
-  305. io.receive : Socket -> Nat ->{IO} Optional Bytes
-  306. io.removeDirectory : FilePath ->{IO} ()
-  307. io.removeFile : FilePath ->{IO} ()
-  308. io.renameDirectory : FilePath -> FilePath ->{IO} ()
-  309. io.renameFile : FilePath -> FilePath ->{IO} ()
-  310. io.rethrow : Either Error a ->{IO} a
-  311. io.seek : Handle -> SeekMode -> Int ->{IO} ()
-  312. io.send : Socket -> Bytes ->{IO} ()
-  313. io.serverSocket : Optional HostName
-                         -> ServiceName
-                         ->{IO} Socket
-  314. io.setBuffering : Handle -> Optional BufferMode ->{IO} ()
-  315. io.setCurrentDirectory : FilePath ->{IO} ()
-  316. io.stderr : Handle
-  317. io.stdin : Handle
-  318. io.stdout : Handle
-  319. io.systemTime : '{IO} EpochTime
-  320. metadata.isPropagated : IsPropagated
-  321. metadata.isTest : IsTest
-  322. todo : a -> b
-=======
   1.   builtin type Boolean
   2.   Boolean.not : Boolean -> Boolean
   3.   builtin type Bytes
@@ -479,81 +94,86 @@
   74.  Int.lteq : Int -> Int -> Boolean
   75.  Int.mod : Int -> Int -> Int
   76.  Int.negate : Int -> Int
-  77.  Int.signum : Int -> Int
-  78.  Int.toFloat : Int -> Float
-  79.  Int.toText : Int -> Text
-  80.  Int.truncate0 : Int -> Nat
-  81.  unique type Link
-  82.  builtin type Link.Term
-  83.  Link.Term : Term -> Link
-  84.  builtin type Link.Type
-  85.  Link.Type : Type -> Link
-  86.  builtin type List
-  87.  List.++ : [a] -> [a] -> [a]
-  88.  List.+: : a -> [a] -> [a]
-  89.  List.:+ : [a] -> a -> [a]
-  90.  List.at : Nat -> [a] -> Optional a
-  91.  List.cons : a -> [a] -> [a]
-  92.  List.drop : Nat -> [a] -> [a]
-  93.  List.empty : [a]
-  94.  List.size : [a] -> Nat
-  95.  List.snoc : [a] -> a -> [a]
-  96.  List.take : Nat -> [a] -> [a]
-  97.  builtin type Nat
-  98.  Nat.* : Nat -> Nat -> Nat
-  99.  Nat.+ : Nat -> Nat -> Nat
-  100. Nat./ : Nat -> Nat -> Nat
-  101. Nat.drop : Nat -> Nat -> Nat
-  102. Nat.eq : Nat -> Nat -> Boolean
-  103. Nat.fromText : Text -> Optional Nat
-  104. Nat.gt : Nat -> Nat -> Boolean
-  105. Nat.gteq : Nat -> Nat -> Boolean
-  106. Nat.increment : Nat -> Nat
-  107. Nat.isEven : Nat -> Boolean
-  108. Nat.isOdd : Nat -> Boolean
-  109. Nat.lt : Nat -> Nat -> Boolean
-  110. Nat.lteq : Nat -> Nat -> Boolean
-  111. Nat.mod : Nat -> Nat -> Nat
-  112. Nat.sub : Nat -> Nat -> Int
-  113. Nat.toFloat : Nat -> Float
-  114. Nat.toInt : Nat -> Int
-  115. Nat.toText : Nat -> Text
-  116. type Optional a
-  117. Optional.None : Optional a
-  118. Optional.Some : a -> Optional a
-  119. builtin type Request
-  120. unique type Test.Result
-  121. Test.Result.Fail : Text -> Result
-  122. Test.Result.Ok : Text -> Result
-  123. builtin type Text
-  124. Text.!= : Text -> Text -> Boolean
-  125. Text.++ : Text -> Text -> Text
-  126. Text.drop : Nat -> Text -> Text
-  127. Text.empty : Text
-  128. Text.eq : Text -> Text -> Boolean
-  129. Text.fromCharList : [Char] -> Text
-  130. Text.gt : Text -> Text -> Boolean
-  131. Text.gteq : Text -> Text -> Boolean
-  132. Text.lt : Text -> Text -> Boolean
-  133. Text.lteq : Text -> Text -> Boolean
-  134. Text.size : Text -> Nat
-  135. Text.take : Nat -> Text -> Text
-  136. Text.toCharList : Text -> [Char]
-  137. Text.uncons : Text -> Optional (Char, Text)
-  138. Text.unsnoc : Text -> Optional (Text, Char)
-  139. type Tuple a b
-  140. Tuple.Cons : a -> b -> Tuple a b
-  141. type Unit
-  142. Unit.Unit : ()
-  143. Universal.< : a -> a -> Boolean
-  144. Universal.<= : a -> a -> Boolean
-  145. Universal.== : a -> a -> Boolean
-  146. Universal.> : a -> a -> Boolean
-  147. Universal.>= : a -> a -> Boolean
-  148. Universal.compare : a -> a -> Int
-  149. bug : a -> b
-  150. todo : a -> b
->>>>>>> b2e0d5b6
+  77.  Int.pow : Int -> Nat -> Int
+  78.  Int.shiftLeft : Int -> Nat -> Int
+  79.  Int.shiftRight : Int -> Nat -> Int
+  80.  Int.signum : Int -> Int
+  81.  Int.toFloat : Int -> Float
+  82.  Int.toText : Int -> Text
+  83.  Int.truncate0 : Int -> Nat
+  84.  unique type Link
+  85.  builtin type Link.Term
+  86.  Link.Term : Term -> Link
+  87.  builtin type Link.Type
+  88.  Link.Type : Type -> Link
+  89.  builtin type List
+  90.  List.++ : [a] -> [a] -> [a]
+  91.  List.+: : a -> [a] -> [a]
+  92.  List.:+ : [a] -> a -> [a]
+  93.  List.at : Nat -> [a] -> Optional a
+  94.  List.cons : a -> [a] -> [a]
+  95.  List.drop : Nat -> [a] -> [a]
+  96.  List.empty : [a]
+  97.  List.size : [a] -> Nat
+  98.  List.snoc : [a] -> a -> [a]
+  99.  List.take : Nat -> [a] -> [a]
+  100. builtin type Nat
+  101. Nat.* : Nat -> Nat -> Nat
+  102. Nat.+ : Nat -> Nat -> Nat
+  103. Nat./ : Nat -> Nat -> Nat
+  104. Nat.drop : Nat -> Nat -> Nat
+  105. Nat.eq : Nat -> Nat -> Boolean
+  106. Nat.fromText : Text -> Optional Nat
+  107. Nat.gt : Nat -> Nat -> Boolean
+  108. Nat.gteq : Nat -> Nat -> Boolean
+  109. Nat.increment : Nat -> Nat
+  110. Nat.isEven : Nat -> Boolean
+  111. Nat.isOdd : Nat -> Boolean
+  112. Nat.lt : Nat -> Nat -> Boolean
+  113. Nat.lteq : Nat -> Nat -> Boolean
+  114. Nat.mod : Nat -> Nat -> Nat
+  115. Nat.pow : Nat -> Nat -> Nat
+  116. Nat.shiftLeft : Nat -> Nat -> Nat
+  117. Nat.shiftRight : Nat -> Nat -> Nat
+  118. Nat.sub : Nat -> Nat -> Int
+  119. Nat.toFloat : Nat -> Float
+  120. Nat.toInt : Nat -> Int
+  121. Nat.toText : Nat -> Text
+  122. type Optional a
+  123. Optional.None : Optional a
+  124. Optional.Some : a -> Optional a
+  125. builtin type Request
+  126. unique type Test.Result
+  127. Test.Result.Fail : Text -> Result
+  128. Test.Result.Ok : Text -> Result
+  129. builtin type Text
+  130. Text.!= : Text -> Text -> Boolean
+  131. Text.++ : Text -> Text -> Text
+  132. Text.drop : Nat -> Text -> Text
+  133. Text.empty : Text
+  134. Text.eq : Text -> Text -> Boolean
+  135. Text.fromCharList : [Char] -> Text
+  136. Text.gt : Text -> Text -> Boolean
+  137. Text.gteq : Text -> Text -> Boolean
+  138. Text.lt : Text -> Text -> Boolean
+  139. Text.lteq : Text -> Text -> Boolean
+  140. Text.size : Text -> Nat
+  141. Text.take : Nat -> Text -> Text
+  142. Text.toCharList : Text -> [Char]
+  143. Text.uncons : Text -> Optional (Char, Text)
+  144. Text.unsnoc : Text -> Optional (Text, Char)
+  145. type Tuple a b
+  146. Tuple.Cons : a -> b -> Tuple a b
+  147. type Unit
+  148. Unit.Unit : ()
+  149. Universal.< : a -> a -> Boolean
+  150. Universal.<= : a -> a -> Boolean
+  151. Universal.== : a -> a -> Boolean
+  152. Universal.> : a -> a -> Boolean
+  153. Universal.>= : a -> a -> Boolean
+  154. Universal.compare : a -> a -> Int
+  155. bug : a -> b
+  156. todo : a -> b
   
 
 .builtin> alias.many 94-104 .mylib
@@ -562,31 +182,17 @@
   
   Added definitions:
   
-<<<<<<< HEAD
-    1.  Int.isOdd      : Int -> Boolean
-    2.  Int.lt         : Int -> Int -> Boolean
-    3.  Int.lteq       : Int -> Int -> Boolean
-    4.  Int.mod        : Int -> Int -> Int
-    5.  Int.negate     : Int -> Int
-    6.  Int.pow        : Int -> Nat -> Int
-    7.  Int.shiftLeft  : Int -> Nat -> Int
-    8.  Int.shiftRight : Int -> Nat -> Int
-    9.  Int.signum     : Int -> Int
-    10. Int.toFloat    : Int -> Float
-    11. Int.toText     : Int -> Text
-=======
     1.  builtin type Nat
-    2.  List.size    : [a] -> Nat
-    3.  List.snoc    : [a] -> a -> [a]
-    4.  List.take    : Nat -> [a] -> [a]
-    5.  Nat.*        : Nat -> Nat -> Nat
-    6.  Nat.+        : Nat -> Nat -> Nat
-    7.  Nat./        : Nat -> Nat -> Nat
-    8.  Nat.drop     : Nat -> Nat -> Nat
-    9.  Nat.eq       : Nat -> Nat -> Boolean
-    10. Nat.fromText : Text -> Optional Nat
-    11. Nat.gt       : Nat -> Nat -> Boolean
->>>>>>> b2e0d5b6
+    2.  List.cons  : a -> [a] -> [a]
+    3.  List.drop  : Nat -> [a] -> [a]
+    4.  List.empty : [a]
+    5.  List.size  : [a] -> Nat
+    6.  List.snoc  : [a] -> a -> [a]
+    7.  List.take  : Nat -> [a] -> [a]
+    8.  Nat.*      : Nat -> Nat -> Nat
+    9.  Nat.+      : Nat -> Nat -> Nat
+    10. Nat./      : Nat -> Nat -> Nat
+    11. Nat.drop   : Nat -> Nat -> Nat
   
   Tip: You can use `undo` or `reflog` to undo this change.
 
@@ -648,61 +254,32 @@
 
 .mylib> find
 
-<<<<<<< HEAD
-  1.  Int.isOdd : Int -> Boolean
-  2.  Int.lt : Int -> Int -> Boolean
-  3.  Int.lteq : Int -> Int -> Boolean
-  4.  Int.mod : Int -> Int -> Int
-  5.  Int.negate : Int -> Int
-  6.  Int.pow : Int -> Nat -> Int
-  7.  Int.shiftLeft : Int -> Nat -> Int
-  8.  Int.shiftRight : Int -> Nat -> Int
-  9.  Int.signum : Int -> Int
-  10. Int.toFloat : Int -> Float
-  11. Int.toText : Int -> Text
-  12. List.adjacentPairs : [a] -> [(a, a)]
-  13. List.all : (a ->{𝕖} Boolean) ->{𝕖} [a] ->{𝕖} Boolean
-  14. List.any : (a ->{𝕖} Boolean) ->{𝕖} [a] ->{𝕖} Boolean
-  15. List.chunk : Nat -> [a] -> [[a]]
-  16. List.chunksOf : Nat -> [a] -> [[a]]
-  17. List.dropWhile : (a ->{𝕖} Boolean) ->{𝕖} [a] ->{𝕖} [a]
-  18. List.first : [a] -> Optional a
-  19. List.init : [a] -> Optional [a]
-  20. List.intersperse : a -> [a] -> [a]
-  21. List.isEmpty : [a] -> Boolean
-  22. List.last : [a] -> Optional a
-  23. List.replicate : Nat -> a -> [a]
-  24. List.splitAt : Nat -> [a] -> ([a], [a])
-  25. List.tail : [a] -> Optional [a]
-  26. List.takeWhile : (a ->{𝕖} Boolean) -> [a] ->{𝕖} [a]
-=======
   1.  List.adjacentPairs : [a] -> [(a, a)]
   2.  List.all : (a ->{𝕖} Boolean) ->{𝕖} [a] ->{𝕖} Boolean
   3.  List.any : (a ->{𝕖} Boolean) ->{𝕖} [a] ->{𝕖} Boolean
   4.  List.chunk : Nat -> [a] -> [[a]]
   5.  List.chunksOf : Nat -> [a] -> [[a]]
-  6.  List.dropWhile : (a ->{𝕖} Boolean) ->{𝕖} [a] ->{𝕖} [a]
-  7.  List.first : [a] -> Optional a
-  8.  List.init : [a] -> Optional [a]
-  9.  List.intersperse : a -> [a] -> [a]
-  10. List.isEmpty : [a] -> Boolean
-  11. List.last : [a] -> Optional a
-  12. List.replicate : Nat -> a -> [a]
-  13. List.size : [a] -> Nat
-  14. List.snoc : [a] -> a -> [a]
-  15. List.splitAt : Nat -> [a] -> ([a], [a])
-  16. List.tail : [a] -> Optional [a]
-  17. List.take : Nat -> [a] -> [a]
-  18. List.takeWhile : (a ->{𝕖} Boolean) -> [a] ->{𝕖} [a]
-  19. builtin type Nat
-  20. Nat.* : Nat -> Nat -> Nat
-  21. Nat.+ : Nat -> Nat -> Nat
-  22. Nat./ : Nat -> Nat -> Nat
-  23. Nat.drop : Nat -> Nat -> Nat
-  24. Nat.eq : Nat -> Nat -> Boolean
-  25. Nat.fromText : Text -> Optional Nat
-  26. Nat.gt : Nat -> Nat -> Boolean
->>>>>>> b2e0d5b6
+  6.  List.cons : a -> [a] -> [a]
+  7.  List.drop : Nat -> [a] -> [a]
+  8.  List.dropWhile : (a ->{𝕖} Boolean) ->{𝕖} [a] ->{𝕖} [a]
+  9.  List.empty : [a]
+  10. List.first : [a] -> Optional a
+  11. List.init : [a] -> Optional [a]
+  12. List.intersperse : a -> [a] -> [a]
+  13. List.isEmpty : [a] -> Boolean
+  14. List.last : [a] -> Optional a
+  15. List.replicate : Nat -> a -> [a]
+  16. List.size : [a] -> Nat
+  17. List.snoc : [a] -> a -> [a]
+  18. List.splitAt : Nat -> [a] -> ([a], [a])
+  19. List.tail : [a] -> Optional [a]
+  20. List.take : Nat -> [a] -> [a]
+  21. List.takeWhile : (a ->{𝕖} Boolean) -> [a] ->{𝕖} [a]
+  22. builtin type Nat
+  23. Nat.* : Nat -> Nat -> Nat
+  24. Nat.+ : Nat -> Nat -> Nat
+  25. Nat./ : Nat -> Nat -> Nat
+  26. Nat.drop : Nat -> Nat -> Nat
   
 
 ```
