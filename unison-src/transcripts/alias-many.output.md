The `alias.many` command can be used to copy definitions from the current namespace into your curated one.
The names that will be used in the target namespace are the names you specify, relative to the current namespace:

```
.> help alias.many

  alias.many (or copy)
  `alias.many <relative1> [relative2...] <namespace>` creates aliases `relative1`, `relative2`, ...
  in the namespace `namespace`.
  `alias.many foo.foo bar.bar .quux` creates aliases `.quux.foo.foo` and `.quux.bar.bar`.

```

Let's try it!

```ucm
.> cd .builtin

.builtin> find

  1.   builtin type Any
  2.   Any.Any : a -> Any
  3.   builtin type Boolean
  4.   Boolean.not : Boolean -> Boolean
  5.   bug : a -> b
  6.   builtin type Bytes
  7.   Bytes.++ : Bytes -> Bytes -> Bytes
  8.   Bytes.at : Nat -> Bytes -> Optional Nat
  9.   Bytes.decodeNat16be : Bytes -> Optional (Nat, Bytes)
  10.  Bytes.decodeNat16le : Bytes -> Optional (Nat, Bytes)
  11.  Bytes.decodeNat32be : Bytes -> Optional (Nat, Bytes)
  12.  Bytes.decodeNat32le : Bytes -> Optional (Nat, Bytes)
  13.  Bytes.decodeNat64be : Bytes -> Optional (Nat, Bytes)
  14.  Bytes.decodeNat64le : Bytes -> Optional (Nat, Bytes)
  15.  Bytes.drop : Nat -> Bytes -> Bytes
  16.  Bytes.empty : Bytes
  17.  Bytes.encodeNat16be : Nat -> Bytes
  18.  Bytes.encodeNat16le : Nat -> Bytes
  19.  Bytes.encodeNat32be : Nat -> Bytes
  20.  Bytes.encodeNat32le : Nat -> Bytes
  21.  Bytes.encodeNat64be : Nat -> Bytes
  22.  Bytes.encodeNat64le : Nat -> Bytes
  23.  Bytes.flatten : Bytes -> Bytes
  24.  Bytes.fromBase16 : Bytes -> Either Text Bytes
  25.  Bytes.fromBase32 : Bytes -> Either Text Bytes
  26.  Bytes.fromBase64 : Bytes -> Either Text Bytes
  27.  Bytes.fromBase64UrlUnpadded : Bytes -> Either Text Bytes
  28.  Bytes.fromList : [Nat] -> Bytes
  29.  Bytes.size : Bytes -> Nat
  30.  Bytes.take : Nat -> Bytes -> Bytes
  31.  Bytes.toBase16 : Bytes -> Bytes
  32.  Bytes.toBase32 : Bytes -> Bytes
  33.  Bytes.toBase64 : Bytes -> Bytes
  34.  Bytes.toBase64UrlUnpadded : Bytes -> Bytes
  35.  Bytes.toList : Bytes -> [Nat]
  36.  builtin type Char
  37.  Char.fromNat : Nat -> Char
  38.  Char.toNat : Char -> Nat
  39.  Char.toText : Char -> Text
  40.  builtin type Code
  41.  Code.cache_ : [(Term, Code)] ->{IO} [Term]
  42.  Code.dependencies : Code -> [Term]
  43.  Code.deserialize : Bytes -> Either Text Code
  44.  Code.isMissing : Term ->{IO} Boolean
  45.  Code.lookup : Term ->{IO} Optional Code
  46.  Code.serialize : Code -> Bytes
  47.  crypto.hash : HashAlgorithm -> a -> Bytes
  48.  builtin type crypto.HashAlgorithm
  49.  crypto.HashAlgorithm.Blake2b_256 : HashAlgorithm
  50.  crypto.HashAlgorithm.Blake2b_512 : HashAlgorithm
  51.  crypto.HashAlgorithm.Blake2s_256 : HashAlgorithm
  52.  crypto.HashAlgorithm.Sha2_256 : HashAlgorithm
  53.  crypto.HashAlgorithm.Sha2_512 : HashAlgorithm
  54.  crypto.HashAlgorithm.Sha3_256 : HashAlgorithm
  55.  crypto.HashAlgorithm.Sha3_512 : HashAlgorithm
  56.  crypto.hashBytes : HashAlgorithm -> Bytes -> Bytes
  57.  crypto.hmac : HashAlgorithm -> Bytes -> a -> Bytes
  58.  crypto.hmacBytes : HashAlgorithm
                          -> Bytes
                          -> Bytes
                          -> Bytes
  59.  Debug.watch : Text -> a -> a
  60.  unique type Doc
  61.  Doc.Blob : Text -> Doc
  62.  Doc.Evaluate : Term -> Doc
  63.  Doc.Join : [Doc] -> Doc
  64.  Doc.Link : Link -> Doc
  65.  Doc.Signature : Term -> Doc
  66.  Doc.Source : Link -> Doc
  67.  structural type Either a b
  68.  Either.Left : a -> Either a b
  69.  Either.Right : b -> Either a b
  70.  structural ability Exception
  71.  Exception.raise : Failure ->{Exception} x
  72.  builtin type Float
  73.  Float.* : Float -> Float -> Float
  74.  Float.+ : Float -> Float -> Float
  75.  Float.- : Float -> Float -> Float
  76.  Float./ : Float -> Float -> Float
  77.  Float.abs : Float -> Float
  78.  Float.acos : Float -> Float
  79.  Float.acosh : Float -> Float
  80.  Float.asin : Float -> Float
  81.  Float.asinh : Float -> Float
  82.  Float.atan : Float -> Float
  83.  Float.atan2 : Float -> Float -> Float
  84.  Float.atanh : Float -> Float
  85.  Float.ceiling : Float -> Int
  86.  Float.cos : Float -> Float
  87.  Float.cosh : Float -> Float
  88.  Float.eq : Float -> Float -> Boolean
  89.  Float.exp : Float -> Float
  90.  Float.floor : Float -> Int
  91.  Float.fromRepresentation : Nat -> Float
  92.  Float.fromText : Text -> Optional Float
  93.  Float.gt : Float -> Float -> Boolean
  94.  Float.gteq : Float -> Float -> Boolean
  95.  Float.log : Float -> Float
  96.  Float.logBase : Float -> Float -> Float
  97.  Float.lt : Float -> Float -> Boolean
  98.  Float.lteq : Float -> Float -> Boolean
  99.  Float.max : Float -> Float -> Float
  100. Float.min : Float -> Float -> Float
  101. Float.pow : Float -> Float -> Float
  102. Float.round : Float -> Int
  103. Float.sin : Float -> Float
  104. Float.sinh : Float -> Float
  105. Float.sqrt : Float -> Float
  106. Float.tan : Float -> Float
  107. Float.tanh : Float -> Float
  108. Float.toRepresentation : Float -> Nat
  109. Float.toText : Float -> Text
  110. Float.truncate : Float -> Int
  111. builtin type Int
  112. Int.* : Int -> Int -> Int
  113. Int.+ : Int -> Int -> Int
  114. Int.- : Int -> Int -> Int
  115. Int./ : Int -> Int -> Int
  116. Int.and : Int -> Int -> Int
  117. Int.complement : Int -> Int
  118. Int.eq : Int -> Int -> Boolean
  119. Int.fromRepresentation : Nat -> Int
  120. Int.fromText : Text -> Optional Int
  121. Int.gt : Int -> Int -> Boolean
  122. Int.gteq : Int -> Int -> Boolean
  123. Int.increment : Int -> Int
  124. Int.isEven : Int -> Boolean
  125. Int.isOdd : Int -> Boolean
  126. Int.leadingZeros : Int -> Nat
  127. Int.lt : Int -> Int -> Boolean
  128. Int.lteq : Int -> Int -> Boolean
  129. Int.mod : Int -> Int -> Int
  130. Int.negate : Int -> Int
  131. Int.or : Int -> Int -> Int
  132. Int.popCount : Int -> Nat
  133. Int.pow : Int -> Nat -> Int
  134. Int.shiftLeft : Int -> Nat -> Int
  135. Int.shiftRight : Int -> Nat -> Int
  136. Int.signum : Int -> Int
  137. Int.toFloat : Int -> Float
  138. Int.toRepresentation : Int -> Nat
  139. Int.toText : Int -> Text
  140. Int.trailingZeros : Int -> Nat
  141. Int.truncate0 : Int -> Nat
  142. Int.xor : Int -> Int -> Int
  143. unique type io2.BufferMode
  144. io2.BufferMode.BlockBuffering : BufferMode
  145. io2.BufferMode.LineBuffering : BufferMode
  146. io2.BufferMode.NoBuffering : BufferMode
  147. io2.BufferMode.SizedBlockBuffering : Nat -> BufferMode
  148. unique type io2.Failure
  149. io2.Failure.Failure : Type -> Text -> Any -> Failure
  150. unique type io2.FileMode
  151. io2.FileMode.Append : FileMode
  152. io2.FileMode.Read : FileMode
  153. io2.FileMode.ReadWrite : FileMode
  154. io2.FileMode.Write : FileMode
  155. builtin type io2.Handle
  156. builtin type io2.IO
  157. io2.IO.clientSocket.impl : Text
                                  -> Text
                                  ->{IO} Either Failure Socket
  158. io2.IO.closeFile.impl : Handle ->{IO} Either Failure ()
  159. io2.IO.closeSocket.impl : Socket ->{IO} Either Failure ()
  160. io2.IO.createDirectory.impl : Text
                                     ->{IO} Either Failure ()
  161. io2.IO.createTempDirectory.impl : Text
                                         ->{IO} Either
                                           Failure Text
  162. io2.IO.delay.impl : Nat ->{IO} Either Failure ()
  163. io2.IO.directoryContents.impl : Text
                                       ->{IO} Either
                                         Failure [Text]
  164. io2.IO.fileExists.impl : Text
                                ->{IO} Either Failure Boolean
  165. io2.IO.forkComp : '{IO} a ->{IO} ThreadId
  166. io2.IO.getBuffering.impl : Handle
                                  ->{IO} Either
                                    Failure BufferMode
  167. io2.IO.getBytes.impl : Handle
                              -> Nat
                              ->{IO} Either Failure Bytes
  168. io2.IO.getCurrentDirectory.impl : '{IO} Either
                                           Failure Text
  169. io2.IO.getEnv.impl : Text ->{IO} Either Failure Text
  170. io2.IO.getFileSize.impl : Text ->{IO} Either Failure Nat
  171. io2.IO.getFileTimestamp.impl : Text
                                      ->{IO} Either Failure Nat
  172. io2.IO.getLine.impl : Handle ->{IO} Either Failure Text
  173. io2.IO.getTempDirectory.impl : '{IO} Either Failure Text
  174. io2.IO.handlePosition.impl : Handle
                                    ->{IO} Either Failure Nat
  175. io2.IO.isDirectory.impl : Text
                                 ->{IO} Either Failure Boolean
  176. io2.IO.isFileEOF.impl : Handle
                               ->{IO} Either Failure Boolean
  177. io2.IO.isFileOpen.impl : Handle
                                ->{IO} Either Failure Boolean
  178. io2.IO.isSeekable.impl : Handle
                                ->{IO} Either Failure Boolean
  179. io2.IO.kill.impl : ThreadId ->{IO} Either Failure ()
  180. io2.IO.listen.impl : Socket ->{IO} Either Failure ()
  181. io2.IO.openFile.impl : Text
                              -> FileMode
                              ->{IO} Either Failure Handle
  182. io2.IO.putBytes.impl : Handle
                              -> Bytes
                              ->{IO} Either Failure ()
  183. io2.IO.ref : a ->{IO} Ref {IO} a
  184. io2.IO.removeDirectory.impl : Text
                                     ->{IO} Either Failure ()
  185. io2.IO.removeFile.impl : Text ->{IO} Either Failure ()
  186. io2.IO.renameDirectory.impl : Text
                                     -> Text
                                     ->{IO} Either Failure ()
  187. io2.IO.renameFile.impl : Text
                                -> Text
                                ->{IO} Either Failure ()
  188. io2.IO.seekHandle.impl : Handle
                                -> SeekMode
                                -> Int
                                ->{IO} Either Failure ()
  189. io2.IO.serverSocket.impl : Optional Text
                                  -> Text
                                  ->{IO} Either Failure Socket
  190. io2.IO.setBuffering.impl : Handle
                                  -> BufferMode
                                  ->{IO} Either Failure ()
  191. io2.IO.setCurrentDirectory.impl : Text
                                         ->{IO} Either
                                           Failure ()
  192. io2.IO.socketAccept.impl : Socket
                                  ->{IO} Either Failure Socket
  193. io2.IO.socketPort.impl : Socket ->{IO} Either Failure Nat
  194. io2.IO.socketReceive.impl : Socket
                                   -> Nat
                                   ->{IO} Either Failure Bytes
  195. io2.IO.socketSend.impl : Socket
                                -> Bytes
                                ->{IO} Either Failure ()
  196. io2.IO.stdHandle : StdHandle -> Handle
  197. io2.IO.systemTime.impl : '{IO} Either Failure Nat
  198. unique type io2.IOError
  199. io2.IOError.AlreadyExists : IOError
  200. io2.IOError.EOF : IOError
  201. io2.IOError.IllegalOperation : IOError
  202. io2.IOError.NoSuchThing : IOError
  203. io2.IOError.PermissionDenied : IOError
  204. io2.IOError.ResourceBusy : IOError
  205. io2.IOError.ResourceExhausted : IOError
  206. io2.IOError.UserError : IOError
  207. unique type io2.IOFailure
  208. builtin type io2.MVar
  209. io2.MVar.isEmpty : MVar a ->{IO} Boolean
  210. io2.MVar.new : a ->{IO} MVar a
  211. io2.MVar.newEmpty : '{IO} MVar a
  212. io2.MVar.put.impl : MVar a -> a ->{IO} Either Failure ()
  213. io2.MVar.read.impl : MVar a ->{IO} Either Failure a
  214. io2.MVar.swap.impl : MVar a -> a ->{IO} Either Failure a
  215. io2.MVar.take.impl : MVar a ->{IO} Either Failure a
  216. io2.MVar.tryPut.impl : MVar a
                              -> a
                              ->{IO} Either Failure Boolean
  217. io2.MVar.tryRead.impl : MVar a
                               ->{IO} Either
                                 Failure (Optional a)
  218. io2.MVar.tryTake : MVar a ->{IO} Optional a
  219. unique type io2.SeekMode
  220. io2.SeekMode.AbsoluteSeek : SeekMode
  221. io2.SeekMode.RelativeSeek : SeekMode
  222. io2.SeekMode.SeekFromEnd : SeekMode
  223. builtin type io2.Socket
  224. unique type io2.StdHandle
  225. io2.StdHandle.StdErr : StdHandle
  226. io2.StdHandle.StdIn : StdHandle
  227. io2.StdHandle.StdOut : StdHandle
  228. builtin type io2.STM
  229. io2.STM.atomically : '{STM} a ->{IO} a
  230. io2.STM.retry : '{STM} a
  231. builtin type io2.ThreadId
  232. builtin type io2.Tls
  233. builtin type io2.Tls.Cipher
  234. builtin type io2.Tls.ClientConfig
  235. io2.Tls.ClientConfig.certificates.set : [SignedCert]
                                               -> ClientConfig
                                               -> ClientConfig
  236. io2.TLS.ClientConfig.ciphers.set : [Cipher]
                                          -> ClientConfig
                                          -> ClientConfig
  237. io2.Tls.ClientConfig.default : Text
                                      -> Bytes
                                      -> ClientConfig
  238. io2.Tls.ClientConfig.versions.set : [Version]
                                           -> ClientConfig
                                           -> ClientConfig
  239. io2.Tls.decodeCert.impl : Bytes
                                 -> Either Failure SignedCert
  240. io2.Tls.decodePrivateKey : Bytes -> [PrivateKey]
  241. io2.Tls.encodeCert : SignedCert -> Bytes
  242. io2.Tls.encodePrivateKey : PrivateKey -> Bytes
  243. io2.Tls.handshake.impl : Tls ->{IO} Either Failure ()
  244. io2.Tls.newClient.impl : ClientConfig
                                -> Socket
                                ->{IO} Either Failure Tls
  245. io2.Tls.newServer.impl : ServerConfig
                                -> Socket
                                ->{IO} Either Failure Tls
  246. builtin type io2.Tls.PrivateKey
  247. io2.Tls.receive.impl : Tls ->{IO} Either Failure Bytes
  248. io2.Tls.send.impl : Tls -> Bytes ->{IO} Either Failure ()
  249. builtin type io2.Tls.ServerConfig
  250. io2.Tls.ServerConfig.certificates.set : [SignedCert]
                                               -> ServerConfig
                                               -> ServerConfig
  251. io2.Tls.ServerConfig.ciphers.set : [Cipher]
                                          -> ServerConfig
                                          -> ServerConfig
  252. io2.Tls.ServerConfig.default : [SignedCert]
                                      -> PrivateKey
                                      -> ServerConfig
  253. io2.Tls.ServerConfig.versions.set : [Version]
                                           -> ServerConfig
                                           -> ServerConfig
<<<<<<< HEAD
  253. builtin type io2.Tls.SignedCert
  254. io2.Tls.terminate.impl : Tls ->{IO} Either Failure ()
  255. builtin type io2.Tls.Version
  256. unique type io2.TlsFailure
  257. builtin type io2.TVar
  258. io2.TVar.new : a ->{STM} TVar a
  259. io2.TVar.newIO : a ->{IO} TVar a
  260. io2.TVar.read : TVar a ->{STM} a
  261. io2.TVar.readIO : TVar a ->{IO} a
  262. io2.TVar.swap : TVar a -> a ->{STM} a
  263. io2.TVar.write : TVar a -> a ->{STM} ()
  264. unique type IsPropagated
  265. IsPropagated.IsPropagated : IsPropagated
  266. unique type IsTest
  267. IsTest.IsTest : IsTest
  268. unique type Link
  269. builtin type Link.Term
  270. Link.Term : Term -> Link
  271. builtin type Link.Type
  272. Link.Type : Type -> Link
  273. builtin type List
  274. List.++ : [a] -> [a] -> [a]
  275. List.+: : a -> [a] -> [a]
  276. List.:+ : [a] -> a -> [a]
  277. List.at : Nat -> [a] -> Optional a
  278. List.cons : a -> [a] -> [a]
  279. List.drop : Nat -> [a] -> [a]
  280. List.empty : [a]
  281. List.size : [a] -> Nat
  282. List.snoc : [a] -> a -> [a]
  283. List.take : Nat -> [a] -> [a]
  284. metadata.isPropagated : IsPropagated
  285. metadata.isTest : IsTest
  286. builtin type Nat
  287. Nat.* : Nat -> Nat -> Nat
  288. Nat.+ : Nat -> Nat -> Nat
  289. Nat./ : Nat -> Nat -> Nat
  290. Nat.and : Nat -> Nat -> Nat
  291. Nat.complement : Nat -> Nat
  292. Nat.drop : Nat -> Nat -> Nat
  293. Nat.eq : Nat -> Nat -> Boolean
  294. Nat.fromText : Text -> Optional Nat
  295. Nat.gt : Nat -> Nat -> Boolean
  296. Nat.gteq : Nat -> Nat -> Boolean
  297. Nat.increment : Nat -> Nat
  298. Nat.isEven : Nat -> Boolean
  299. Nat.isOdd : Nat -> Boolean
  300. Nat.leadingZeros : Nat -> Nat
  301. Nat.lt : Nat -> Nat -> Boolean
  302. Nat.lteq : Nat -> Nat -> Boolean
  303. Nat.mod : Nat -> Nat -> Nat
  304. Nat.or : Nat -> Nat -> Nat
  305. Nat.popCount : Nat -> Nat
  306. Nat.pow : Nat -> Nat -> Nat
  307. Nat.shiftLeft : Nat -> Nat -> Nat
  308. Nat.shiftRight : Nat -> Nat -> Nat
  309. Nat.sub : Nat -> Nat -> Int
  310. Nat.toFloat : Nat -> Float
  311. Nat.toInt : Nat -> Int
  312. Nat.toText : Nat -> Text
  313. Nat.trailingZeros : Nat -> Nat
  314. Nat.xor : Nat -> Nat -> Nat
  315. structural type Optional a
  316. Optional.None : Optional a
  317. Optional.Some : a -> Optional a
  318. builtin type Request
  319. structural type SeqView a b
  320. SeqView.VElem : a -> b -> SeqView a b
  321. SeqView.VEmpty : SeqView a b
  322. unique type Test.Result
  323. Test.Result.Fail : Text -> Result
  324. Test.Result.Ok : Text -> Result
  325. builtin type Text
  326. Text.!= : Text -> Text -> Boolean
  327. Text.++ : Text -> Text -> Text
  328. Text.drop : Nat -> Text -> Text
  329. Text.empty : Text
  330. Text.eq : Text -> Text -> Boolean
  331. Text.fromCharList : [Char] -> Text
  332. Text.fromUtf8.impl : Bytes -> Either Failure Text
  333. Text.gt : Text -> Text -> Boolean
  334. Text.gteq : Text -> Text -> Boolean
  335. Text.lt : Text -> Text -> Boolean
  336. Text.lteq : Text -> Text -> Boolean
  337. Text.repeat : Nat -> Text -> Text
  338. Text.size : Text -> Nat
  339. Text.take : Nat -> Text -> Text
  340. Text.toCharList : Text -> [Char]
  341. Text.toUtf8 : Text -> Bytes
  342. Text.uncons : Text -> Optional (Char, Text)
  343. Text.unsnoc : Text -> Optional (Text, Char)
  344. todo : a -> b
  345. structural type Tuple a b
  346. Tuple.Cons : a -> b -> Tuple a b
  347. structural type Unit
  348. Unit.Unit : ()
  349. Universal.< : a -> a -> Boolean
  350. Universal.<= : a -> a -> Boolean
  351. Universal.== : a -> a -> Boolean
  352. Universal.> : a -> a -> Boolean
  353. Universal.>= : a -> a -> Boolean
  354. Universal.compare : a -> a -> Int
  355. unsafe.coerceAbilities : (a ->{e1} b) -> a ->{e2} b
  356. builtin type Value
  357. Value.dependencies : Value -> [Term]
  358. Value.deserialize : Bytes -> Either Text Value
  359. Value.load : Value ->{IO} Either [Term] a
  360. Value.serialize : Value -> Bytes
  361. Value.value : a -> Value
=======
  254. builtin type io2.Tls.SignedCert
  255. io2.Tls.terminate.impl : Tls ->{IO} Either Failure ()
  256. builtin type io2.Tls.Version
  257. unique type io2.TlsFailure
  258. builtin type io2.TVar
  259. io2.TVar.new : a ->{STM} TVar a
  260. io2.TVar.newIO : a ->{IO} TVar a
  261. io2.TVar.read : TVar a ->{STM} a
  262. io2.TVar.readIO : TVar a ->{IO} a
  263. io2.TVar.swap : TVar a -> a ->{STM} a
  264. io2.TVar.write : TVar a -> a ->{STM} ()
  265. unique type IsPropagated
  266. IsPropagated.IsPropagated : IsPropagated
  267. unique type IsTest
  268. IsTest.IsTest : IsTest
  269. unique type Link
  270. builtin type Link.Term
  271. Link.Term : Term -> Link
  272. builtin type Link.Type
  273. Link.Type : Type -> Link
  274. builtin type List
  275. List.++ : [a] -> [a] -> [a]
  276. List.+: : a -> [a] -> [a]
  277. List.:+ : [a] -> a -> [a]
  278. List.at : Nat -> [a] -> Optional a
  279. List.cons : a -> [a] -> [a]
  280. List.drop : Nat -> [a] -> [a]
  281. List.empty : [a]
  282. List.size : [a] -> Nat
  283. List.snoc : [a] -> a -> [a]
  284. List.take : Nat -> [a] -> [a]
  285. metadata.isPropagated : IsPropagated
  286. metadata.isTest : IsTest
  287. builtin type Nat
  288. Nat.* : Nat -> Nat -> Nat
  289. Nat.+ : Nat -> Nat -> Nat
  290. Nat./ : Nat -> Nat -> Nat
  291. Nat.and : Nat -> Nat -> Nat
  292. Nat.complement : Nat -> Nat
  293. Nat.drop : Nat -> Nat -> Nat
  294. Nat.eq : Nat -> Nat -> Boolean
  295. Nat.fromText : Text -> Optional Nat
  296. Nat.gt : Nat -> Nat -> Boolean
  297. Nat.gteq : Nat -> Nat -> Boolean
  298. Nat.increment : Nat -> Nat
  299. Nat.isEven : Nat -> Boolean
  300. Nat.isOdd : Nat -> Boolean
  301. Nat.leadingZeros : Nat -> Nat
  302. Nat.lt : Nat -> Nat -> Boolean
  303. Nat.lteq : Nat -> Nat -> Boolean
  304. Nat.mod : Nat -> Nat -> Nat
  305. Nat.or : Nat -> Nat -> Nat
  306. Nat.popCount : Nat -> Nat
  307. Nat.pow : Nat -> Nat -> Nat
  308. Nat.shiftLeft : Nat -> Nat -> Nat
  309. Nat.shiftRight : Nat -> Nat -> Nat
  310. Nat.sub : Nat -> Nat -> Int
  311. Nat.toFloat : Nat -> Float
  312. Nat.toInt : Nat -> Int
  313. Nat.toText : Nat -> Text
  314. Nat.trailingZeros : Nat -> Nat
  315. Nat.xor : Nat -> Nat -> Nat
  316. type Optional a
  317. Optional.None : Optional a
  318. Optional.Some : a -> Optional a
  319. builtin type Ref
  320. Ref.read : Ref g a ->{g} a
  321. Ref.write : Ref g a -> a ->{g} ()
  322. builtin type Request
  323. builtin type Scope
  324. Scope.ref : a ->{Scope s} Ref {Scope s} a
  325. Scope.run : (∀ s. '{g, Scope s} r) ->{g} r
  326. type SeqView a b
  327. SeqView.VElem : a -> b -> SeqView a b
  328. SeqView.VEmpty : SeqView a b
  329. unique type Test.Result
  330. Test.Result.Fail : Text -> Result
  331. Test.Result.Ok : Text -> Result
  332. builtin type Text
  333. Text.!= : Text -> Text -> Boolean
  334. Text.++ : Text -> Text -> Text
  335. Text.drop : Nat -> Text -> Text
  336. Text.empty : Text
  337. Text.eq : Text -> Text -> Boolean
  338. Text.fromCharList : [Char] -> Text
  339. Text.fromUtf8.impl : Bytes -> Either Failure Text
  340. Text.gt : Text -> Text -> Boolean
  341. Text.gteq : Text -> Text -> Boolean
  342. Text.lt : Text -> Text -> Boolean
  343. Text.lteq : Text -> Text -> Boolean
  344. Text.repeat : Nat -> Text -> Text
  345. Text.size : Text -> Nat
  346. Text.take : Nat -> Text -> Text
  347. Text.toCharList : Text -> [Char]
  348. Text.toUtf8 : Text -> Bytes
  349. Text.uncons : Text -> Optional (Char, Text)
  350. Text.unsnoc : Text -> Optional (Text, Char)
  351. todo : a -> b
  352. type Tuple a b
  353. Tuple.Cons : a -> b -> Tuple a b
  354. type Unit
  355. Unit.Unit : ()
  356. Universal.< : a -> a -> Boolean
  357. Universal.<= : a -> a -> Boolean
  358. Universal.== : a -> a -> Boolean
  359. Universal.> : a -> a -> Boolean
  360. Universal.>= : a -> a -> Boolean
  361. Universal.compare : a -> a -> Int
  362. unsafe.coerceAbilities : (a ->{e1} b) -> a ->{e2} b
  363. builtin type Value
  364. Value.dependencies : Value -> [Term]
  365. Value.deserialize : Bytes -> Either Text Value
  366. Value.load : Value ->{IO} Either [Term] a
  367. Value.serialize : Value -> Bytes
  368. Value.value : a -> Value
>>>>>>> 9eeb1eef
  

.builtin> alias.many 94-104 .mylib

  Here's what changed in .mylib :
  
  Added definitions:
  
    1.  Float.gteq    : Float -> Float -> Boolean
    2.  Float.log     : Float -> Float
    3.  Float.logBase : Float -> Float -> Float
    4.  Float.lt      : Float -> Float -> Boolean
    5.  Float.lteq    : Float -> Float -> Boolean
    6.  Float.max     : Float -> Float -> Float
    7.  Float.min     : Float -> Float -> Float
    8.  Float.pow     : Float -> Float -> Float
    9.  Float.round   : Float -> Int
    10. Float.sin     : Float -> Float
    11. Float.sinh    : Float -> Float
  
  Tip: You can use `undo` or `reflog` to undo this change.

```
I want to incorporate a few more from another namespace:
```ucm
.builtin> cd .runar

.runar> find

  1.  List.adjacentPairs : [a] -> [(a, a)]
  2.  List.all : (a ->{g} Boolean) -> [a] ->{g} Boolean
  3.  List.any : (a ->{g} Boolean) -> [a] ->{g} Boolean
  4.  List.chunk : Nat -> [a] -> [[a]]
  5.  List.chunksOf : Nat -> [a] -> [[a]]
  6.  List.dropWhile : (a ->{g} Boolean) -> [a] ->{g} [a]
  7.  List.first : [a] -> Optional a
  8.  List.init : [a] -> Optional [a]
  9.  List.intersperse : a -> [a] -> [a]
  10. List.isEmpty : [a] -> Boolean
  11. List.last : [a] -> Optional a
  12. List.replicate : Nat -> a -> [a]
  13. List.splitAt : Nat -> [a] -> ([a], [a])
  14. List.tail : [a] -> Optional [a]
  15. List.takeWhile : (a ->{𝕖} Boolean) -> [a] ->{𝕖} [a]
  

.runar> alias.many 1-15 .mylib

  Here's what changed in .mylib :
  
  Added definitions:
  
    1.  List.adjacentPairs : [a] -> [(a, a)]
    2.  List.all           : (a ->{g} Boolean)
                           -> [a]
                           ->{g} Boolean
    3.  List.any           : (a ->{g} Boolean)
                           -> [a]
                           ->{g} Boolean
    4.  List.chunk         : Nat -> [a] -> [[a]]
    5.  List.chunksOf      : Nat -> [a] -> [[a]]
    6.  List.dropWhile     : (a ->{g} Boolean) -> [a] ->{g} [a]
    7.  List.first         : [a] -> Optional a
    8.  List.init          : [a] -> Optional [a]
    9.  List.intersperse   : a -> [a] -> [a]
    10. List.isEmpty       : [a] -> Boolean
    11. List.last          : [a] -> Optional a
    12. List.replicate     : Nat -> a -> [a]
    13. List.splitAt       : Nat -> [a] -> ([a], [a])
    14. List.tail          : [a] -> Optional [a]
    15. List.takeWhile     : (a ->{𝕖} Boolean) -> [a] ->{𝕖} [a]
  
  Tip: You can use `undo` or `reflog` to undo this change.

.runar> cd .mylib

.mylib> find

  1.  Float.gteq : Float -> Float -> Boolean
  2.  Float.log : Float -> Float
  3.  Float.logBase : Float -> Float -> Float
  4.  Float.lt : Float -> Float -> Boolean
  5.  Float.lteq : Float -> Float -> Boolean
  6.  Float.max : Float -> Float -> Float
  7.  Float.min : Float -> Float -> Float
  8.  Float.pow : Float -> Float -> Float
  9.  Float.round : Float -> Int
  10. Float.sin : Float -> Float
  11. Float.sinh : Float -> Float
  12. List.adjacentPairs : [a] -> [(a, a)]
  13. List.all : (a ->{g} Boolean) -> [a] ->{g} Boolean
  14. List.any : (a ->{g} Boolean) -> [a] ->{g} Boolean
  15. List.chunk : Nat -> [a] -> [[a]]
  16. List.chunksOf : Nat -> [a] -> [[a]]
  17. List.dropWhile : (a ->{g} Boolean) -> [a] ->{g} [a]
  18. List.first : [a] -> Optional a
  19. List.init : [a] -> Optional [a]
  20. List.intersperse : a -> [a] -> [a]
  21. List.isEmpty : [a] -> Boolean
  22. List.last : [a] -> Optional a
  23. List.replicate : Nat -> a -> [a]
  24. List.splitAt : Nat -> [a] -> ([a], [a])
  25. List.tail : [a] -> Optional [a]
  26. List.takeWhile : (a ->{𝕖} Boolean) -> [a] ->{𝕖} [a]
  

```
Thanks, `alias.many!<|MERGE_RESOLUTION|>--- conflicted
+++ resolved
@@ -341,117 +341,6 @@
   253. io2.Tls.ServerConfig.versions.set : [Version]
                                            -> ServerConfig
                                            -> ServerConfig
-<<<<<<< HEAD
-  253. builtin type io2.Tls.SignedCert
-  254. io2.Tls.terminate.impl : Tls ->{IO} Either Failure ()
-  255. builtin type io2.Tls.Version
-  256. unique type io2.TlsFailure
-  257. builtin type io2.TVar
-  258. io2.TVar.new : a ->{STM} TVar a
-  259. io2.TVar.newIO : a ->{IO} TVar a
-  260. io2.TVar.read : TVar a ->{STM} a
-  261. io2.TVar.readIO : TVar a ->{IO} a
-  262. io2.TVar.swap : TVar a -> a ->{STM} a
-  263. io2.TVar.write : TVar a -> a ->{STM} ()
-  264. unique type IsPropagated
-  265. IsPropagated.IsPropagated : IsPropagated
-  266. unique type IsTest
-  267. IsTest.IsTest : IsTest
-  268. unique type Link
-  269. builtin type Link.Term
-  270. Link.Term : Term -> Link
-  271. builtin type Link.Type
-  272. Link.Type : Type -> Link
-  273. builtin type List
-  274. List.++ : [a] -> [a] -> [a]
-  275. List.+: : a -> [a] -> [a]
-  276. List.:+ : [a] -> a -> [a]
-  277. List.at : Nat -> [a] -> Optional a
-  278. List.cons : a -> [a] -> [a]
-  279. List.drop : Nat -> [a] -> [a]
-  280. List.empty : [a]
-  281. List.size : [a] -> Nat
-  282. List.snoc : [a] -> a -> [a]
-  283. List.take : Nat -> [a] -> [a]
-  284. metadata.isPropagated : IsPropagated
-  285. metadata.isTest : IsTest
-  286. builtin type Nat
-  287. Nat.* : Nat -> Nat -> Nat
-  288. Nat.+ : Nat -> Nat -> Nat
-  289. Nat./ : Nat -> Nat -> Nat
-  290. Nat.and : Nat -> Nat -> Nat
-  291. Nat.complement : Nat -> Nat
-  292. Nat.drop : Nat -> Nat -> Nat
-  293. Nat.eq : Nat -> Nat -> Boolean
-  294. Nat.fromText : Text -> Optional Nat
-  295. Nat.gt : Nat -> Nat -> Boolean
-  296. Nat.gteq : Nat -> Nat -> Boolean
-  297. Nat.increment : Nat -> Nat
-  298. Nat.isEven : Nat -> Boolean
-  299. Nat.isOdd : Nat -> Boolean
-  300. Nat.leadingZeros : Nat -> Nat
-  301. Nat.lt : Nat -> Nat -> Boolean
-  302. Nat.lteq : Nat -> Nat -> Boolean
-  303. Nat.mod : Nat -> Nat -> Nat
-  304. Nat.or : Nat -> Nat -> Nat
-  305. Nat.popCount : Nat -> Nat
-  306. Nat.pow : Nat -> Nat -> Nat
-  307. Nat.shiftLeft : Nat -> Nat -> Nat
-  308. Nat.shiftRight : Nat -> Nat -> Nat
-  309. Nat.sub : Nat -> Nat -> Int
-  310. Nat.toFloat : Nat -> Float
-  311. Nat.toInt : Nat -> Int
-  312. Nat.toText : Nat -> Text
-  313. Nat.trailingZeros : Nat -> Nat
-  314. Nat.xor : Nat -> Nat -> Nat
-  315. structural type Optional a
-  316. Optional.None : Optional a
-  317. Optional.Some : a -> Optional a
-  318. builtin type Request
-  319. structural type SeqView a b
-  320. SeqView.VElem : a -> b -> SeqView a b
-  321. SeqView.VEmpty : SeqView a b
-  322. unique type Test.Result
-  323. Test.Result.Fail : Text -> Result
-  324. Test.Result.Ok : Text -> Result
-  325. builtin type Text
-  326. Text.!= : Text -> Text -> Boolean
-  327. Text.++ : Text -> Text -> Text
-  328. Text.drop : Nat -> Text -> Text
-  329. Text.empty : Text
-  330. Text.eq : Text -> Text -> Boolean
-  331. Text.fromCharList : [Char] -> Text
-  332. Text.fromUtf8.impl : Bytes -> Either Failure Text
-  333. Text.gt : Text -> Text -> Boolean
-  334. Text.gteq : Text -> Text -> Boolean
-  335. Text.lt : Text -> Text -> Boolean
-  336. Text.lteq : Text -> Text -> Boolean
-  337. Text.repeat : Nat -> Text -> Text
-  338. Text.size : Text -> Nat
-  339. Text.take : Nat -> Text -> Text
-  340. Text.toCharList : Text -> [Char]
-  341. Text.toUtf8 : Text -> Bytes
-  342. Text.uncons : Text -> Optional (Char, Text)
-  343. Text.unsnoc : Text -> Optional (Text, Char)
-  344. todo : a -> b
-  345. structural type Tuple a b
-  346. Tuple.Cons : a -> b -> Tuple a b
-  347. structural type Unit
-  348. Unit.Unit : ()
-  349. Universal.< : a -> a -> Boolean
-  350. Universal.<= : a -> a -> Boolean
-  351. Universal.== : a -> a -> Boolean
-  352. Universal.> : a -> a -> Boolean
-  353. Universal.>= : a -> a -> Boolean
-  354. Universal.compare : a -> a -> Int
-  355. unsafe.coerceAbilities : (a ->{e1} b) -> a ->{e2} b
-  356. builtin type Value
-  357. Value.dependencies : Value -> [Term]
-  358. Value.deserialize : Bytes -> Either Text Value
-  359. Value.load : Value ->{IO} Either [Term] a
-  360. Value.serialize : Value -> Bytes
-  361. Value.value : a -> Value
-=======
   254. builtin type io2.Tls.SignedCert
   255. io2.Tls.terminate.impl : Tls ->{IO} Either Failure ()
   256. builtin type io2.Tls.Version
@@ -514,7 +403,7 @@
   313. Nat.toText : Nat -> Text
   314. Nat.trailingZeros : Nat -> Nat
   315. Nat.xor : Nat -> Nat -> Nat
-  316. type Optional a
+  316. structural type Optional a
   317. Optional.None : Optional a
   318. Optional.Some : a -> Optional a
   319. builtin type Ref
@@ -524,7 +413,7 @@
   323. builtin type Scope
   324. Scope.ref : a ->{Scope s} Ref {Scope s} a
   325. Scope.run : (∀ s. '{g, Scope s} r) ->{g} r
-  326. type SeqView a b
+  326. structural type SeqView a b
   327. SeqView.VElem : a -> b -> SeqView a b
   328. SeqView.VEmpty : SeqView a b
   329. unique type Test.Result
@@ -550,9 +439,9 @@
   349. Text.uncons : Text -> Optional (Char, Text)
   350. Text.unsnoc : Text -> Optional (Text, Char)
   351. todo : a -> b
-  352. type Tuple a b
+  352. structural type Tuple a b
   353. Tuple.Cons : a -> b -> Tuple a b
-  354. type Unit
+  354. structural type Unit
   355. Unit.Unit : ()
   356. Universal.< : a -> a -> Boolean
   357. Universal.<= : a -> a -> Boolean
@@ -567,7 +456,6 @@
   366. Value.load : Value ->{IO} Either [Term] a
   367. Value.serialize : Value -> Bytes
   368. Value.value : a -> Value
->>>>>>> 9eeb1eef
   
 
 .builtin> alias.many 94-104 .mylib
