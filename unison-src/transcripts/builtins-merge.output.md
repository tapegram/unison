The `builtins.merge` command adds the known builtins to a `builtin` subnamespace within the current namespace.

```ucm
  ☝️  The namespace .tmp is empty.

.tmp> builtins.merge

  Done.

.tmp> ls builtin

  1.  Any        (builtin type)
  2.  Any/       (1 definition)
  3.  Boolean    (builtin type)
  4.  Boolean/   (1 definition)
  5.  Bytes      (builtin type)
  6.  Bytes/     (17 definitions)
  7.  Char       (builtin type)
  8.  Char/      (2 definitions)
  9.  Code       (builtin type)
  10. Code/      (6 definitions)
  11. Debug/     (1 definition)
  12. Doc        (type)
  13. Doc/       (6 definitions)
  14. Either     (type)
  15. Either/    (2 definitions)
  16. Float      (builtin type)
  17. Float/     (36 definitions)
  18. Int        (builtin type)
  19. Int/       (29 definitions)
  20. Link       (type)
  21. Link/      (4 definitions)
  22. List       (builtin type)
  23. List/      (10 definitions)
  24. Nat        (builtin type)
  25. Nat/       (28 definitions)
  26. Optional   (type)
  27. Optional/  (2 definitions)
  28. Request    (builtin type)
  29. SeqView    (type)
  30. SeqView/   (2 definitions)
  31. Test/      (3 definitions)
  32. Text       (builtin type)
  33. Text/      (17 definitions)
  34. Tuple      (type)
  35. Tuple/     (1 definition)
  36. Unit       (type)
  37. Unit/      (1 definition)
  38. Universal/ (6 definitions)
  39. Value      (builtin type)
  40. Value/     (5 definitions)
  41. bug        (a -> b)
  42. crypto/    (12 definitions)
<<<<<<< HEAD
  43. io2/       (105 definitions)
=======
  43. io2/       (102 definitions)
>>>>>>> 45ec7412
  44. todo       (a -> b)

```<|MERGE_RESOLUTION|>--- conflicted
+++ resolved
@@ -51,11 +51,7 @@
   40. Value/     (5 definitions)
   41. bug        (a -> b)
   42. crypto/    (12 definitions)
-<<<<<<< HEAD
-  43. io2/       (105 definitions)
-=======
-  43. io2/       (102 definitions)
->>>>>>> 45ec7412
+  43. io2/       (115 definitions)
   44. todo       (a -> b)
 
 ```