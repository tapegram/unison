--- conflicted
+++ resolved
@@ -6,7 +6,8 @@
 ```
 
 ```unison
-x.a.a = "af"
+x.a.p = "af"
+x.a.q = "ef"
 ```
 
 ```ucm
@@ -14,11 +15,11 @@
 .> fork x y
 .> fork x s
 .> fork x m
-.> delete y.a.a
+.> delete y.a.p
 ```
 
 ```unison
-y.a.a = "fij"
+y.a.p = "fij"
 ```
 
 ```ucm
@@ -26,18 +27,15 @@
 ```
 
 ```unison
-y.b.a = "wie"
+y.b.p = "wie"
 ```
+
+Merge back into the ancestor.
 
 ```ucm
 .> add
 .> merge y.b y.a
 .> delete.term 1
-<<<<<<< HEAD
-=======
-.> history x.a
-.> history y.a
->>>>>>> 43a22072
 .> merge y m
 .> squash y s
 .s> todo
