# Forking and merging namespaces in `ucm`

The Unison namespace is a versioned tree of names that map to Unison definitions. You can change this namespace and fork and merge subtrees of it. Let's start by introducing a few definitions into a new namespace, `foo`:

```unison
x = 42
```

```ucm

  I found and typechecked these definitions in scratch.u. If you
  do an `add` or `update`, here's how your codebase would
  change:
  
    ⍟ These new definitions are ok to `add`:
    
      x : builtin.Nat
   
  Now evaluating any watch expressions (lines starting with
  `>`)... Ctrl+C cancels.

```
```ucm
.> add

  ⍟ I've added these definitions:
  
    x : builtin.Nat

```
Let's move `x` into a new namespace, `master`:

```ucm
.> rename.term x master.x

  Done.

```
If you want to do some experimental work in a namespace without disturbing anyone else, you can `fork` it (which is a shorthand for `copy.namespace`). This creates a copy of it, preserving its history.

> __Note:__ these copies are very efficient to create as they just have pointers into the same underlying definitions. Create as many as you like.

Let's go ahead and do this:

```
.> fork master feature1
.> view master.x
.> view feature1.x

```

Great! We can now do some further work in the `feature1` branch, then merge it back into `master` when we're ready.

```unison
y = "hello"
```

```ucm

  I found and typechecked these definitions in scratch.u. If you
  do an `add` or `update`, here's how your codebase would
  change:
  
    ⍟ These new definitions are ok to `add`:
    
      y : builtin.Text
   
  Now evaluating any watch expressions (lines starting with
  `>`)... Ctrl+C cancels.

```
```ucm
  ☝️  The namespace .feature1 is empty.

.feature1> add

  ⍟ I've added these definitions:
  
    y : .builtin.Text

.master> merge .feature1

  🆕
  
  Here's what's changed in the current namespace after the merge:
  
  + Adds / updates:
  
    y
  
  Tip: You can always `undo` if this wasn't what you wanted.

.master> view y

  y : .builtin.Text
  y = "hello"

```
> Note: `merge src`, with one argument, merges `src` into the current namespace. You can also do `merge src dest` to merge into any destination namespace.

Notice that `master` now has the definition of `y` we wrote.

We can also delete the fork if we're done with it. (Don't worry, it's still in the `history` and can be resurrected at any time.)

```ucm
.> delete.namespace .feature1
<<<<<<< HEAD
🆕

Here's what's changed after the delete:

- Deletes:

  .feature1.y

Tip: You can always `undo` if this wasn't what you wanted.
.> history
Note: The most recent namespace hash is immediately below this
      message.

⊙ #cc91hvn07l
=======
>>>>>>> 0e285a6d

  🆕
  
  Here's what's changed after the delete:
  
  - Deletes:
  
    .feature1.y
  
  Tip: You can always `undo` if this wasn't what you wanted.

<<<<<<< HEAD
⊙ #gvo5gua46b
=======
.> history
>>>>>>> 0e285a6d

  Note: The most recent namespace hash is immediately below this
        message.
  
  ⊙ #cc91hvn07lr8031sf2jjtfkh9ahqvrl3d0i9s1pdkeerm31gcq7mggavgldi99613v8labva1dr4o9td8dg8bh0l2756df7du5jr83o
  
    - Deletes:
    
      feature1.y
  
<<<<<<< HEAD
    Original name New name(s)
    feature1.y    master.y

⊙ #s6figr2tuq

  + Adds / updates:
  
    feature1.y

⊙ #fp6bvfhq6t

  > Moves:
  
    Original name New name
    x             master.x

⊙ #cnvvpmiqi4

  + Adds / updates:
  
    x

This is the start of history. Later versions are listed below.

□ #itm5ganb1o
=======
  ⊙ #gvo5gua46buv0a3s3r2n1mrm2cq4nalfokk0mcf182f01a5tgp3s6l4ktdbn0l6eurnkcpusn2945nbr01hn0sm248rjmddfil6djng
  
    + Adds / updates:
    
      master.y
    
    = Copies:
    
      Original name New name(s)
      feature1.y    master.y
  
  ⊙ #s6figr2tuqd0fnu2lshhu166bpumk3omoa6ufirrq4s8fjedrjq8oit5916upi0hiashkfu5rur6uhoog4in6tnhg0l8pl0q088fhh8
  
    + Adds / updates:
    
      feature1.y
  
  ⊙ #fp6bvfhq6tn61e6ahjvlc05a813seikigko3kk4pn1nrqdlo4tnnie9f501951qh52cvr4a85d4nefg644c9272n57gr64274emgiv0
  
    > Moves:
    
      Original name New name
      x             master.x
  
  ⊙ #cnvvpmiqi42qhkrt9q81n0c3ccp0cneblqu3o253a52u0ql32u0n7433atcso7ndhf0cbmnvjm5tgpvq35ugbaom8tov3vb0b3qacfo
  
    + Adds / updates:
    
      x
  
  This is the start of history. Later versions are listed below.
  
  □ #itm5ganb1oh60ccs5am06ldf4hjfqubalb9ljhj5tbmfr6ao8m9rpacsohpejg324dal4vpmnine546arq3fgl8vc1862mgfthqtobo
  
>>>>>>> 0e285a6d

```
To resurrect an old version of a namespace, you can learn its hash via the `history` command, then use `fork #namespacehash .newname`.

## Concurrent edits and merges

In the above scenario the destination namespace (`master`) was strictly behind the source namespace, so the merge didn't have anything interesting to do (Git would call this a "fast forward" merge). In other cases, the source and destination namespaces will each have changes the other doesn't know about, and the merge needs to something more interesting. That's okay too, and Unison will merge those results, using a 3-way merge algorithm.

> __Note:__ When merging nested namespaces, Unison actually uses a recursive 3-way merge, so it finds a different (and possibly closer) common ancestor at each level of the tree.

Let's see how this works. We are going to create a copy of `master`, add and delete some definitions in `master` and in the fork, then merge.

```ucm
.> fork master feature2

  Done.

```
Here's one fork, we add `z` and delete `x`:

```unison
z = 99
```

```ucm

  I found and typechecked these definitions in scratch.u. If you
  do an `add` or `update`, here's how your codebase would
  change:
  
    ⍟ These new definitions are ok to `add`:
    
      z : builtin.Nat
   
  Now evaluating any watch expressions (lines starting with
  `>`)... Ctrl+C cancels.

```
```ucm
.feature2> add

  ⍟ I've added these definitions:
  
    z : .builtin.Nat

.feature2> delete.term x

```
And here's the other fork, where we update `y` and add a new definition, `frobnicate`:

```unison
master.y = "updated y"
master.frobnicate n = n + 1
```

```ucm

  I found and typechecked these definitions in scratch.u. If you
  do an `add` or `update`, here's how your codebase would
  change:
  
    ⍟ These new definitions are ok to `add`:
    
      master.frobnicate : .builtin.Nat -> .builtin.Nat
      master.y          : .builtin.Text
   
  Now evaluating any watch expressions (lines starting with
  `>`)... Ctrl+C cancels.

```
```ucm
.> update

  ⍟ I've added these definitions:
  
    master.frobnicate : builtin.Nat -> builtin.Nat
  
  ⍟ I've updated to these definitions:
  
    master.y : builtin.Text

  ✅
  
  No conflicts or edits in progress.

.> view master.y

  feature2.y : builtin.Text
  feature2.y = "updated y"

.> view master.frobnicate

  master.frobnicate : builtin.Nat -> builtin.Nat
  master.frobnicate n =
    use builtin.Nat +
    n + 1

```
At this point, `master` and `feature2` both have some changes the other doesn't know about. Let's merge them.

```ucm
.> merge feature2 master

  🆕
  
  Here's what's changed in master after the merge:
  
  + Adds / updates:
  
    z
  
  - Deletes:
  
    x
  
  Tip: You can always `undo` if this wasn't what you wanted.

```
Notice that `x` is deleted in the merged branch (it was deleted in `feature2` and untouched by `master`):

```ucm
.> view master.x

  ⚠️
  
  The following names were not found in the codebase. Check your spelling.
    master.x

```
And notice that `y` has the most recent value, and that `z` and `frobnicate` both exist as well:

```ucm
.> view master.y

  feature2.y : builtin.Text
  feature2.y = "updated y"

.> view master.z

  feature2.z : builtin.Nat
  feature2.z = 99

.> view master.frobnicate

  master.frobnicate : builtin.Nat -> builtin.Nat
  master.frobnicate n =
    use builtin.Nat +
    n + 1

```
## FAQ

* What happens if namespace1 deletes a name that namespace2 has updated? A: ???
* ...<|MERGE_RESOLUTION|>--- conflicted
+++ resolved
@@ -104,77 +104,29 @@
 
 ```ucm
 .> delete.namespace .feature1
-<<<<<<< HEAD
-🆕
-
-Here's what's changed after the delete:
-
-- Deletes:
-
-  .feature1.y
-
-Tip: You can always `undo` if this wasn't what you wanted.
+
+  🆕
+  
+  Here's what's changed after the delete:
+  
+  - Deletes:
+  
+    .feature1.y
+  
+  Tip: You can always `undo` if this wasn't what you wanted.
+
 .> history
-Note: The most recent namespace hash is immediately below this
-      message.
-
-⊙ #cc91hvn07l
-=======
->>>>>>> 0e285a6d
-
-  🆕
-  
-  Here's what's changed after the delete:
-  
-  - Deletes:
-  
-    .feature1.y
-  
-  Tip: You can always `undo` if this wasn't what you wanted.
-
-<<<<<<< HEAD
-⊙ #gvo5gua46b
-=======
-.> history
->>>>>>> 0e285a6d
 
   Note: The most recent namespace hash is immediately below this
         message.
   
-  ⊙ #cc91hvn07lr8031sf2jjtfkh9ahqvrl3d0i9s1pdkeerm31gcq7mggavgldi99613v8labva1dr4o9td8dg8bh0l2756df7du5jr83o
+  ⊙ #cc91hvn07l
   
     - Deletes:
     
       feature1.y
   
-<<<<<<< HEAD
-    Original name New name(s)
-    feature1.y    master.y
-
-⊙ #s6figr2tuq
-
-  + Adds / updates:
-  
-    feature1.y
-
-⊙ #fp6bvfhq6t
-
-  > Moves:
-  
-    Original name New name
-    x             master.x
-
-⊙ #cnvvpmiqi4
-
-  + Adds / updates:
-  
-    x
-
-This is the start of history. Later versions are listed below.
-
-□ #itm5ganb1o
-=======
-  ⊙ #gvo5gua46buv0a3s3r2n1mrm2cq4nalfokk0mcf182f01a5tgp3s6l4ktdbn0l6eurnkcpusn2945nbr01hn0sm248rjmddfil6djng
+  ⊙ #gvo5gua46b
   
     + Adds / updates:
     
@@ -185,20 +137,20 @@
       Original name New name(s)
       feature1.y    master.y
   
-  ⊙ #s6figr2tuqd0fnu2lshhu166bpumk3omoa6ufirrq4s8fjedrjq8oit5916upi0hiashkfu5rur6uhoog4in6tnhg0l8pl0q088fhh8
+  ⊙ #s6figr2tuq
   
     + Adds / updates:
     
       feature1.y
   
-  ⊙ #fp6bvfhq6tn61e6ahjvlc05a813seikigko3kk4pn1nrqdlo4tnnie9f501951qh52cvr4a85d4nefg644c9272n57gr64274emgiv0
+  ⊙ #fp6bvfhq6t
   
     > Moves:
     
       Original name New name
       x             master.x
   
-  ⊙ #cnvvpmiqi42qhkrt9q81n0c3ccp0cneblqu3o253a52u0ql32u0n7433atcso7ndhf0cbmnvjm5tgpvq35ugbaom8tov3vb0b3qacfo
+  ⊙ #cnvvpmiqi4
   
     + Adds / updates:
     
@@ -206,9 +158,8 @@
   
   This is the start of history. Later versions are listed below.
   
-  □ #itm5ganb1oh60ccs5am06ldf4hjfqubalb9ljhj5tbmfr6ao8m9rpacsohpejg324dal4vpmnine546arq3fgl8vc1862mgfthqtobo
-  
->>>>>>> 0e285a6d
+  □ #itm5ganb1o
+  
 
 ```
 To resurrect an old version of a namespace, you can learn its hash via the `history` command, then use `fork #namespacehash .newname`.
