# Forking and merging namespaces in `ucm`

The Unison namespace is a versioned tree of names that map to Unison definitions. You can change this namespace and fork and merge subtrees of it. Let's start by introducing a few definitions into a new namespace, `foo`:

```unison
x = 42
```

```ucm

  I found and typechecked these definitions in scratch.u. If you
  do an `add` or `update`, here's how your codebase would
  change:
  
    ⍟ These new definitions are ok to `add`:
    
      x : Nat

```
```ucm
.> add

  ⍟ I've added these definitions:
  
    x : Nat

```
Let's move `x` into a new namespace, `master`:

```ucm
.> rename.term x master.x

  Done.

```
If you want to do some experimental work in a namespace without disturbing anyone else, you can `fork` it (which is a shorthand for `copy.namespace`). This creates a copy of it, preserving its history.

> __Note:__ these copies are very efficient to create as they just have pointers into the same underlying definitions. Create as many as you like.

Let's go ahead and do this:

```
.> fork master feature1
.> view master.x
.> view feature1.x

```

Great! We can now do some further work in the `feature1` branch, then merge it back into `master` when we're ready.

```unison
y = "hello"
```

```ucm

  I found and typechecked these definitions in scratch.u. If you
  do an `add` or `update`, here's how your codebase would
  change:
  
    ⍟ These new definitions are ok to `add`:
    
      y : Text

```
```ucm
  ☝️  The namespace .feature1 is empty.

.feature1> add

  ⍟ I've added these definitions:
  
    y : Text

.master> merge .feature1

  Here's what's changed in the current namespace after the
  merge:
  
  Added definitions:
  
    1. y : Text
  
  Tip: You can use `todo` to see if this generated any work to
       do in this namespace and `test` to run the tests. Or you
       can use `undo` or `reflog` to undo the results of this
       merge.

.master> view y

  y : Text
  y = "hello"

```
> Note: `merge src`, with one argument, merges `src` into the current namespace. You can also do `merge src dest` to merge into any destination namespace.

Notice that `master` now has the definition of `y` we wrote.

We can also delete the fork if we're done with it. (Don't worry, it's still in the `history` and can be resurrected at any time.)

```ucm
.> delete.namespace .feature1

  Removed definitions:
  
    1. y : Text
  
  Tip: You can use `undo` or `reflog` to undo this change.

.> history

  Note: The most recent namespace hash is immediately below this
        message.
  
<<<<<<< HEAD
  ⊙ #hf0r2vielv
=======
  ⊙ #1e67oj9aso
>>>>>>> 924ffb4e
  
    - Deletes:
    
      feature1.y
  
<<<<<<< HEAD
  ⊙ #78l05i95dg
=======
  ⊙ #dq432l8t22
>>>>>>> 924ffb4e
  
    + Adds / updates:
    
      master.y
    
    = Copies:
    
      Original name New name(s)
      feature1.y    master.y
  
<<<<<<< HEAD
  ⊙ #020p2ctrf9
=======
  ⊙ #ltj6g6m2l1
>>>>>>> 924ffb4e
  
    + Adds / updates:
    
      feature1.y
  
<<<<<<< HEAD
  ⊙ #oc4ih372qb
=======
  ⊙ #vbqhtmqhj5
>>>>>>> 924ffb4e
  
    > Moves:
    
      Original name New name
      x             master.x
  
<<<<<<< HEAD
  ⊙ #6ndmntmtke
=======
  ⊙ #huilcv49nh
>>>>>>> 924ffb4e
  
    + Adds / updates:
    
      x
  
<<<<<<< HEAD
  □ #5q4a1uakk0 (start of history)
=======
  □ #hidk4mf2l3 (start of history)
>>>>>>> 924ffb4e

```
To resurrect an old version of a namespace, you can learn its hash via the `history` command, then use `fork #namespacehash .newname`.

## Concurrent edits and merges

In the above scenario the destination namespace (`master`) was strictly behind the source namespace, so the merge didn't have anything interesting to do (Git would call this a "fast forward" merge). In other cases, the source and destination namespaces will each have changes the other doesn't know about, and the merge needs to something more interesting. That's okay too, and Unison will merge those results, using a 3-way merge algorithm.

> __Note:__ When merging nested namespaces, Unison actually uses a recursive 3-way merge, so it finds a different (and possibly closer) common ancestor at each level of the tree.

Let's see how this works. We are going to create a copy of `master`, add and delete some definitions in `master` and in the fork, then merge.

```ucm
.> fork master feature2

  Done.

```
Here's one fork, we add `z` and delete `x`:

```unison
z = 99
```

```ucm

  I found and typechecked these definitions in scratch.u. If you
  do an `add` or `update`, here's how your codebase would
  change:
  
    ⍟ These new definitions are ok to `add`:
    
      z : Nat

```
```ucm
.feature2> add

  ⍟ I've added these definitions:
  
    z : Nat

.feature2> delete.term x

  Name changes:
  
    Original         Changes
    1. feature2.x ┐  2. feature2.x (removed)
    3. master.x   ┘  
  
  Tip: You can use `undo` or `reflog` to undo this change.

```
And here's the other fork, where we update `y` and add a new definition, `frobnicate`:

```unison
master.y = "updated y"
master.frobnicate n = n + 1
```

```ucm

  I found and typechecked these definitions in scratch.u. If you
  do an `add` or `update`, here's how your codebase would
  change:
  
    ⍟ These new definitions are ok to `add`:
    
      master.frobnicate : Nat -> Nat
      master.y          : Text

```
```ucm
.> update

  ⍟ I've added these definitions:
  
    master.frobnicate : Nat -> Nat
  
  ⍟ I've updated these names to your new definition:
  
    master.y : Text
      (The old definition was also named feature2.y. I updated
      this name too.)

.> view master.y

  feature2.y : Text
  feature2.y = "updated y"

.> view master.frobnicate

  master.frobnicate : Nat -> Nat
  master.frobnicate n =
    use Nat +
    n + 1

```
At this point, `master` and `feature2` both have some changes the other doesn't know about. Let's merge them.

```ucm
.> merge feature2 master

  Here's what's changed in master after the merge:
  
  Added definitions:
  
    1. z : Nat
  
  Removed definitions:
  
    2. x : Nat
  
  Tip: You can use `todo` to see if this generated any work to
       do in this namespace and `test` to run the tests. Or you
       can use `undo` or `reflog` to undo the results of this
       merge.

```
Notice that `x` is deleted in the merged branch (it was deleted in `feature2` and untouched by `master`):

```ucm
.> view master.x

  ⚠️
  
  The following names were not found in the codebase. Check your spelling.
    master.x

```
And notice that `y` has the most recent value, and that `z` and `frobnicate` both exist as well:

```ucm
.> view master.y

  feature2.y : Text
  feature2.y = "updated y"

.> view master.z

  feature2.z : Nat
  feature2.z = 99

.> view master.frobnicate

  master.frobnicate : Nat -> Nat
  master.frobnicate n =
    use Nat +
    n + 1

```
## FAQ

* What happens if namespace1 deletes a name that namespace2 has updated? A: ???
* ...<|MERGE_RESOLUTION|>--- conflicted
+++ resolved
@@ -112,21 +112,13 @@
   Note: The most recent namespace hash is immediately below this
         message.
   
-<<<<<<< HEAD
-  ⊙ #hf0r2vielv
-=======
-  ⊙ #1e67oj9aso
->>>>>>> 924ffb4e
+  ⊙ #eraul07f6n
   
     - Deletes:
     
       feature1.y
   
-<<<<<<< HEAD
-  ⊙ #78l05i95dg
-=======
-  ⊙ #dq432l8t22
->>>>>>> 924ffb4e
+  ⊙ #oa2kh8deo4
   
     + Adds / updates:
     
@@ -137,42 +129,26 @@
       Original name New name(s)
       feature1.y    master.y
   
-<<<<<<< HEAD
-  ⊙ #020p2ctrf9
-=======
-  ⊙ #ltj6g6m2l1
->>>>>>> 924ffb4e
+  ⊙ #cbbrgnuo8e
   
     + Adds / updates:
     
       feature1.y
   
-<<<<<<< HEAD
-  ⊙ #oc4ih372qb
-=======
-  ⊙ #vbqhtmqhj5
->>>>>>> 924ffb4e
+  ⊙ #4f06hp17pe
   
     > Moves:
     
       Original name New name
       x             master.x
   
-<<<<<<< HEAD
-  ⊙ #6ndmntmtke
-=======
-  ⊙ #huilcv49nh
->>>>>>> 924ffb4e
+  ⊙ #ipq9jkfidc
   
     + Adds / updates:
     
       x
   
-<<<<<<< HEAD
-  □ #5q4a1uakk0 (start of history)
-=======
-  □ #hidk4mf2l3 (start of history)
->>>>>>> 924ffb4e
+  □ #h7afdpjcd7 (start of history)
 
 ```
 To resurrect an old version of a namespace, you can learn its hash via the `history` command, then use `fork #namespacehash .newname`.
