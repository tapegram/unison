# Forking and merging namespaces in `ucm`

The Unison namespace is a versioned tree of names that map to Unison definitions. You can change this namespace and fork and merge subtrees of it. Let's start by introducing a few definitions into a new namespace, `foo`:

```unison
x = 42
```

```ucm

  I found and typechecked these definitions in scratch.u. If you
  do an `add` or `update`, here's how your codebase would
  change:
  
    ⍟ These new definitions are ok to `add`:
    
      x : Nat

```
```ucm
.> add

  ⍟ I've added these definitions:
  
    x : Nat

```
Let's move `x` into a new namespace, `master`:

```ucm
.> rename.term x master.x

  Done.

```
If you want to do some experimental work in a namespace without disturbing anyone else, you can `fork` it (which is a shorthand for `copy.namespace`). This creates a copy of it, preserving its history.

> __Note:__ these copies are very efficient to create as they just have pointers into the same underlying definitions. Create as many as you like.

Let's go ahead and do this:

```
.> fork master feature1
.> view master.x
.> view feature1.x

```

Great! We can now do some further work in the `feature1` branch, then merge it back into `master` when we're ready.

```unison
y = "hello"
```

```ucm

  I found and typechecked these definitions in scratch.u. If you
  do an `add` or `update`, here's how your codebase would
  change:
  
    ⍟ These new definitions are ok to `add`:
    
      y : Text

```
```ucm
  ☝️  The namespace .feature1 is empty.

.feature1> add

  ⍟ I've added these definitions:
  
    y : Text

.master> merge .feature1

  Here's what's changed in the current namespace after the
  merge:
  
  Added definitions:
  
    1. y : Text
  
  Tip: You can use `todo` to see if this generated any work to
       do in this namespace and `test` to run the tests. Or you
       can use `undo` or `reflog` to undo the results of this
       merge.

.master> view y

  y : Text
  y = "hello"

```
> Note: `merge src`, with one argument, merges `src` into the current namespace. You can also do `merge src dest` to merge into any destination namespace.

Notice that `master` now has the definition of `y` we wrote.

We can also delete the fork if we're done with it. (Don't worry, it's still in the `history` and can be resurrected at any time.)

```ucm
.> delete.namespace .feature1

  Removed definitions:
  
    1. y : Text
  
  Tip: You can use `undo` or `reflog` to undo this change.

.> history

  Note: The most recent namespace hash is immediately below this
        message.
  
<<<<<<< HEAD
  ⊙ #h7rts4vkgg
=======
  ⊙ #q3a8crver1
>>>>>>> c1d56dcf
  
    - Deletes:
    
      feature1.y
  
<<<<<<< HEAD
  ⊙ #j94f8qt11d
=======
  ⊙ #mipp834f0i
>>>>>>> c1d56dcf
  
    + Adds / updates:
    
      master.y
    
    = Copies:
    
      Original name New name(s)
      feature1.y    master.y
  
<<<<<<< HEAD
  ⊙ #f9gg739t4j
=======
  ⊙ #1iepii6n0j
>>>>>>> c1d56dcf
  
    + Adds / updates:
    
      feature1.y
  
<<<<<<< HEAD
  ⊙ #tr59olruga
=======
  ⊙ #g9fb8ff76j
>>>>>>> c1d56dcf
  
    > Moves:
    
      Original name New name
      x             master.x
  
<<<<<<< HEAD
  ⊙ #voasadmjtm
=======
  ⊙ #nn8ir11l20
>>>>>>> c1d56dcf
  
    + Adds / updates:
    
      x
  
<<<<<<< HEAD
  □ #6mob68iu39 (start of history)
=======
  □ #7c5o16tmol (start of history)
>>>>>>> c1d56dcf

```
To resurrect an old version of a namespace, you can learn its hash via the `history` command, then use `fork #namespacehash .newname`.

## Concurrent edits and merges

In the above scenario the destination namespace (`master`) was strictly behind the source namespace, so the merge didn't have anything interesting to do (Git would call this a "fast forward" merge). In other cases, the source and destination namespaces will each have changes the other doesn't know about, and the merge needs to something more interesting. That's okay too, and Unison will merge those results, using a 3-way merge algorithm.

> __Note:__ When merging nested namespaces, Unison actually uses a recursive 3-way merge, so it finds a different (and possibly closer) common ancestor at each level of the tree.

Let's see how this works. We are going to create a copy of `master`, add and delete some definitions in `master` and in the fork, then merge.

```ucm
.> fork master feature2

  Done.

```
Here's one fork, we add `z` and delete `x`:

```unison
z = 99
```

```ucm

  I found and typechecked these definitions in scratch.u. If you
  do an `add` or `update`, here's how your codebase would
  change:
  
    ⍟ These new definitions are ok to `add`:
    
      z : Nat

```
```ucm
.feature2> add

  ⍟ I've added these definitions:
  
    z : Nat

.feature2> delete.term x

  Name changes:
  
    Original         Changes
    1. feature2.x ┐  2. feature2.x (removed)
    3. master.x   ┘  
  
  Tip: You can use `undo` or `reflog` to undo this change.

```
And here's the other fork, where we update `y` and add a new definition, `frobnicate`:

```unison
master.y = "updated y"
master.frobnicate n = n + 1
```

```ucm

  I found and typechecked these definitions in scratch.u. If you
  do an `add` or `update`, here's how your codebase would
  change:
  
    ⍟ These new definitions are ok to `add`:
    
      master.frobnicate : Nat -> Nat
      master.y          : Text

```
```ucm
.> update

  ⍟ I've added these definitions:
  
    master.frobnicate : Nat -> Nat
  
  ⍟ I've updated these names to your new definition:
  
    master.y : Text
      (The old definition was also named feature2.y. I updated
      this name too.)

.> view master.y

  feature2.y : Text
  feature2.y = "updated y"

.> view master.frobnicate

  master.frobnicate : Nat -> Nat
  master.frobnicate n =
    use Nat +
    n + 1

```
At this point, `master` and `feature2` both have some changes the other doesn't know about. Let's merge them.

```ucm
.> merge feature2 master

  Here's what's changed in master after the merge:
  
  Added definitions:
  
    1. z : Nat
  
  Removed definitions:
  
    2. x : Nat
  
  Tip: You can use `todo` to see if this generated any work to
       do in this namespace and `test` to run the tests. Or you
       can use `undo` or `reflog` to undo the results of this
       merge.

```
Notice that `x` is deleted in the merged branch (it was deleted in `feature2` and untouched by `master`):

```ucm
.> view master.x

  ⚠️
  
  The following names were not found in the codebase. Check your spelling.
    master.x

```
And notice that `y` has the most recent value, and that `z` and `frobnicate` both exist as well:

```ucm
.> view master.y

  feature2.y : Text
  feature2.y = "updated y"

.> view master.z

  feature2.z : Nat
  feature2.z = 99

.> view master.frobnicate

  master.frobnicate : Nat -> Nat
  master.frobnicate n =
    use Nat +
    n + 1

```
## FAQ

* What happens if namespace1 deletes a name that namespace2 has updated? A: ???
* ...<|MERGE_RESOLUTION|>--- conflicted
+++ resolved
@@ -112,21 +112,13 @@
   Note: The most recent namespace hash is immediately below this
         message.
   
-<<<<<<< HEAD
-  ⊙ #h7rts4vkgg
-=======
-  ⊙ #q3a8crver1
->>>>>>> c1d56dcf
+  ⊙ #hf0r2vielv
   
     - Deletes:
     
       feature1.y
   
-<<<<<<< HEAD
-  ⊙ #j94f8qt11d
-=======
-  ⊙ #mipp834f0i
->>>>>>> c1d56dcf
+  ⊙ #78l05i95dg
   
     + Adds / updates:
     
@@ -137,42 +129,26 @@
       Original name New name(s)
       feature1.y    master.y
   
-<<<<<<< HEAD
-  ⊙ #f9gg739t4j
-=======
-  ⊙ #1iepii6n0j
->>>>>>> c1d56dcf
+  ⊙ #020p2ctrf9
   
     + Adds / updates:
     
       feature1.y
   
-<<<<<<< HEAD
-  ⊙ #tr59olruga
-=======
-  ⊙ #g9fb8ff76j
->>>>>>> c1d56dcf
+  ⊙ #oc4ih372qb
   
     > Moves:
     
       Original name New name
       x             master.x
   
-<<<<<<< HEAD
-  ⊙ #voasadmjtm
-=======
-  ⊙ #nn8ir11l20
->>>>>>> c1d56dcf
+  ⊙ #6ndmntmtke
   
     + Adds / updates:
     
       x
   
-<<<<<<< HEAD
-  □ #6mob68iu39 (start of history)
-=======
-  □ #7c5o16tmol (start of history)
->>>>>>> c1d56dcf
+  □ #5q4a1uakk0 (start of history)
 
 ```
 To resurrect an old version of a namespace, you can learn its hash via the `history` command, then use `fork #namespacehash .newname`.
