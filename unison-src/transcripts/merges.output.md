--- conflicted
+++ resolved
@@ -112,21 +112,13 @@
   Note: The most recent namespace hash is immediately below this
         message.
   
-<<<<<<< HEAD
-  ⊙ #70soik1og2
-=======
   ⊙ #p1bbbaaimg
->>>>>>> 44cfdd19
   
     - Deletes:
     
       feature1.y
   
-<<<<<<< HEAD
-  ⊙ #hm2opil978
-=======
   ⊙ #6lfehn18aq
->>>>>>> 44cfdd19
   
     + Adds / updates:
     
@@ -137,42 +129,26 @@
       Original name New name(s)
       feature1.y    master.y
   
-<<<<<<< HEAD
-  ⊙ #v66fup9qub
-=======
   ⊙ #l2ogfn128u
->>>>>>> 44cfdd19
   
     + Adds / updates:
     
       feature1.y
   
-<<<<<<< HEAD
-  ⊙ #gspgkkujs4
-=======
   ⊙ #k47m5dspdm
->>>>>>> 44cfdd19
   
     > Moves:
     
       Original name New name
       x             master.x
   
-<<<<<<< HEAD
-  ⊙ #bmg3t60dhp
-=======
   ⊙ #hu33p33ksi
->>>>>>> 44cfdd19
   
     + Adds / updates:
     
       x
   
-<<<<<<< HEAD
-  ⊙ #mj9vgnc1ro
-=======
   ⊙ #m29q8q72c3
->>>>>>> 44cfdd19
   
     + Adds / updates:
     
@@ -236,17 +212,6 @@
       builtin.Test.Result.Fail builtin.Test.Result.Ok
       builtin.Text builtin.Text.!= builtin.Text.++
       builtin.Text.drop builtin.Text.empty builtin.Text.eq
-<<<<<<< HEAD
-      builtin.Text.fromCharList builtin.Text.gt
-      builtin.Text.gteq builtin.Text.lt builtin.Text.lteq
-      builtin.Text.size builtin.Text.take
-      builtin.Text.toCharList builtin.Text.uncons
-      builtin.Text.unsnoc builtin.Tuple builtin.Tuple.Cons
-      builtin.Unit builtin.Unit.Unit builtin.Universal.<
-      builtin.Universal.<= builtin.Universal.==
-      builtin.Universal.> builtin.Universal.>=
-      builtin.Universal.compare builtin.bug
-=======
       builtin.Text.fromCharList builtin.Text.fromUtf8
       builtin.Text.gt builtin.Text.gteq builtin.Text.lt
       builtin.Text.lteq builtin.Text.size builtin.Text.take
@@ -256,7 +221,6 @@
       builtin.Universal.< builtin.Universal.<=
       builtin.Universal.== builtin.Universal.>
       builtin.Universal.>= builtin.Universal.compare builtin.bug
->>>>>>> 44cfdd19
       builtin.crypto.HashAlgorithm
       builtin.crypto.HashAlgorithm.Blake2b_256
       builtin.crypto.HashAlgorithm.Blake2b_512
@@ -278,21 +242,6 @@
       builtin.io2.IO.closeFile builtin.io2.IO.closeSocket
       builtin.io2.IO.createDirectory builtin.io2.IO.delay
       builtin.io2.IO.fileExists builtin.io2.IO.forkComp
-<<<<<<< HEAD
-      builtin.io2.IO.getBuffering
-      builtin.io2.IO.getCurrentDirectory
-      builtin.io2.IO.getFileSize builtin.io2.IO.getFileTimestamp
-      builtin.io2.IO.getLine builtin.io2.IO.getTempDirectory
-      builtin.io2.IO.getText builtin.io2.IO.handlePosition
-      builtin.io2.IO.isDirectory builtin.io2.IO.isFileEOF
-      builtin.io2.IO.isFileOpen builtin.io2.IO.isSeekable
-      builtin.io2.IO.kill builtin.io2.IO.listen
-      builtin.io2.IO.openFile builtin.io2.IO.putText
-      builtin.io2.IO.removeDirectory builtin.io2.IO.removeFile
-      builtin.io2.IO.renameDirectory builtin.io2.IO.renameFile
-      builtin.io2.IO.seekHandle builtin.io2.IO.serverSocket
-      builtin.io2.IO.setBuffering
-=======
       builtin.io2.IO.getBuffering builtin.io2.IO.getBytes
       builtin.io2.IO.getCurrentDirectory
       builtin.io2.IO.getFileSize builtin.io2.IO.getFileTimestamp
@@ -305,7 +254,6 @@
       builtin.io2.IO.removeFile builtin.io2.IO.renameDirectory
       builtin.io2.IO.renameFile builtin.io2.IO.seekHandle
       builtin.io2.IO.serverSocket builtin.io2.IO.setBuffering
->>>>>>> 44cfdd19
       builtin.io2.IO.setCurrentDirectory
       builtin.io2.IO.socketAccept builtin.io2.IO.socketReceive
       builtin.io2.IO.socketSend builtin.io2.IO.stdHandle
