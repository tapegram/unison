--- conflicted
+++ resolved
@@ -112,21 +112,13 @@
   Note: The most recent namespace hash is immediately below this
         message.
   
-<<<<<<< HEAD
-  ⊙ #aq4ln4eubk
-=======
-  ⊙ #rq3jrbg57r
->>>>>>> 1c4d2bb0
+  ⊙ #ocf2qv3eiq
   
     - Deletes:
     
       feature1.y
   
-<<<<<<< HEAD
-  ⊙ #3dd9rilp4d
-=======
-  ⊙ #64jmhloeht
->>>>>>> 1c4d2bb0
+  ⊙ #m9bsfo72sb
   
     + Adds / updates:
     
@@ -137,42 +129,26 @@
       Original name New name(s)
       feature1.y    master.y
   
-<<<<<<< HEAD
-  ⊙ #bcens9nged
-=======
-  ⊙ #ncr9hv1q57
->>>>>>> 1c4d2bb0
+  ⊙ #kr6uveidib
   
     + Adds / updates:
     
       feature1.y
   
-<<<<<<< HEAD
-  ⊙ #cbkou656ou
-=======
-  ⊙ #bbcrond13i
->>>>>>> 1c4d2bb0
+  ⊙ #qbp32ttvld
   
     > Moves:
     
       Original name New name
       x             master.x
   
-<<<<<<< HEAD
-  ⊙ #id60mvqgud
-=======
-  ⊙ #311k7aet5l
->>>>>>> 1c4d2bb0
+  ⊙ #omd5gcmiai
   
     + Adds / updates:
     
       x
   
-<<<<<<< HEAD
-  ⊙ #pa8ctn231i
-=======
-  ⊙ #e3bhlpkn5h
->>>>>>> 1c4d2bb0
+  ⊙ #7uh35q38sl
   
     + Adds / updates:
     
@@ -340,23 +316,14 @@
       builtin.io2.Tls.SignedCert builtin.io2.Tls.decodeCert.impl
       builtin.io2.Tls.decodePrivateKey
       builtin.io2.Tls.encodeCert
-<<<<<<< HEAD
       builtin.io2.Tls.encodePrivateKey
       builtin.io2.Tls.handshake.impl
       builtin.io2.Tls.newClient.impl
       builtin.io2.Tls.newServer.impl
       builtin.io2.Tls.receive.impl builtin.io2.Tls.send.impl
       builtin.io2.Tls.terminate.impl builtin.io2.TlsFailure
+      builtin.metadata.isPropagated builtin.metadata.isTest
       builtin.todo
-=======
-      builtin.io2.Tls.encodePrivateKey builtin.io2.Tls.handshake
-      builtin.io2.Tls.newClient builtin.io2.Tls.newServer
-      builtin.io2.Tls.receive builtin.io2.Tls.send
-      builtin.io2.Tls.terminate
-      builtin.io2.TlsFailure##TlsFailure
-      builtin.io2.TlsFailure#o6b builtin.metadata.isPropagated
-      builtin.metadata.isTest builtin.todo
->>>>>>> 1c4d2bb0
   
   □ #7asfbtqmoj (start of history)
 
