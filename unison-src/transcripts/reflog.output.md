--- conflicted
+++ resolved
@@ -59,18 +59,6 @@
   most recent, along with the command that got us there. Try:
   
     `fork 2 .old`             
-<<<<<<< HEAD
-    `fork #86irl1rtrr .old`   to make an old namespace
-                              accessible again,
-                              
-    `reset-root #86irl1rtrr`  to reset the root namespace and
-                              its history to that of the
-                              specified namespace.
-  
-  1. #s2aghirf2j : add
-  2. #86irl1rtrr : add
-  3. #8u42d1ja3b : builtins.merge
-=======
     `fork #u52c5mi247 .old`   to make an old namespace
                               accessible again,
                               
@@ -81,7 +69,6 @@
   1. #67d4sv0vfo : add
   2. #u52c5mi247 : add
   3. #4hqp1f8m4t : builtins.merge
->>>>>>> 5cef8f85
   4. #sjg2v58vn2 : (initial reflogged namespace)
 
 ```
