First we make two changes to the codebase, so that there's more than one line
for the `reflog` command to display:

```unison
x = 1
```

```ucm

  I found and typechecked these definitions in scratch.u. If you
  do an `add` or `update`, here's how your codebase would
  change:
  
    ⍟ These new definitions are ok to `add`:
    
      x : Nat

```
```ucm
.> add

  ⍟ I've added these definitions:
  
    x : Nat

```
```unison
y = 2
```

```ucm

  I found and typechecked these definitions in scratch.u. If you
  do an `add` or `update`, here's how your codebase would
  change:
  
    ⍟ These new definitions are ok to `add`:
    
      y : Nat

```
```ucm
.> add

  ⍟ I've added these definitions:
  
    y : Nat

.> view y

  y : Nat
  y = 2

```
```ucm
.> reflog

  Here is a log of the root namespace hashes, starting with the
  most recent, along with the command that got us there. Try:
  
    `fork 2 .old`             
<<<<<<< HEAD
    `fork #fhkqm39sl7 .old`   to make an old namespace
                              accessible again,
                              
    `reset-root #fhkqm39sl7`  to reset the root namespace and
                              its history to that of the
                              specified namespace.
  
  1. #b6up588kui : add
  2. #fhkqm39sl7 : add
  3. #6mob68iu39 : builtins.merge
=======
    `fork #br9mu07m3k .old`   to make an old namespace
                              accessible again,
                              
    `reset-root #br9mu07m3k`  to reset the root namespace and
                              its history to that of the
                              specified namespace.
  
  1. #mogikg65m9 : add
  2. #br9mu07m3k : add
  3. #7c5o16tmol : builtins.merge
>>>>>>> c1d56dcf
  4. #sjg2v58vn2 : (initial reflogged namespace)

```
If we `reset-root` to its previous value, `y` disappears.
```ucm
.> reset-root 2

  Done.

```
```ucm
.> view y

  ⚠️
  
  The following names were not found in the codebase. Check your spelling.
    y

```<|MERGE_RESOLUTION|>--- conflicted
+++ resolved
@@ -59,29 +59,16 @@
   most recent, along with the command that got us there. Try:
   
     `fork 2 .old`             
-<<<<<<< HEAD
-    `fork #fhkqm39sl7 .old`   to make an old namespace
+    `fork #lb11cgjfoj .old`   to make an old namespace
                               accessible again,
                               
-    `reset-root #fhkqm39sl7`  to reset the root namespace and
+    `reset-root #lb11cgjfoj`  to reset the root namespace and
                               its history to that of the
                               specified namespace.
   
-  1. #b6up588kui : add
-  2. #fhkqm39sl7 : add
-  3. #6mob68iu39 : builtins.merge
-=======
-    `fork #br9mu07m3k .old`   to make an old namespace
-                              accessible again,
-                              
-    `reset-root #br9mu07m3k`  to reset the root namespace and
-                              its history to that of the
-                              specified namespace.
-  
-  1. #mogikg65m9 : add
-  2. #br9mu07m3k : add
-  3. #7c5o16tmol : builtins.merge
->>>>>>> c1d56dcf
+  1. #aagqlgmprq : add
+  2. #lb11cgjfoj : add
+  3. #5q4a1uakk0 : builtins.merge
   4. #sjg2v58vn2 : (initial reflogged namespace)
 
 ```
