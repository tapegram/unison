--- conflicted
+++ resolved
@@ -59,29 +59,16 @@
   most recent, along with the command that got us there. Try:
   
     `fork 2 .old`             
-<<<<<<< HEAD
-    `fork #e81k8pc1ab .old`   to make an old namespace
+    `fork #eh80qvvka6 .old`   to make an old namespace
                               accessible again,
                               
-    `reset-root #e81k8pc1ab`  to reset the root namespace and
+    `reset-root #eh80qvvka6`  to reset the root namespace and
                               its history to that of the
                               specified namespace.
   
-  1. #a0b6r1c387 : add
-  2. #e81k8pc1ab : add
-  3. #pa8ctn231i : builtins.merge
-=======
-    `fork #90u1kgvkts .old`   to make an old namespace
-                              accessible again,
-                              
-    `reset-root #90u1kgvkts`  to reset the root namespace and
-                              its history to that of the
-                              specified namespace.
-  
-  1. #q752mbqfhn : add
-  2. #90u1kgvkts : add
-  3. #e3bhlpkn5h : builtins.merge
->>>>>>> 1c4d2bb0
+  1. #qrbjnpeee4 : add
+  2. #eh80qvvka6 : add
+  3. #7uh35q38sl : builtins.merge
   4. #7asfbtqmoj : (initial reflogged namespace)
 
 ```
