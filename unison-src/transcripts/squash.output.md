--- conflicted
+++ resolved
@@ -13,11 +13,7 @@
   
   
   
-<<<<<<< HEAD
-  □ #5u4sdbbb7l (start of history)
-=======
-  □ #ehpmf520uq (start of history)
->>>>>>> 95e4b868
+  □ #sp8je1br0g (start of history)
 
 .> fork builtin builtin2
 
@@ -46,33 +42,21 @@
   Note: The most recent namespace hash is immediately below this
         message.
   
-<<<<<<< HEAD
-  ⊙ #351nq8a0gv
-=======
-  ⊙ #2dfrhtlolh
->>>>>>> 95e4b868
+  ⊙ #skgv8ljlsu
   
     > Moves:
     
       Original name  New name
       Nat.frobnicate Nat.+
   
-<<<<<<< HEAD
-  ⊙ #a0jcsc73jp
-=======
-  ⊙ #ifmc0efpvo
->>>>>>> 95e4b868
+  ⊙ #ktjlm5aiqp
   
     > Moves:
     
       Original name New name
       Nat.+         Nat.frobnicate
   
-<<<<<<< HEAD
-  □ #5u4sdbbb7l (start of history)
-=======
-  □ #ehpmf520uq (start of history)
->>>>>>> 95e4b868
+  □ #sp8je1br0g (start of history)
 
 ```
 If we merge that back into `builtin`, we get that same chain of history:
@@ -87,33 +71,21 @@
   Note: The most recent namespace hash is immediately below this
         message.
   
-<<<<<<< HEAD
-  ⊙ #351nq8a0gv
-=======
-  ⊙ #2dfrhtlolh
->>>>>>> 95e4b868
+  ⊙ #skgv8ljlsu
   
     > Moves:
     
       Original name  New name
       Nat.frobnicate Nat.+
   
-<<<<<<< HEAD
-  ⊙ #a0jcsc73jp
-=======
-  ⊙ #ifmc0efpvo
->>>>>>> 95e4b868
+  ⊙ #ktjlm5aiqp
   
     > Moves:
     
       Original name New name
       Nat.+         Nat.frobnicate
   
-<<<<<<< HEAD
-  □ #5u4sdbbb7l (start of history)
-=======
-  □ #ehpmf520uq (start of history)
->>>>>>> 95e4b868
+  □ #sp8je1br0g (start of history)
 
 ```
 Let's try again, but using a `merge.squash` (or just `squash`) instead. The history will be unchanged:
@@ -134,11 +106,7 @@
   
   
   
-<<<<<<< HEAD
-  □ #5u4sdbbb7l (start of history)
-=======
-  □ #ehpmf520uq (start of history)
->>>>>>> 95e4b868
+  □ #sp8je1br0g (start of history)
 
 ```
 The churn that happened in `mybuiltin` namespace ended up back in the same spot, so the squash merge of that namespace with our original namespace had no effect.
@@ -517,21 +485,13 @@
   Note: The most recent namespace hash is immediately below this
         message.
   
-<<<<<<< HEAD
-  ⊙ #nrkvht9e5d
-=======
-  ⊙ #v35ne7f5fr
->>>>>>> 95e4b868
+  ⊙ #ln2dvnfs3k
   
     - Deletes:
     
       Nat.* Nat.+
   
-<<<<<<< HEAD
-  □ #5u4sdbbb7l (start of history)
-=======
-  □ #ehpmf520uq (start of history)
->>>>>>> 95e4b868
+  □ #sp8je1br0g (start of history)
 
 ```
 Notice that `Nat.+` and `Nat.*` are deleted by the squash, and we see them deleted in one atomic step in the history.
