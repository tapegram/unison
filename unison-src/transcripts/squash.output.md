--- conflicted
+++ resolved
@@ -13,11 +13,7 @@
   
   
   
-<<<<<<< HEAD
-  □ #ibads4r4qn (start of history)
-=======
   □ #1j4m54701m (start of history)
->>>>>>> 5cef8f85
 
 .> fork builtin builtin2
 
@@ -46,33 +42,21 @@
   Note: The most recent namespace hash is immediately below this
         message.
   
-<<<<<<< HEAD
-  ⊙ #rlei1imram
-=======
   ⊙ #c1nv5mm0nq
->>>>>>> 5cef8f85
   
     > Moves:
     
       Original name  New name
       Nat.frobnicate Nat.+
   
-<<<<<<< HEAD
-  ⊙ #ltqbj5j51d
-=======
   ⊙ #a01ahtlahp
->>>>>>> 5cef8f85
   
     > Moves:
     
       Original name New name
       Nat.+         Nat.frobnicate
   
-<<<<<<< HEAD
-  □ #ibads4r4qn (start of history)
-=======
   □ #1j4m54701m (start of history)
->>>>>>> 5cef8f85
 
 ```
 If we merge that back into `builtin`, we get that same chain of history:
@@ -87,33 +71,21 @@
   Note: The most recent namespace hash is immediately below this
         message.
   
-<<<<<<< HEAD
-  ⊙ #rlei1imram
-=======
   ⊙ #c1nv5mm0nq
->>>>>>> 5cef8f85
   
     > Moves:
     
       Original name  New name
       Nat.frobnicate Nat.+
   
-<<<<<<< HEAD
-  ⊙ #ltqbj5j51d
-=======
   ⊙ #a01ahtlahp
->>>>>>> 5cef8f85
   
     > Moves:
     
       Original name New name
       Nat.+         Nat.frobnicate
   
-<<<<<<< HEAD
-  □ #ibads4r4qn (start of history)
-=======
   □ #1j4m54701m (start of history)
->>>>>>> 5cef8f85
 
 ```
 Let's try again, but using a `merge.squash` (or just `squash`) instead. The history will be unchanged:
@@ -134,11 +106,7 @@
   
   
   
-<<<<<<< HEAD
-  □ #ibads4r4qn (start of history)
-=======
   □ #1j4m54701m (start of history)
->>>>>>> 5cef8f85
 
 ```
 The churn that happened in `mybuiltin` namespace ended up back in the same spot, so the squash merge of that namespace with our original namespace had no effect.
@@ -517,21 +485,13 @@
   Note: The most recent namespace hash is immediately below this
         message.
   
-<<<<<<< HEAD
-  ⊙ #40tecq04fb
-=======
   ⊙ #bof572e8h8
->>>>>>> 5cef8f85
   
     - Deletes:
     
       Nat.* Nat.+
   
-<<<<<<< HEAD
-  □ #ibads4r4qn (start of history)
-=======
   □ #1j4m54701m (start of history)
->>>>>>> 5cef8f85
 
 ```
 Notice that `Nat.+` and `Nat.*` are deleted by the squash, and we see them deleted in one atomic step in the history.
