
# Squash merges

`squash src dest` merges can be used to merge from `src` to `dest`, discarding the history of `src`. It's useful when the source namespace history is irrelevant or has a bunch of churn you wish to discard. Often when merging small pull requests, you'll use a squash merge.

Let's look at some examples. We'll start with a namespace with just the builtins. Let's take a look at the hash of this namespace:

```ucm
.> history builtin

  Note: The most recent namespace hash is immediately below this
        message.
  
  
  
<<<<<<< HEAD
  □ #m6kepuieuo (start of history)
=======
  □ #h9611708v0 (start of history)
>>>>>>> c1d56dcf

.> fork builtin builtin2

  Done.

```
(We make a copy of `builtin` for use later in this transcript.)

Now suppose we `fork` a copy of builtin, then rename `Nat.+` to `frobnicate`, then rename it back. Notice this produces multiple entries in the history:

```ucm
.> fork builtin mybuiltin

  Done.

.mybuiltin> rename.term Nat.+ Nat.frobnicate

  Done.

.mybuiltin> rename.term Nat.frobnicate Nat.+

  Done.

.mybuiltin> history

  Note: The most recent namespace hash is immediately below this
        message.
  
<<<<<<< HEAD
  ⊙ #tukvrnmh2o
=======
  ⊙ #309m63au11
>>>>>>> c1d56dcf
  
    > Moves:
    
      Original name  New name
      Nat.frobnicate Nat.+
  
<<<<<<< HEAD
  ⊙ #op2pdb19dk
=======
  ⊙ #fa46jfumbn
>>>>>>> c1d56dcf
  
    > Moves:
    
      Original name New name
      Nat.+         Nat.frobnicate
  
<<<<<<< HEAD
  □ #m6kepuieuo (start of history)
=======
  □ #h9611708v0 (start of history)
>>>>>>> c1d56dcf

```
If we merge that back into `builtin`, we get that same chain of history:

```ucm
.> merge mybuiltin builtin

  Nothing changed as a result of the merge.

.> history builtin

  Note: The most recent namespace hash is immediately below this
        message.
  
<<<<<<< HEAD
  ⊙ #tukvrnmh2o
=======
  ⊙ #309m63au11
>>>>>>> c1d56dcf
  
    > Moves:
    
      Original name  New name
      Nat.frobnicate Nat.+
  
<<<<<<< HEAD
  ⊙ #op2pdb19dk
=======
  ⊙ #fa46jfumbn
>>>>>>> c1d56dcf
  
    > Moves:
    
      Original name New name
      Nat.+         Nat.frobnicate
  
<<<<<<< HEAD
  □ #m6kepuieuo (start of history)
=======
  □ #h9611708v0 (start of history)
>>>>>>> c1d56dcf

```
Let's try again, but using a `merge.squash` (or just `squash`) instead. The history will be unchanged:

```ucm
.> merge.squash mybuiltin builtin2

  Nothing changed as a result of the merge.

  😶
  
  builtin2 was already up-to-date with mybuiltin.

.> history builtin2

  Note: The most recent namespace hash is immediately below this
        message.
  
  
  
<<<<<<< HEAD
  □ #m6kepuieuo (start of history)
=======
  □ #h9611708v0 (start of history)
>>>>>>> c1d56dcf

```
The churn that happened in `mybuiltin` namespace ended up back in the same spot, so the squash merge of that namespace with our original namespace had no effect.

## Another example

Let's look at a more interesting example, where the two namespaces have diverged a bit. Here's our starting namespace:

```unison
x = 1
```

```ucm
  ☝️  The namespace .trunk is empty.

.trunk> add

  ⍟ I've added these definitions:
  
    x : Nat

.> fork trunk alice

  Done.

.> fork trunk bob

  Done.

```
Alice now does some hacking:

```unison
radNumber = 348
bodaciousNumero = 2394
neatoFun x = x
```

```ucm
.alice> add

  ⍟ I've added these definitions:
  
    bodaciousNumero : Nat
    neatoFun        : x -> x
    radNumber       : Nat

.alice> rename.term radNumber superRadNumber

  Done.

.alice> rename.term neatoFun productionReadyId

  Done.

```
Meanwhile, Bob does his own hacking:

```unison
whatIsLove = "?"
babyDon'tHurtMe = ".. Don't hurt me..."
no more = no more
```

```ucm
.bob> add

  ⍟ I've added these definitions:
  
    babyDon'tHurtMe : Text
    no              : more -> r
    whatIsLove      : Text

```
At this point, Alice and Bob both have some history beyond what's in trunk:

```ucm
.> history trunk

  Note: The most recent namespace hash is immediately below this
        message.
  
  
  
  □ #hkrqt3tm05 (start of history)

.> history alice

  Note: The most recent namespace hash is immediately below this
        message.
  
  ⊙ #uollchacf2
  
    > Moves:
    
      Original name New name
      neatoFun      productionReadyId
  
  ⊙ #7b6lii2lmc
  
    > Moves:
    
      Original name New name
      radNumber     superRadNumber
  
  ⊙ #1l7bsgu3om
  
    + Adds / updates:
    
      bodaciousNumero neatoFun radNumber
  
  □ #hkrqt3tm05 (start of history)

.> history bob

  Note: The most recent namespace hash is immediately below this
        message.
  
  ⊙ #aicts31vr6
  
    + Adds / updates:
    
      babyDon'tHurtMe no whatIsLove
  
  □ #hkrqt3tm05 (start of history)

```
Alice then squash merges into `trunk`, as does Bob. It's as if Alice and Bob both made their changes in one single commit.

```ucm
.> merge.squash alice trunk

  Here's what's changed in trunk after the merge:
  
  Added definitions:
  
    1. bodaciousNumero   : Nat
    2. productionReadyId : x -> x
    3. superRadNumber    : Nat
  
  Tip: You can use `todo` to see if this generated any work to
       do in this namespace and `test` to run the tests. Or you
       can use `undo` or `reflog` to undo the results of this
       merge.

.> history trunk

  Note: The most recent namespace hash is immediately below this
        message.
  
  ⊙ #gjfd096e1s
  
    + Adds / updates:
    
      bodaciousNumero productionReadyId superRadNumber
  
  □ #hkrqt3tm05 (start of history)

.> merge.squash bob trunk

  Here's what's changed in trunk after the merge:
  
  Added definitions:
  
    1. babyDon'tHurtMe : Text
    2. no              : more -> r
    3. whatIsLove      : Text
  
  Tip: You can use `todo` to see if this generated any work to
       do in this namespace and `test` to run the tests. Or you
       can use `undo` or `reflog` to undo the results of this
       merge.

.> history trunk

  Note: The most recent namespace hash is immediately below this
        message.
  
  ⊙ #k7bfk3l7uv
  
    + Adds / updates:
    
      babyDon'tHurtMe no whatIsLove
  
  ⊙ #gjfd096e1s
  
    + Adds / updates:
    
      bodaciousNumero productionReadyId superRadNumber
  
  □ #hkrqt3tm05 (start of history)

```
Since squash merges don't produce any merge nodes, we can `undo` a couple times to get back to our starting state:

```ucm
.> undo

  Here are the changes I undid
  
  Name changes:
  
    Original                  Changes
    1. bob.babyDon'tHurtMe    2. trunk.babyDon'tHurtMe (added)
    
    3. bob.no                 4. trunk.no (added)
    
    5. bob.whatIsLove         6. trunk.whatIsLove (added)

.> undo

  Here are the changes I undid
  
  Name changes:
  
    Original                      Changes
    1. alice.bodaciousNumero      2. trunk.bodaciousNumero (added)
    
    3. alice.productionReadyId    4. trunk.productionReadyId (added)
    
    5. alice.superRadNumber       6. trunk.superRadNumber (added)

.> history trunk

  Note: The most recent namespace hash is immediately below this
        message.
  
  
  
  □ #hkrqt3tm05 (start of history)

```
This time, we'll first squash Alice and Bob's changes together before squashing their combined changes into `trunk`. The resulting `trunk` will have just a single entry in it, combining both Alice and Bob's changes:

```ucm
.> squash alice bob

  Here's what's changed in bob after the merge:
  
  Added definitions:
  
    1. bodaciousNumero   : Nat
    2. productionReadyId : x -> x
    3. superRadNumber    : Nat
  
  Tip: You can use `todo` to see if this generated any work to
       do in this namespace and `test` to run the tests. Or you
       can use `undo` or `reflog` to undo the results of this
       merge.

.> squash bob trunk

  Here's what's changed in trunk after the merge:
  
  Added definitions:
  
    1. babyDon'tHurtMe   : Text
    2. bodaciousNumero   : Nat
    3. no                : more -> r
    4. productionReadyId : x -> x
    5. superRadNumber    : Nat
    6. whatIsLove        : Text
  
  Tip: You can use `todo` to see if this generated any work to
       do in this namespace and `test` to run the tests. Or you
       can use `undo` or `reflog` to undo the results of this
       merge.

.> history trunk

  Note: The most recent namespace hash is immediately below this
        message.
  
  ⊙ #ka70nifphh
  
    + Adds / updates:
    
      babyDon'tHurtMe bodaciousNumero no productionReadyId
      superRadNumber whatIsLove
  
  □ #hkrqt3tm05 (start of history)

```
So, there you have it. With squashing, you can control the granularity of your history.

## Throwing out all history

Another thing we can do is `squash` into an empty namespace. This effectively makes a copy of the namespace, but without any of its history:

```ucm
.> squash alice nohistoryalice

  Here's what's changed in nohistoryalice after the merge:
  
  Added definitions:
  
    1. bodaciousNumero   : Nat
    2. productionReadyId : x -> x
    3. superRadNumber    : Nat
    4. x                 : Nat
  
  Tip: You can use `todo` to see if this generated any work to
       do in this namespace and `test` to run the tests. Or you
       can use `undo` or `reflog` to undo the results of this
       merge.

.> history nohistoryalice

  Note: The most recent namespace hash is immediately below this
        message.
  
  
  
  □ #sui24env59 (start of history)

```
There's nothing really special here, `squash src dest` discards `src` history that comes after the LCA of `src` and `dest`, it's just that in the case of an empty namespace, that LCA is the beginning of time (the empty namespace), so all the history of `src` is discarded.

## Checking for handling of deletes

This checks to see that squashing correctly preserves deletions:

```ucm
  ☝️  The namespace .delete is empty.

.delete> builtins.merge

  Done.

.delete> fork builtin builtin2

  Done.

.delete> delete.term builtin2.Nat.+

  Name changes:
  
    Original                    Changes
    1. builtin.Nat.+         ┐  2. delete.builtin2.Nat.+ (removed)
    3. builtin2.Nat.+        │  
    4. delete.builtin.Nat.+  │  
    5. delete.builtin2.Nat.+ │  
    6. mybuiltin.Nat.+       ┘  
  
  Tip: You can use `undo` or `reflog` to undo this change.

.delete> delete.term builtin2.Nat.*

  Name changes:
  
    Original                    Changes
    1. builtin.Nat.*         ┐  2. delete.builtin2.Nat.* (removed)
    3. builtin2.Nat.*        │  
    4. delete.builtin.Nat.*  │  
    5. delete.builtin2.Nat.* │  
    6. mybuiltin.Nat.*       ┘  
  
  Tip: You can use `undo` or `reflog` to undo this change.

.delete> squash builtin2 builtin

  Here's what's changed in builtin after the merge:
  
  Removed definitions:
  
    1. Nat.* : Nat -> Nat -> Nat
    2. Nat.+ : Nat -> Nat -> Nat
  
  Tip: You can use `todo` to see if this generated any work to
       do in this namespace and `test` to run the tests. Or you
       can use `undo` or `reflog` to undo the results of this
       merge.

.delete> history builtin

  Note: The most recent namespace hash is immediately below this
        message.
  
<<<<<<< HEAD
  ⊙ #1rp1cb1tm9
=======
  ⊙ #6bh0qpslj9
>>>>>>> c1d56dcf
  
    - Deletes:
    
      Nat.* Nat.+
  
<<<<<<< HEAD
  □ #m6kepuieuo (start of history)
=======
  □ #h9611708v0 (start of history)
>>>>>>> c1d56dcf

```
Notice that `Nat.+` and `Nat.*` are deleted by the squash, and we see them deleted in one atomic step in the history.

Just confirming that those two definitions are in fact removed:

```ucm
.delete> view .delete.builtin.Nat.+

  ⚠️
  
  The following names were not found in the codebase. Check your spelling.
    .delete.builtin.Nat.+

```
```ucm
.delete> view .delete.builtin.Nat.*

  ⚠️
  
  The following names were not found in the codebase. Check your spelling.
    .delete.builtin.Nat.*

```
## Caveats

If you `squash mystuff trunk`, you're discarding any history of `mystuff` and just cons'ing onto the history of `trunk`. Thus, don't expect to be able to `merge trunk mystuff later and get great results. Squashing should only be used when you don't care about the history (and you know others haven't pulled and built on your line of history being discarded, so they don't care about the history either).<|MERGE_RESOLUTION|>--- conflicted
+++ resolved
@@ -13,11 +13,7 @@
   
   
   
-<<<<<<< HEAD
-  □ #m6kepuieuo (start of history)
-=======
-  □ #h9611708v0 (start of history)
->>>>>>> c1d56dcf
+  □ #k1a2pdcl6u (start of history)
 
 .> fork builtin builtin2
 
@@ -46,33 +42,21 @@
   Note: The most recent namespace hash is immediately below this
         message.
   
-<<<<<<< HEAD
-  ⊙ #tukvrnmh2o
-=======
-  ⊙ #309m63au11
->>>>>>> c1d56dcf
+  ⊙ #ovdrcg83dl
   
     > Moves:
     
       Original name  New name
       Nat.frobnicate Nat.+
   
-<<<<<<< HEAD
-  ⊙ #op2pdb19dk
-=======
-  ⊙ #fa46jfumbn
->>>>>>> c1d56dcf
+  ⊙ #rrodau67cm
   
     > Moves:
     
       Original name New name
       Nat.+         Nat.frobnicate
   
-<<<<<<< HEAD
-  □ #m6kepuieuo (start of history)
-=======
-  □ #h9611708v0 (start of history)
->>>>>>> c1d56dcf
+  □ #k1a2pdcl6u (start of history)
 
 ```
 If we merge that back into `builtin`, we get that same chain of history:
@@ -87,33 +71,21 @@
   Note: The most recent namespace hash is immediately below this
         message.
   
-<<<<<<< HEAD
-  ⊙ #tukvrnmh2o
-=======
-  ⊙ #309m63au11
->>>>>>> c1d56dcf
+  ⊙ #ovdrcg83dl
   
     > Moves:
     
       Original name  New name
       Nat.frobnicate Nat.+
   
-<<<<<<< HEAD
-  ⊙ #op2pdb19dk
-=======
-  ⊙ #fa46jfumbn
->>>>>>> c1d56dcf
+  ⊙ #rrodau67cm
   
     > Moves:
     
       Original name New name
       Nat.+         Nat.frobnicate
   
-<<<<<<< HEAD
-  □ #m6kepuieuo (start of history)
-=======
-  □ #h9611708v0 (start of history)
->>>>>>> c1d56dcf
+  □ #k1a2pdcl6u (start of history)
 
 ```
 Let's try again, but using a `merge.squash` (or just `squash`) instead. The history will be unchanged:
@@ -134,11 +106,7 @@
   
   
   
-<<<<<<< HEAD
-  □ #m6kepuieuo (start of history)
-=======
-  □ #h9611708v0 (start of history)
->>>>>>> c1d56dcf
+  □ #k1a2pdcl6u (start of history)
 
 ```
 The churn that happened in `mybuiltin` namespace ended up back in the same spot, so the squash merge of that namespace with our original namespace had no effect.
@@ -517,21 +485,13 @@
   Note: The most recent namespace hash is immediately below this
         message.
   
-<<<<<<< HEAD
-  ⊙ #1rp1cb1tm9
-=======
-  ⊙ #6bh0qpslj9
->>>>>>> c1d56dcf
+  ⊙ #24mfh9rh60
   
     - Deletes:
     
       Nat.* Nat.+
   
-<<<<<<< HEAD
-  □ #m6kepuieuo (start of history)
-=======
-  □ #h9611708v0 (start of history)
->>>>>>> c1d56dcf
+  □ #k1a2pdcl6u (start of history)
 
 ```
 Notice that `Nat.+` and `Nat.*` are deleted by the squash, and we see them deleted in one atomic step in the history.
