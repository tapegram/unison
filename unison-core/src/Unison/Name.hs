--- conflicted
+++ resolved
@@ -52,18 +52,13 @@
 
 data Name
   = Name Text
-<<<<<<< HEAD
   | Name' Placement (NonEmpty NameSegment)
-  deriving (Eq, Ord)
-=======
-  | Name' (NonEmpty NameSegment)
-  deriving (Eq, Ord, Show)
->>>>>>> 72da7a84
+  deriving stock (Eq, Ord, Show)
 
 data Placement
   = Absolute
   | Relative
-  deriving stock (Eq, Ord)
+  deriving stock (Eq, Ord, Show)
 
 toText :: Name -> Text
 toText (Name name) = name
