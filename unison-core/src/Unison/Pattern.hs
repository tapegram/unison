{-# Language DeriveTraversable, DeriveGeneric, PatternSynonyms,  OverloadedStrings #-}

module Unison.Pattern where

import Unison.Prelude

import Data.List (intercalate)
import Data.Foldable as Foldable hiding (foldMap')
import Unison.Reference (Reference)
import qualified Unison.Hashable as H
import qualified Unison.Type as Type
import qualified Data.Set as Set
import qualified Unison.LabeledDependency as LD
import Unison.LabeledDependency (LabeledDependency)

type ConstructorId = Int

data Pattern loc
  = Unbound loc
  | Var loc
  | Boolean loc !Bool
  | Int loc !Int64
  | Nat loc !Word64
  | Float loc !Double
  | Text loc !Text
  | Char loc !Char
  | Constructor loc !Reference !Int [Pattern loc]
  | As loc (Pattern loc)
  | EffectPure loc (Pattern loc)
  | EffectBind loc !Reference !Int [Pattern loc] (Pattern loc)
  | SequenceLiteral loc [Pattern loc]
  | SequenceOp loc (Pattern loc) !SeqOp (Pattern loc)
    deriving (Generic,Functor,Foldable,Traversable)

data SeqOp = Cons
           | Snoc
           | Concat
           deriving (Eq, Ord, Show)

instance H.Hashable SeqOp where
  tokens Cons = [H.Tag 0]
  tokens Snoc = [H.Tag 1]
  tokens Concat = [H.Tag 2]

instance Show (Pattern loc) where
  show (Unbound _  ) = "Unbound"
  show (Var     _  ) = "Var"
  show (Boolean _ x) = "Boolean " <> show x
  show (Int   _ x) = "Int " <> show x
  show (Nat  _ x) = "Nat " <> show x
  show (Float   _ x) = "Float " <> show x
  show (Text   _ t) = "Text " <> show t
  show (Char   _ c) = "Char " <> show c
  show (Constructor _ r i ps) =
    "Constructor " <> unwords [show r, show i, show ps]
  show (As         _ p) = "As " <> show p
  show (EffectPure _ k) = "EffectPure " <> show k
  show (EffectBind _ r i ps k) =
    "EffectBind " <> unwords [show r, show i, show ps, show k]
  show (SequenceLiteral _ ps) = "Sequence " <> intercalate ", " (fmap show ps)
  show (SequenceOp _ ph op pt) = "Sequence " <> show ph <> " " <> show op <> " " <> show pt

application :: Pattern loc -> Bool
application (Constructor _ _ _ (_ : _)) = True
application _ = False

loc :: Pattern loc -> loc
loc p = head $ Foldable.toList p

setLoc :: Pattern loc -> loc -> Pattern loc
setLoc p loc = case p of
  EffectBind _ a b c d -> EffectBind loc a b c d
  EffectPure _ a -> EffectPure loc a
  As _ a -> As loc a
  Constructor _ a b c -> Constructor loc a b c
  SequenceLiteral _ ps -> SequenceLiteral loc ps
  SequenceOp _ ph op pt -> SequenceOp loc ph op pt
  x -> fmap (const loc) x

instance H.Hashable (Pattern p) where
  tokens (Unbound _) = [H.Tag 0]
  tokens (Var _) = [H.Tag 1]
  tokens (Boolean _ b) = H.Tag 2 : [H.Tag $ if b then 1 else 0]
  tokens (Int _ n) = H.Tag 3 : [H.Int n]
  tokens (Nat _ n) = H.Tag 4 : [H.Nat n]
  tokens (Float _ f) = H.Tag 5 : H.tokens f
  tokens (Constructor _ r n args) =
    [H.Tag 6, H.accumulateToken r, H.Nat $ fromIntegral n, H.accumulateToken args]
  tokens (EffectPure _ p) = H.Tag 7 : H.tokens p
  tokens (EffectBind _ r n args k) =
    [H.Tag 8, H.accumulateToken r, H.Nat $ fromIntegral n, H.accumulateToken args, H.accumulateToken k]
  tokens (As _ p) = H.Tag 9 : H.tokens p
  tokens (Text _ t) = H.Tag 10 : H.tokens t
  tokens (SequenceLiteral _ ps) = H.Tag 11 : concatMap H.tokens ps
  tokens (SequenceOp _ l op r) = H.Tag 12 : H.tokens op ++ H.tokens l ++ H.tokens r
  tokens (Char _ c) = H.Tag 13 : H.tokens c

instance Eq (Pattern loc) where
  Unbound _ == Unbound _ = True
  Var _ == Var _ = True
  Boolean _ b == Boolean _ b2 = b == b2
  Int _ n == Int _ m = n == m
  Nat _ n == Nat _ m = n == m
  Float _ f == Float _ g = f == g
  Constructor _ r n args == Constructor _ s m brgs = r == s && n == m && args == brgs
  EffectPure _ p == EffectPure _ q = p == q
  EffectBind _ r ctor ps k == EffectBind _ r2 ctor2 ps2 k2 = r == r2 && ctor == ctor2 && ps == ps2 && k == k2
  As _ p == As _ q = p == q
  Text _ t == Text _ t2 = t == t2
  SequenceLiteral _ ps == SequenceLiteral _ ps2 = ps == ps2
  SequenceOp _ ph op pt == SequenceOp _ ph2 op2 pt2 = ph == ph2 && op == op2 && pt == pt2
  _ == _ = False

<<<<<<< HEAD
instance Ord (PatternP loc) where
  compare p q
    = compare (patternTag p) (patternTag q) <> diag p q
    where 
    patternTag :: PatternP a -> Int
    patternTag (UnboundP _) = 0
    patternTag (VarP _) = 1
    patternTag (BooleanP _ _) = 2
    patternTag (IntP _ _) = 3
    patternTag (NatP _ _) = 4
    patternTag (CharP _ _) = 5
    patternTag (FloatP _ _) = 6
    patternTag (ConstructorP _ _ _ _) = 7
    patternTag (EffectPureP _ _) = 8
    patternTag (EffectBindP _ _ _ _ _) = 9
    patternTag (AsP _ _) = 10
    patternTag (TextP _ _) = 11
    patternTag (SequenceLiteralP _ _) = 12
    patternTag (SequenceOpP _ _ _ _) = 13

    BooleanP _ b `diag` BooleanP _ c = compare b c
    IntP _ i `diag` IntP _ j = compare i j
    NatP _ m `diag` NatP _ n = compare m n
    CharP _ c `diag` CharP _ d = compare c d
    FloatP _ f `diag` FloatP _ g = compare f g
    ConstructorP _ r i ps `diag` ConstructorP _ s j qs
      = compare r s <> compare i j <> compare ps qs
    EffectPureP _ p `diag` EffectPureP _ q = compare p q
    EffectBindP _ r i ps k `diag` EffectBindP _ s j qs l
      = compare r s <> compare i j <> compare ps qs <> compare k l
    SequenceLiteralP _ ps `diag` SequenceLiteralP _ qs
      = compare ps qs
    SequenceOpP _ p o q `diag` SequenceOpP _ r m s
      = compare p r <> compare o m <> compare q s
    diag _ _ = EQ

foldMap' :: Monoid m => (PatternP loc -> m) -> PatternP loc -> m
=======
foldMap' :: Monoid m => (Pattern loc -> m) -> Pattern loc -> m
>>>>>>> a425ca29
foldMap' f p = case p of
    Unbound _              -> f p
    Var _                  -> f p
    Boolean _ _            -> f p
    Int _ _                -> f p
    Nat _ _                -> f p
    Float _ _              -> f p
    Text _ _               -> f p
    Char _ _               -> f p
    Constructor _ _ _ ps   -> f p <> foldMap (foldMap' f) ps
    As _ p'                -> f p <> foldMap' f p'
    EffectPure _ p'        -> f p <> foldMap' f p'
    EffectBind _ _ _ ps p' -> f p <> foldMap (foldMap' f) ps <> foldMap' f p'
    SequenceLiteral _ ps   -> f p <> foldMap (foldMap' f) ps
    SequenceOp _ p1 _ p2   -> f p <> foldMap' f p1 <> foldMap' f p2

generalizedDependencies
  :: Ord r
  => (Reference -> r)
  -> (Reference -> ConstructorId -> r)
  -> (Reference -> r)
  -> (Reference -> ConstructorId -> r)
  -> (Reference -> r)
  -> Pattern loc
  -> Set r
generalizedDependencies literalType dataConstructor dataType effectConstructor effectType
  = Set.fromList . foldMap'
    (\case
      Unbound _             -> mempty
      Var     _             -> mempty
      As _ _                -> mempty
      Constructor _ r cid _ -> [dataType r, dataConstructor r cid]
      EffectPure _ _        -> [effectType Type.effectRef]
      EffectBind _ r cid _ _ ->
        [effectType Type.effectRef, effectType r, effectConstructor r cid]
      SequenceLiteral _ _ -> [literalType Type.vectorRef]
      SequenceOp {}        -> [literalType Type.vectorRef]
      Boolean _ _         -> [literalType Type.booleanRef]
      Int     _ _         -> [literalType Type.intRef]
      Nat     _ _         -> [literalType Type.natRef]
      Float   _ _         -> [literalType Type.floatRef]
      Text    _ _         -> [literalType Type.textRef]
      Char    _ _         -> [literalType Type.charRef]
    )

labeledDependencies :: Pattern loc -> Set LabeledDependency
labeledDependencies = generalizedDependencies LD.typeRef
                                              LD.dataConstructor
                                              LD.typeRef
                                              LD.effectConstructor
                                              LD.typeRef<|MERGE_RESOLUTION|>--- conflicted
+++ resolved
@@ -30,7 +30,7 @@
   | EffectBind loc !Reference !Int [Pattern loc] (Pattern loc)
   | SequenceLiteral loc [Pattern loc]
   | SequenceOp loc (Pattern loc) !SeqOp (Pattern loc)
-    deriving (Generic,Functor,Foldable,Traversable)
+    deriving (Ord,Generic,Functor,Foldable,Traversable)
 
 data SeqOp = Cons
            | Snoc
@@ -111,47 +111,7 @@
   SequenceOp _ ph op pt == SequenceOp _ ph2 op2 pt2 = ph == ph2 && op == op2 && pt == pt2
   _ == _ = False
 
-<<<<<<< HEAD
-instance Ord (PatternP loc) where
-  compare p q
-    = compare (patternTag p) (patternTag q) <> diag p q
-    where 
-    patternTag :: PatternP a -> Int
-    patternTag (UnboundP _) = 0
-    patternTag (VarP _) = 1
-    patternTag (BooleanP _ _) = 2
-    patternTag (IntP _ _) = 3
-    patternTag (NatP _ _) = 4
-    patternTag (CharP _ _) = 5
-    patternTag (FloatP _ _) = 6
-    patternTag (ConstructorP _ _ _ _) = 7
-    patternTag (EffectPureP _ _) = 8
-    patternTag (EffectBindP _ _ _ _ _) = 9
-    patternTag (AsP _ _) = 10
-    patternTag (TextP _ _) = 11
-    patternTag (SequenceLiteralP _ _) = 12
-    patternTag (SequenceOpP _ _ _ _) = 13
-
-    BooleanP _ b `diag` BooleanP _ c = compare b c
-    IntP _ i `diag` IntP _ j = compare i j
-    NatP _ m `diag` NatP _ n = compare m n
-    CharP _ c `diag` CharP _ d = compare c d
-    FloatP _ f `diag` FloatP _ g = compare f g
-    ConstructorP _ r i ps `diag` ConstructorP _ s j qs
-      = compare r s <> compare i j <> compare ps qs
-    EffectPureP _ p `diag` EffectPureP _ q = compare p q
-    EffectBindP _ r i ps k `diag` EffectBindP _ s j qs l
-      = compare r s <> compare i j <> compare ps qs <> compare k l
-    SequenceLiteralP _ ps `diag` SequenceLiteralP _ qs
-      = compare ps qs
-    SequenceOpP _ p o q `diag` SequenceOpP _ r m s
-      = compare p r <> compare o m <> compare q s
-    diag _ _ = EQ
-
-foldMap' :: Monoid m => (PatternP loc -> m) -> PatternP loc -> m
-=======
 foldMap' :: Monoid m => (Pattern loc -> m) -> Pattern loc -> m
->>>>>>> a425ca29
 foldMap' f p = case p of
     Unbound _              -> f p
     Var _                  -> f p
